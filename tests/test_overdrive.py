# encoding: utf-8
import pytest
import os
import json
import pkgutil

from ..overdrive import (
    OverdriveAPI,
    MockOverdriveAPI,
    OverdriveAdvantageAccount,
    OverdriveRepresentationExtractor,
    OverdriveBibliographicCoverageProvider,
)

from ..coverage import (
    CoverageFailure,
)

from ..config import CannotLoadConfiguration

from ..metadata_layer import LinkData

from ..model import (
    Collection,
    Contributor,
    DeliveryMechanism,
    Edition,
    ExternalIntegration,
    Identifier,
    Representation,
    Subject,
    Measurement,
    MediaTypes,
    Hyperlink,
)
from ..scripts import RunCollectionCoverageProviderScript

from ..testing import MockRequestsResponse

from ..util.http import (
    BadResponseException,
    HTTP,
)

from ..testing import DatabaseTest


class OverdriveTest(DatabaseTest):

    def setup_method(self):
        super(OverdriveTest, self).setup_method()
        self.collection = MockOverdriveAPI.mock_collection(self._db)
        base_path = os.path.split(__file__)[0]
        self.resource_path = os.path.join(base_path, "files", "overdrive")

    def sample_json(self, filename):
        path = os.path.join(self.resource_path, filename)
        data = open(path).read()
        return data, json.loads(data)

class OverdriveTestWithAPI(OverdriveTest):
    """Automatically create a MockOverdriveAPI class during setup.

    We don't always do this because
    TestOverdriveBibliographicCoverageProvider needs to create a
    MockOverdriveAPI during the test, and at the moment the second
    MockOverdriveAPI request created in a test behaves differently
    from the first one.
    """
    def setup_method(self):
        super(OverdriveTestWithAPI, self).setup_method()
        self.api = MockOverdriveAPI(self._db, self.collection)


class TestOverdriveAPI(OverdriveTestWithAPI):

    def test_constructor_makes_no_requests(self):
        # Invoking the OverdriveAPI constructor does not, by itself,
        # make any HTTP requests.
        collection = MockOverdriveAPI.mock_collection(self._db)

        class NoRequests(OverdriveAPI):
            MSG = "This is a unit test, you can't make HTTP requests!"
            def no_requests(self, *args, **kwargs):
                raise Exception(self.MSG)
            _do_get = no_requests
            _do_post = no_requests
            _make_request = no_requests
        api = NoRequests(self._db, collection)

        # Attempting to access .token or .collection_token _will_
        # try to make an HTTP request.
        for field in 'token', 'collection_token':
            with pytest.raises(Exception) as excinfo:
                getattr(api, field)
            assert api.MSG in str(excinfo.value)

    def test_ils_name(self):
        """The 'ils_name' setting (defined in
        MockOverdriveAPI.mock_collection) is available through
        OverdriveAPI.ils_name().
        """
        assert "e" == self.api.ils_name(self._default_library)

        # The value must be explicitly set for a given library, or
        # else the default will be used.
        l2 = self._library()
        assert "default" == self.api.ils_name(l2)

    def test_make_link_safe(self):
        # Unsafe characters are escaped.
        assert ("http://foo.com?q=%2B%3A%7B%7D" ==
            OverdriveAPI.make_link_safe("http://foo.com?q=+:{}"))

        # Links to version 1 of the availability API are converted
        # to links to version 2.
        v1 = "https://qa.api.overdrive.com/v1/collections/abcde/products/12345/availability"
        v2 = "https://qa.api.overdrive.com/v2/collections/abcde/products/12345/availability"
        assert v2 == OverdriveAPI.make_link_safe(v1)

        # We also handle the case of a trailing slash, just in case Overdrive
        # starts serving links with trailing slashes.
        v1 = v1 + "/"
        v2 = v2 + "/"
        assert v2 == OverdriveAPI.make_link_safe(v1)

        # Links to other endpoints are not converted
        leave_alone = "https://qa.api.overdrive.com/v1/collections/abcde/products/12345"
        assert leave_alone == OverdriveAPI.make_link_safe(leave_alone)

    def test_hosts(self):
        c = OverdriveAPI

        # By default, OverdriveAPI is initialized with the production
        # set of hostnames.
        assert self.api.hosts == c.HOSTS[c.PRODUCTION_SERVERS]

        # You can instead initialize it to use the testing set of
        # hostnames.
        def api_with_setting(x):
            integration = self.collection.external_integration
            integration.setting(c.SERVER_NICKNAME).value = x
            return c(self._db, self.collection)
        testing = api_with_setting(c.TESTING_SERVERS)
        assert testing.hosts == c.HOSTS[c.TESTING_SERVERS]

        # If the setting doesn't make sense, we default to production
        # hostnames.
        bad = api_with_setting("nonsensical")
        assert bad.hosts == c.HOSTS[c.PRODUCTION_SERVERS]

    def test_endpoint(self):
        # The .endpoint() method performs string interpolation, including
        # the names of servers.
        template = "%(host)s %(patron_host)s %(oauth_host)s %(oauth_patron_host)s %(extra)s"
        result = self.api.endpoint(template, extra="val")

        # The host names and the 'extra' argument have been used to
        # fill in the string interpolations.
        expect_args = dict(self.api.hosts)
        expect_args['extra'] = 'val'
        assert result == template % expect_args

        # The string has been completely interpolated.
        assert '%' not in result

        # Once interpolation has happened, doing it again has no effect.
        assert result == self.api.endpoint(result, extra="something else")

        # This is important because an interpolated URL may superficially
        # appear to contain extra formatting characters.
        assert (result + "%3A" ==
            self.api.endpoint(result +"%3A", extra="something else"))

    def test_token_post_success(self):
        self.api.queue_response(200, content="some content")
        response = self.api.token_post(self._url, "the payload")
        assert 200 == response.status_code
        assert self.api.access_token_response.content == response.content

    def test_get_success(self):
        self.api.queue_response(200, content="some content")
        status_code, headers, content = self.api.get(self._url, {})
        assert 200 == status_code
        assert "some content" == content

    def test_failure_to_get_library_is_fatal(self):
        self.api.queue_response(500)

        with pytest.raises(BadResponseException) as excinfo:
            self.api.get_library()
        assert "Got status code 500" in str(excinfo.value)

    def test_error_getting_library(self):
        class MisconfiguredOverdriveAPI(MockOverdriveAPI):
            """This Overdrive client has valid credentials but the library
            can't be found -- probably because the library ID is wrong."""
            def get_library(self):
                return {'errorCode': 'Some error', 'message': 'Some message.', 'token': 'abc-def-ghi'}

        # Just instantiating the API doesn't cause this error.
        api = MisconfiguredOverdriveAPI(self._db, self.collection)

        # But trying to access the collection token will cause it.
        with pytest.raises(CannotLoadConfiguration) as excinfo:
            api.collection_token()
        assert "Overdrive credentials are valid but could not fetch library: Some message." in str(excinfo.value)

    def test_401_on_get_refreshes_bearer_token(self):
        # We have a token.
        assert "bearer token" == self.api.token

        # But then we try to GET, and receive a 401.
        self.api.queue_response(401)

        # We refresh the bearer token. (This happens in
        # MockOverdriveAPI.token_post, so we don't mock the response
        # in the normal way.)
        self.api.access_token_response = self.api.mock_access_token_response(
            "new bearer token"
        )

        # Then we retry the GET and it succeeds this time.
        self.api.queue_response(200, content="at last, the content")

        status_code, headers, content = self.api.get(self._url, {})

        assert 200 == status_code
        assert "at last, the content" == content

        # The bearer token has been updated.
        assert "new bearer token" == self.api.token

    def test_credential_refresh_success(self):
        """Verify the process of refreshing the Overdrive bearer token.
        """
        # Perform the initial credential check.
        self.api.check_creds()
        credential = self.api.credential_object(lambda x: x)
        assert "bearer token" == credential.credential
        assert self.api.token == credential.credential

        self.api.access_token_response = self.api.mock_access_token_response(
            "new bearer token"
        )

        # Refresh the credentials and the token will change to
        # the mocked value.
        self.api.refresh_creds(credential)
        assert "new bearer token" == credential.credential
        assert self.api.token == credential.credential

    def test_401_after_token_refresh_raises_error(self):

        assert "bearer token" == self.api.token

        # We try to GET and receive a 401.
        self.api.queue_response(401)

        # We refresh the bearer token.
        self.api.access_token_response = self.api.mock_access_token_response(
            "new bearer token"
        )

        # Then we retry the GET but we get another 401.
        self.api.queue_response(401)

        credential = self.api.credential_object(lambda x: x)
        self.api.refresh_creds(credential)

        # That raises a BadResponseException
        with pytest.raises(BadResponseException) as excinfo:
            self.api.get_library()
        assert "Bad response from" in str(excinfo.value)
        assert "Something's wrong with the Overdrive OAuth Bearer Token!" in str(excinfo.value)

    def test_401_during_refresh_raises_error(self):
        """If we fail to refresh the OAuth bearer token, an exception is
        raised.
        """
        self.api.access_token_response = MockRequestsResponse(401, {}, "")
        with pytest.raises(BadResponseException) as excinfo:
            self.api.refresh_creds(None)
        assert "Got status code 401" in str(excinfo.value)
        assert "can only continue on: 200." in str(excinfo.value)

    def test_advantage_differences(self):
        # Test the differences between Advantage collections and
        # regular Overdrive collections.

        # Here's a regular Overdrive collection.
        main = self._collection(
            protocol=ExternalIntegration.OVERDRIVE, external_account_id="1",
        )
        main.external_integration.username = "user"
        main.external_integration.password = "password"
        main.external_integration.setting('website_id').value = '100'
        main.external_integration.setting('ils_name').value = 'default'

        # Here's an Overdrive API client for that collection.
        overdrive_main = MockOverdriveAPI(self._db, main)

        # Note the "library" endpoint.
        assert ("https://api.overdrive.com/v1/libraries/1" ==
            overdrive_main._library_endpoint)

        # The advantage_library_id of a non-Advantage Overdrive account
        # is always -1.
        assert "1" == overdrive_main.library_id
        assert -1 == overdrive_main.advantage_library_id

        # Here's an Overdrive Advantage collection associated with the
        # main Overdrive collection.
        child = self._collection(
            protocol=ExternalIntegration.OVERDRIVE, external_account_id="2",
        )
        child.parent = main
        overdrive_child = MockOverdriveAPI(self._db, child)

        # In URL-space, the "library" endpoint for the Advantage
        # collection is beneath the the parent collection's "library"
        # endpoint.
        assert (
            'https://api.overdrive.com/v1/libraries/1/advantageAccounts/2' ==
            overdrive_child._library_endpoint)

        # The advantage_library_id of an Advantage collection is the
        # numeric value of its external_account_id.
        assert "2" == overdrive_child.library_id
        assert 2 == overdrive_child.advantage_library_id


class TestOverdriveRepresentationExtractor(OverdriveTestWithAPI):

    def test_availability_info(self):
        data, raw = self.sample_json("overdrive_book_list.json")
        availability = OverdriveRepresentationExtractor.availability_link_list(
            raw)
        # Every item in the list has a few important values.
        for item in availability:
            for key in 'availability_link', 'author_name', 'id', 'title', 'date_added':
                assert key in item

        # Also run a spot check on the actual values.
        spot = availability[0]
        assert '210bdcad-29b7-445f-8d05-cdbb40abc03a' == spot['id']
        assert 'King and Maxwell' == spot['title']
        assert 'David Baldacci' == spot['author_name']
        assert '2013-11-12T14:13:00-05:00' == spot['date_added']

    def test_availability_info_missing_data(self):
        # overdrive_book_list_missing_data.json has two products. One
        # only has a title, the other only has an ID.
        data, raw = self.sample_json("overdrive_book_list_missing_data.json")
        [item] = OverdriveRepresentationExtractor.availability_link_list(
            raw)

        # We got a data structure -- full of missing data -- for the
        # item that has an ID.
        assert 'i only have an id' == item['id']
        assert None == item['title']
        assert None == item['author_name']
        assert None == item['date_added']

        # We did not get a data structure for the item that only has a
        # title, because an ID is required -- otherwise we don't know
        # what book we're talking about.

    def test_link(self):
        data, raw = self.sample_json("overdrive_book_list.json")
        expect = OverdriveAPI.make_link_safe("http://api.overdrive.com/v1/collections/collection-id/products?limit=300&offset=0&lastupdatetime=2014-04-28%2009:25:09&sort=popularity:desc&formats=ebook-epub-open,ebook-epub-adobe,ebook-pdf-adobe,ebook-pdf-open")
        assert expect == OverdriveRepresentationExtractor.link(raw, "first")


    def test_book_info_to_circulation(self):
        # Tests that can convert an overdrive json block into a CirculationData object.

        raw, info = self.sample_json("overdrive_availability_information.json")
        extractor = OverdriveRepresentationExtractor(self.api)
        circulationdata = extractor.book_info_to_circulation(info)

        # NOTE: It's not realistic for licenses_available and
        # patrons_in_hold_queue to both be nonzero; this is just to
        # verify that the test picks up whatever data is in the
        # document.
        assert 3 == circulationdata.licenses_owned
        assert 1 == circulationdata.licenses_available
        assert 10 == circulationdata.patrons_in_hold_queue

        # Related IDs.
        identifier = circulationdata.primary_identifier(self._db)
        assert ((Identifier.OVERDRIVE_ID, '2a005d55-a417-4053-b90d-7a38ca6d2065') ==
            (identifier.type, identifier.identifier))

    def test_book_info_to_circulation_advantage(self):
        # Overdrive Advantage accounts derive different information
        # from the same API responses as regular Overdrive accounts.
        raw, info = self.sample_json("overdrive_availability_advantage.json")

        extractor = OverdriveRepresentationExtractor(self.api)
        consortial_data = extractor.book_info_to_circulation(info)
        assert 2 == consortial_data.licenses_owned
        assert 2 == consortial_data.licenses_available

        class MockAPI(object):
            # Pretend to be an API for an Overdrive Advantage collection with
            # library ID 61.
            advantage_library_id = 61

        extractor = OverdriveRepresentationExtractor(MockAPI())
        advantage_data = extractor.book_info_to_circulation(info)
        assert 1 == advantage_data.licenses_owned
        assert 1 == advantage_data.licenses_available

        # Both collections have the same information about active
        # holds, because that information is not split out by
        # collection.
        assert 0 == advantage_data.patrons_in_hold_queue
        assert 0 == consortial_data.patrons_in_hold_queue

        # If for whatever reason Overdrive doesn't mention the
        # relevant collection at all, no collection-specific
        # information is gleaned.
        #
        # TODO: It would probably be better not to return a
        # CirculationData object at all, but this shouldn't happen in
        # a real scenario.
        class MockAPI(object):
            # Pretend to be an API for an Overdrive Advantage collection with
            # library ID 62.
            advantage_library_id = 62
        extractor = OverdriveRepresentationExtractor(MockAPI())
        advantage_data = extractor.book_info_to_circulation(info)
        assert None == advantage_data.licenses_owned
        assert None == advantage_data.licenses_available
        assert 0 == consortial_data.patrons_in_hold_queue


    def test_not_found_error_to_circulationdata(self):
        raw, info = self.sample_json("overdrive_availability_not_found.json")

        # By default, a "NotFound" error can't be converted to a
        # CirculationData object, because we don't know _which_ book it
        # was that wasn't found.
        extractor = OverdriveRepresentationExtractor(self.api)
        m = extractor.book_info_to_circulation
        assert None == m(info)

        # However, if an ID was added to `info` ahead of time (as the
        # circulation code does), we do know, and we can create a
        # CirculationData.
        identifier = self._identifier(identifier_type=Identifier.OVERDRIVE_ID)
        info['id'] = identifier.identifier
        data = m(info)
        assert identifier == data.primary_identifier(self._db)
        assert 0 == data.licenses_owned
        assert 0 == data.licenses_available
        assert 0 == data.patrons_in_hold_queue

    def test_book_info_with_metadata(self):
        # Tests that can convert an overdrive json block into a Metadata object.

        raw, info = self.sample_json("overdrive_metadata.json")
        metadata = OverdriveRepresentationExtractor.book_info_to_metadata(info)

        assert "Agile Documentation" == metadata.title
        assert "Agile Documentation A Pattern Guide to Producing Lightweight Documents for Software Projects" == metadata.sort_title
        assert "A Pattern Guide to Producing Lightweight Documents for Software Projects" == metadata.subtitle
        assert Edition.BOOK_MEDIUM == metadata.medium
        assert "Wiley Software Patterns" == metadata.series
        assert "eng" == metadata.language
        assert "Wiley" == metadata.publisher
        assert "John Wiley & Sons, Inc." == metadata.imprint
        assert 2005 == metadata.published.year
        assert 1 == metadata.published.month
        assert 31 == metadata.published.day

        [author] = metadata.contributors
<<<<<<< HEAD
        eq_("Rüping, Andreas", author.sort_name)
        eq_("Andreas R&#252;ping", author.display_name)
        eq_([Contributor.AUTHOR_ROLE], author.roles)
=======
        assert u"Rüping, Andreas" == author.sort_name
        assert "Andreas R&#252;ping" == author.display_name
        assert [Contributor.AUTHOR_ROLE] == author.roles
>>>>>>> d1a64387

        subjects = sorted(metadata.subjects, key=lambda x: x.identifier)

        assert ([("Computer Technology", Subject.OVERDRIVE, 100),
             ("Nonfiction", Subject.OVERDRIVE, 100),
             ('Object Technologies - Miscellaneous', 'tag', 1),
         ] ==
            [(x.identifier, x.type, x.weight) for x in subjects])

        # Related IDs.
        assert ((Identifier.OVERDRIVE_ID, '3896665d-9d81-4cac-bd43-ffc5066de1f5') ==
            (metadata.primary_identifier.type, metadata.primary_identifier.identifier))

        ids = [(x.type, x.identifier) for x in metadata.identifiers]

        # The original data contains an actual ASIN and ISBN, plus a blank
        # ASIN and three invalid ISBNs: one which is common placeholder
        # text, one which is mis-typed and has a bad check digit, and one
        # which has an invalid character; the bad identifiers do not show
        # up here.
        assert (
            [
                (Identifier.ASIN, "B000VI88N2"),
                (Identifier.ISBN, "9780470856246"),
                (Identifier.OVERDRIVE_ID, '3896665d-9d81-4cac-bd43-ffc5066de1f5'),
            ] ==
            sorted(ids))

        # Available formats.
        [kindle, pdf] = sorted(metadata.circulation.formats, key=lambda x: x.content_type)
        assert DeliveryMechanism.KINDLE_CONTENT_TYPE == kindle.content_type
        assert DeliveryMechanism.KINDLE_DRM == kindle.drm_scheme

        assert Representation.PDF_MEDIA_TYPE == pdf.content_type
        assert DeliveryMechanism.ADOBE_DRM == pdf.drm_scheme

        # Links to various resources.
        shortd, image, longd = sorted(
            metadata.links, key=lambda x:x.rel
        )

        assert Hyperlink.DESCRIPTION == longd.rel
        assert longd.content.startswith("<p>Software documentation")

        assert Hyperlink.SHORT_DESCRIPTION == shortd.rel
        assert shortd.content.startswith("<p>Software documentation")
        assert len(shortd.content) < len(longd.content)

        assert Hyperlink.IMAGE == image.rel
        assert 'http://images.contentreserve.com/ImageType-100/0128-1/%7B3896665D-9D81-4CAC-BD43-FFC5066DE1F5%7DImg100.jpg' == image.href

        thumbnail = image.thumbnail

        assert Hyperlink.THUMBNAIL_IMAGE == thumbnail.rel
        assert 'http://images.contentreserve.com/ImageType-200/0128-1/%7B3896665D-9D81-4CAC-BD43-FFC5066DE1F5%7DImg200.jpg' == thumbnail.href

        # Measurements associated with the book.

        measurements = metadata.measurements
        popularity = [x for x in measurements
                      if x.quantity_measured==Measurement.POPULARITY][0]
        assert 2 == popularity.value

        rating = [x for x in measurements
                  if x.quantity_measured==Measurement.RATING][0]
        assert 1 == rating.value

        # Request only the bibliographic information.
        metadata = OverdriveRepresentationExtractor.book_info_to_metadata(info, include_bibliographic=True, include_formats=False)

        assert "Agile Documentation" == metadata.title
        assert None == metadata.circulation

        # Request only the format information.
        metadata = OverdriveRepresentationExtractor.book_info_to_metadata(info, include_bibliographic=False, include_formats=True)

        assert None == metadata.title

        [kindle, pdf] = sorted(metadata.circulation.formats, key=lambda x: x.content_type)
        assert DeliveryMechanism.KINDLE_CONTENT_TYPE == kindle.content_type
        assert DeliveryMechanism.KINDLE_DRM == kindle.drm_scheme

        assert Representation.PDF_MEDIA_TYPE == pdf.content_type
        assert DeliveryMechanism.ADOBE_DRM == pdf.drm_scheme

    def test_audiobook_info(self):
        # This book will be available in three formats: a link to the
        # Overdrive Read website, a manifest file that SimplyE can
        # download, and the legacy format used by the mobile app
        # called 'Overdrive'.
        raw, info = self.sample_json("audiobook.json")
        metadata = OverdriveRepresentationExtractor.book_info_to_metadata(info)
        streaming, manifest, legacy = sorted(
            metadata.circulation.formats, key=lambda x: x.content_type
        )
        assert (DeliveryMechanism.STREAMING_AUDIO_CONTENT_TYPE ==
            streaming.content_type)
        assert (MediaTypes.OVERDRIVE_AUDIOBOOK_MANIFEST_MEDIA_TYPE ==
            manifest.content_type)
        assert "application/x-od-media" == legacy.content_type

    def test_book_info_with_sample(self):
        # This book has two samples; one available as a direct download and
        # one available through a manifest file.
        raw, info = self.sample_json("has_sample.json")
        metadata = OverdriveRepresentationExtractor.book_info_to_metadata(info)
        samples = [x for x in metadata.links if x.rel == Hyperlink.SAMPLE]
        epub_sample, manifest_sample = sorted(
            samples, key=lambda x: x.media_type
        )

        # Here's the direct download.
        assert ("http://excerpts.contentreserve.com/FormatType-410/1071-1/9BD/24F/82/BridesofConvenienceBundle9781426803697.epub" ==
            epub_sample.href)
        assert MediaTypes.EPUB_MEDIA_TYPE == epub_sample.media_type

        # Here's the manifest.
        assert ("https://samples.overdrive.com/?crid=9BD24F82-35C0-4E0A-B5E7-BCFED07835CF&.epub-sample.overdrive.com" ==
            manifest_sample.href)
        assert (MediaTypes.OVERDRIVE_EBOOK_MANIFEST_MEDIA_TYPE ==
            manifest_sample.media_type)

    def test_book_info_with_grade_levels(self):
        raw, info = self.sample_json("has_grade_levels.json")
        metadata = OverdriveRepresentationExtractor.book_info_to_metadata(info)

        grade_levels = sorted(
            [x.identifier for x in metadata.subjects
             if x.type==Subject.GRADE_LEVEL]
        )
<<<<<<< HEAD
        eq_(['Grade 4', 'Grade 5', 'Grade 6', 'Grade 7', 'Grade 8'],
=======
        assert ([u'Grade 4', u'Grade 5', u'Grade 6', u'Grade 7', u'Grade 8'] ==
>>>>>>> d1a64387
            grade_levels)

    def test_book_info_with_awards(self):
        raw, info = self.sample_json("has_awards.json")
        metadata = OverdriveRepresentationExtractor.book_info_to_metadata(info)

        [awards] = [x for x in metadata.measurements
                    if Measurement.AWARDS == x.quantity_measured
        ]
        assert 1 == awards.value
        assert 1 == awards.weight

    def test_image_link_to_linkdata(self):
        def m(link):
            return OverdriveRepresentationExtractor.image_link_to_linkdata(
                link, "rel"
            )

        # Test missing data.
        assert None == m(None)
        assert None == m(dict())

        # Test an ordinary success case.
        url = "http://images.overdrive.com/image.png"
        type = "image/type"
        data = m(dict(href=url, type=type))
        assert isinstance(data, LinkData)
        assert url == data.href
        assert type == data.media_type

        # Test a case where no media type is provided.
        data = m(dict(href=url))
        assert None == data.media_type

        # Verify that invalid URLs are made link-safe.
        data = m(dict(href="http://api.overdrive.com/v1/foo:bar"))
        assert "http://api.overdrive.com/v1/foo%3Abar" == data.href

        # Stand-in cover images are detected and filtered out.
        data = m(dict(href="https://img1.od-cdn.com/ImageType-100/0293-1/{00000000-0000-0000-0000-000000000002}Img100.jpg"))
        assert None == data

    def test_internal_formats(self):
        # Overdrive's internal format names may correspond to one or more
        # delivery mechanisms.
        def assert_formats(overdrive_name, *expect):
            actual = OverdriveRepresentationExtractor.internal_formats(
                overdrive_name
            )
            assert list(expect) == list(actual)

        # Most formats correspond to one delivery mechanism.
        assert_formats(
            'ebook-pdf-adobe',
            (MediaTypes.PDF_MEDIA_TYPE, DeliveryMechanism.ADOBE_DRM)
        )

        assert_formats(
            'ebook-epub-open',
            (MediaTypes.EPUB_MEDIA_TYPE, DeliveryMechanism.NO_DRM)
        )

        # ebook-overdrive and audiobook-overdrive each correspond to
        # two delivery mechanisms.
        assert_formats(
            'ebook-overdrive',
            (MediaTypes.OVERDRIVE_EBOOK_MANIFEST_MEDIA_TYPE,
             DeliveryMechanism.LIBBY_DRM),
            (DeliveryMechanism.STREAMING_TEXT_CONTENT_TYPE,
             DeliveryMechanism.STREAMING_DRM),
        )

        assert_formats(
            'audiobook-overdrive',
            (MediaTypes.OVERDRIVE_AUDIOBOOK_MANIFEST_MEDIA_TYPE,
             DeliveryMechanism.LIBBY_DRM),
            (DeliveryMechanism.STREAMING_AUDIO_CONTENT_TYPE,
             DeliveryMechanism.STREAMING_DRM),
        )

        # An unrecognized format does not correspond to any delivery
        # mechanisms.
        assert_formats('no-such-format')

class TestOverdriveAdvantageAccount(OverdriveTestWithAPI):

    def test_no_advantage_accounts(self):
        """When there are no Advantage accounts, get_advantage_accounts()
        returns an empty list.
        """
        self.api.queue_collection_token()
        assert [] == self.api.get_advantage_accounts()

    def test_from_representation(self):
        """Test the creation of OverdriveAdvantageAccount objects
        from Overdrive's representation of a list of accounts.
        """
        raw, data = self.sample_json("advantage_accounts.json")
        [ac1, ac2] = OverdriveAdvantageAccount.from_representation(raw)

        # The two Advantage accounts have the same parent library ID.
        assert "1225" == ac1.parent_library_id
        assert "1225" == ac2.parent_library_id

        # But they have different names and library IDs.
        assert "3" == ac1.library_id
        assert "The Other Side of Town Library" == ac1.name

        assert "9" == ac2.library_id
        assert "The Common Community Library" == ac2.name

    def test_to_collection(self):
        # Test that we can turn an OverdriveAdvantageAccount object into
        # a Collection object.

        account = OverdriveAdvantageAccount(
            "parent_id", "child_id", "Library Name",
        )

        # We can't just create a Collection object for this object because
        # the parent doesn't exist.
        with pytest.raises(ValueError) as excinfo:
            account.to_collection(self._db)
        assert "Cannot create a Collection whose parent does not already exist." in str(excinfo.value)

        # So, create a Collection to be the parent.
        parent = self._collection(
            name="Parent", protocol=ExternalIntegration.OVERDRIVE,
            external_account_id="parent_id"
        )

        # Now it works.
        p, collection = account.to_collection(self._db)
        assert p == parent
        assert parent == collection.parent
        assert collection.external_account_id == account.library_id
        assert (ExternalIntegration.LICENSE_GOAL ==
            collection.external_integration.goal)
        assert (ExternalIntegration.OVERDRIVE ==
            collection.protocol)

        # To ensure uniqueness, the collection was named after its
        # parent.
        assert "%s / %s" % (parent.name, account.name) == collection.name


class TestOverdriveBibliographicCoverageProvider(OverdriveTest):
    """Test the code that looks up bibliographic information from Overdrive."""

    def setup_method(self):
        super(TestOverdriveBibliographicCoverageProvider, self).setup_method()
        self.provider = OverdriveBibliographicCoverageProvider(
            self.collection, api_class=MockOverdriveAPI
        )
        self.api = self.provider.api

    def test_script_instantiation(self):
        """Test that RunCoverageProviderScript can instantiate
        the coverage provider.
        """
        script = RunCollectionCoverageProviderScript(
            OverdriveBibliographicCoverageProvider, self._db,
            api_class=MockOverdriveAPI
        )
        [provider] = script.providers
        assert isinstance(provider,
                          OverdriveBibliographicCoverageProvider)
        assert isinstance(provider.api, MockOverdriveAPI)
        assert self.collection == provider.collection

    def test_invalid_or_unrecognized_guid(self):
        """A bad or malformed GUID can't get coverage."""
        identifier = self._identifier()
        identifier.identifier = 'bad guid'
        self.api.queue_collection_token()

        error = '{"errorCode": "InvalidGuid", "message": "An invalid guid was given.", "token": "7aebce0e-2e88-41b3-b6d3-82bf15f8e1a2"}'
        self.api.queue_response(200, content=error)

        failure = self.provider.process_item(identifier)
        assert isinstance(failure, CoverageFailure)
        assert False == failure.transient
        assert "Invalid Overdrive ID: bad guid" == failure.exception

        # This is for when the GUID is well-formed but doesn't
        # correspond to any real Overdrive book.
        error = '{"errorCode": "NotFound", "message": "Not found in Overdrive collection.", "token": "7aebce0e-2e88-41b3-b6d3-82bf15f8e1a2"}'
        self.api.queue_response(200, content=error)

        failure = self.provider.process_item(identifier)
        assert isinstance(failure, CoverageFailure)
        assert False == failure.transient
        assert "ID not recognized by Overdrive: bad guid" == failure.exception

    def test_process_item_creates_presentation_ready_work(self):
        """Test the normal workflow where we ask Overdrive for data,
        Overdrive provides it, and we create a presentation-ready work.
        """
        self.api.queue_collection_token()

        # Here's the book mentioned in overdrive_metadata.json.
        identifier = self._identifier(identifier_type=Identifier.OVERDRIVE_ID)
        identifier.identifier = '3896665d-9d81-4cac-bd43-ffc5066de1f5'

        # This book has no LicensePool.
        assert [] == identifier.licensed_through

        # Run it through the OverdriveBibliographicCoverageProvider
        raw, info = self.sample_json("overdrive_metadata.json")
        self.api.queue_response(200, content=raw)

        [result] = self.provider.process_batch([identifier])
        assert identifier == result

        # A LicensePool was created, not because we know anything
        # about how we've licensed this book, but to have a place to
        # store the information about what formats the book is
        # available in.
        [pool] = identifier.licensed_through
        assert 0 == pool.licenses_owned
        [lpdm1, lpdm2] = pool.delivery_mechanisms
        names = [x.delivery_mechanism.name for x in pool.delivery_mechanisms]
<<<<<<< HEAD
        eq_(sorted(['application/pdf (application/vnd.adobe.adept+xml)',
                    'Kindle via Amazon (Kindle DRM)']), sorted(names))
=======
        assert sorted([u'application/pdf (application/vnd.adobe.adept+xml)',
                    u'Kindle via Amazon (Kindle DRM)']) == sorted(names)
>>>>>>> d1a64387

        # A Work was created and made presentation ready.
        assert "Agile Documentation" == pool.work.title
        assert True == pool.work.presentation_ready
<|MERGE_RESOLUTION|>--- conflicted
+++ resolved
@@ -476,15 +476,9 @@
         assert 31 == metadata.published.day
 
         [author] = metadata.contributors
-<<<<<<< HEAD
-        eq_("Rüping, Andreas", author.sort_name)
-        eq_("Andreas R&#252;ping", author.display_name)
-        eq_([Contributor.AUTHOR_ROLE], author.roles)
-=======
-        assert u"Rüping, Andreas" == author.sort_name
+        assert "Rüping, Andreas" == author.sort_name
         assert "Andreas R&#252;ping" == author.display_name
         assert [Contributor.AUTHOR_ROLE] == author.roles
->>>>>>> d1a64387
 
         subjects = sorted(metadata.subjects, key=lambda x: x.identifier)
 
@@ -615,11 +609,7 @@
             [x.identifier for x in metadata.subjects
              if x.type==Subject.GRADE_LEVEL]
         )
-<<<<<<< HEAD
-        eq_(['Grade 4', 'Grade 5', 'Grade 6', 'Grade 7', 'Grade 8'],
-=======
-        assert ([u'Grade 4', u'Grade 5', u'Grade 6', u'Grade 7', u'Grade 8'] ==
->>>>>>> d1a64387
+        assert (['Grade 4', 'Grade 5', 'Grade 6', 'Grade 7', 'Grade 8'] ==
             grade_levels)
 
     def test_book_info_with_awards(self):
@@ -842,13 +832,8 @@
         assert 0 == pool.licenses_owned
         [lpdm1, lpdm2] = pool.delivery_mechanisms
         names = [x.delivery_mechanism.name for x in pool.delivery_mechanisms]
-<<<<<<< HEAD
-        eq_(sorted(['application/pdf (application/vnd.adobe.adept+xml)',
-                    'Kindle via Amazon (Kindle DRM)']), sorted(names))
-=======
-        assert sorted([u'application/pdf (application/vnd.adobe.adept+xml)',
-                    u'Kindle via Amazon (Kindle DRM)']) == sorted(names)
->>>>>>> d1a64387
+        assert sorted(['application/pdf (application/vnd.adobe.adept+xml)',
+                    'Kindle via Amazon (Kindle DRM)']) == sorted(names)
 
         # A Work was created and made presentation ready.
         assert "Agile Documentation" == pool.work.title
