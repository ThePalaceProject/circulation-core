import argparse
import datetime
import imp
import logging
import os
import random
import re
import requests
import string
import time
import uuid
from requests.exceptions import (
    ConnectionError, 
    HTTPError,
)
import sys
import traceback

from collections import defaultdict
from nose.tools import set_trace
from sqlalchemy import create_engine
from sqlalchemy.sql.functions import func
from sqlalchemy.orm.exc import (
    NoResultFound,
    MultipleResultsFound,
)
from sqlalchemy.orm.session import Session

from config import Configuration, CannotLoadConfiguration
from metadata_layer import ReplacementPolicy
from model import (
    get_one,
    get_one_or_create,
    production_session,
    Collection,
    CustomList,
    DataSource,
    Edition,
    Identifier,
    Library,
    LicensePool,
    Patron,
    PresentationCalculationPolicy,
    Subject,
    Timestamp,
    Work,
    WorkCoverageRecord,
    WorkGenre,
)
from external_search import (
    ExternalSearchIndex,
)
from nyt import NYTBestSellerAPI
from opds_import import OPDSImportMonitor
from oneclick import OneClickAPI, MockOneClickAPI
from util.opds_writer import OPDSFeed

from monitor import SubjectAssignmentMonitor

from overdrive import (
    OverdriveBibliographicCoverageProvider,
)

from threem import (
    ThreeMBibliographicCoverageProvider,
)

from axis import Axis360BibliographicCoverageProvider

class Script(object):

    @property
    def _db(self):
        if not hasattr(self, "_session"):
            self._session = production_session()
        return self._session

    @property
    def log(self):
        if not hasattr(self, '_log'):
            logger_name = getattr(self, 'name', None)
            self._log = logging.getLogger(logger_name)
        return self._log        

    @property
    def data_directory(self):
        return Configuration.data_directory()

    @classmethod
    def parse_command_line(cls, _db=None, cmd_args=None):
        parser = cls.arg_parser()
        return parser.parse_known_args(cmd_args)[0]

    @classmethod
    def arg_parser(cls):
        raise NotImplementedError()

    @classmethod
    def parse_time(cls, time_string):
        """Try to pass the given string as a time."""
        if not time_string:
            return None
        for format in ('%Y-%m-%d', '%m/%d/%Y', '%Y%m%d'):
            for hours in ('', ' %H:%M:%S'):
                full_format = format + hours
                try:
                    parsed = datetime.datetime.strptime(
                        time_string, full_format
                    )
                    return parsed
                except ValueError, e:
                    continue
        raise ValueError("Could not parse time: %s" % time_string)

    def __init__(self, _db=None):
        """Basic constructor.

        :_db: A database session to be used instead of
        creating a new one. Useful in tests.
        """
        if _db:
            self._session = _db

    def run(self):
        self.load_configuration()
        DataSource.well_known_sources(self._db)
        try:
            self.do_run()
        except Exception, e:
            logging.error(
                "Fatal exception while running script: %s", e,
                exc_info=e
            )
            raise e

    def load_configuration(self):
        if not Configuration.instance:
            Configuration.load()


class RunMonitorScript(Script):

    def __init__(self, monitor, **kwargs):
        if callable(monitor):
            monitor = monitor(self._db, **kwargs)
        self.monitor = monitor
        self.name = self.monitor.service_name

    def do_run(self):
        self.monitor.run()


class RunCoverageProvidersScript(Script):
    """Alternate between multiple coverage providers."""
    def __init__(self, providers):
        self.providers = []
        for i in providers:
            if callable(i):
                i = i(self._db)
            self.providers.append(i)

    def do_run(self):
        offsets = dict()
        providers = list(self.providers)
        while providers:
            random.shuffle(providers)
            for provider in providers:
                offset = offsets.get(provider, 0)
                self.log.debug(
                    "Running %s with offset %s", provider.service_name, offset
                )
                offset = provider.run_once_and_update_timestamp(offset)
                self.log.debug(
                    "Completed %s, new offset is %s", provider.service_name, offset
                )
                if offset is None:
                    # We're done with this provider for now.
                    if provider in offsets:
                        del offsets[provider]
                    if provider in providers:
                        providers.remove(provider)
                else:
                    offsets[provider] = offset

class InputScript(Script):
    @classmethod
    def read_stdin_lines(self, stdin):
        """Read lines from a (possibly mocked, possibly empty) standard input."""
        if stdin is not sys.stdin or not os.isatty(0):
            # A file has been redirected into standard input. Grab its
            # lines.
            lines = [x.strip() for x in stdin.readlines()]
        else:
            lines = []
        return lines
    
                    
class IdentifierInputScript(InputScript):
    """A script that takes identifiers as command line inputs."""

    @classmethod
    def parse_command_line(cls, _db=None, cmd_args=None, stdin=sys.stdin, 
                           *args, **kwargs):
        parser = cls.arg_parser()
        parsed = parser.parse_args(cmd_args)
        stdin = cls.read_stdin_lines(stdin)
        return cls.look_up_identifiers(_db, parsed, stdin, *args, **kwargs)

    @classmethod
    def look_up_identifiers(cls, _db, parsed, stdin_identifier_strings, *args, **kwargs):
        """Turn identifiers as specified on the command line into
        real database Identifier objects.
        """
        data_source = None
        if parsed.identifier_data_source:
            data_source = DataSource.lookup(_db, parsed.identifier_data_source)

        if _db and parsed.identifier_type:
            # We can also call parse_identifier_list.
            identifier_strings = parsed.identifier_strings
            if stdin_identifier_strings:
                identifier_strings = (
                    identifier_strings + stdin_identifier_strings
                )
            parsed.identifiers = cls.parse_identifier_list(
                _db, parsed.identifier_type, data_source,
                identifier_strings, *args, **kwargs
            )
        else:
            # The script can call parse_identifier_list later if it
            # wants to.
            parsed.identifiers = None
        return parsed

    @classmethod
    def arg_parser(cls):
        parser = argparse.ArgumentParser()
        parser.add_argument(
            '--identifier-type', 
            help='Process identifiers of this type. If IDENTIFIER is not specified, all identifiers of this type will be processed. If IDENTIFIER is specified, this argument is required.'
        )
        parser.add_argument(
            '--identifier-data-source',
            help='Process only identifiers which have a LicensePool associated with this DataSource'
        )
        parser.add_argument(
            'identifier_strings',
            help='A specific identifier to process.',
            metavar='IDENTIFIER', nargs='*'
        )
        return parser

    @classmethod
    def parse_identifier_list(
            cls, _db, identifier_type, data_source, arguments, autocreate=False
    ):
        """Turn a list of identifiers into a list of Identifier objects.

        The list of arguments is probably derived from a command-line
        parser such as the one defined in
        IdentifierInputScript.arg_parser().

        This makes it easy to identify specific identifiers on the
        command line. Examples:

        1 2
        
        a b c
        """
        identifiers = []

        if not identifier_type:
            raise ValueError("No identifier type specified!")

        if len(arguments) == 0:
            if data_source:
                identifiers = _db.query(Identifier).\
                    join(Identifier.licensed_through).\
                    filter(
                        Identifier.type==identifier_type,
                        LicensePool.data_source==data_source
                    ).all()
            return identifiers

        for arg in arguments:
            identifier, ignore = Identifier.for_foreign_id(
                _db, identifier_type, arg, autocreate=autocreate
            )
            if not identifier:
                logging.warn(
                    "Could not load identifier %s/%s", identifier_type, arg
                )
            if identifier:
                identifiers.append(identifier)
        return identifiers


class PatronInputScript(InputScript):
    """A script that operates on one or more Patrons."""

    @classmethod
    def parse_command_line(cls, _db=None, cmd_args=None, stdin=sys.stdin, 
                           *args, **kwargs):
        parser = cls.arg_parser()
        parsed = parser.parse_args(cmd_args)
        if stdin:
            stdin = cls.read_stdin_lines(stdin)
        return cls.look_up_patrons(_db, parsed, stdin, *args, **kwargs)

    @classmethod
    def arg_parser(cls):
        parser = argparse.ArgumentParser()
        parser.add_argument(
            'identifiers',
            help='A specific patron identifier to process.',
            metavar='IDENTIFIER', nargs='*'
        )
        return parser

    @classmethod
    def look_up_patrons(cls, _db, parsed, stdin_patron_strings, *args, **kwargs):
        """Turn patron identifiers as specified on the command line into real
        Patron objects.
        """
        if _db:
            patron_strings = parsed.identifiers
            if stdin_patron_strings:
                patron_strings = (
                    patron_strings + stdin_patron_strings
                )
            parsed.patrons = cls.parse_patron_list(
                _db, patron_strings, *args, **kwargs
            )
        else:
            # Database is not active yet. The script can call
            # parse_patron_list later if it wants to.
            parsed.patrons = None
        return parsed

    @classmethod
    def parse_patron_list(cls, _db, arguments):
        """Turn a list of patron identifiers into a list of Patron objects.

        The list of arguments is probably derived from a command-line
        parser such as the one defined in
        PatronInputScript.arg_parser().
        """
        if len(arguments) == 0:
            return []
        patrons = []
        for arg in arguments:
            if not arg:
                continue
            for field in (Patron.authorization_identifier, Patron.username,
                          Patron.external_identifier):
                try:
                    patron = _db.query(Patron).filter(field==arg).one()
                except NoResultFound:
                    continue
                except MultipleResultsFound:
                    continue
                if patron:
                    patrons.append(patron)
                    break
            else:
                logging.warn(
                    "Could not find patron %s", arg
                )
        return patrons

    def do_run(self, *args, **kwargs):
        parsed = self.parse_command_line(self._db, *args, **kwargs)
        self.process_patrons(parsed.patrons)

    def process_patrons(self, patrons):
        for patron in patrons:
            self.process_patron(patron)

    def process_patron(self, patron):
        raise NotImplementedError()


class SubjectInputScript(Script):
    """A script whose command line filters the set of Subjects.

    :return: a 2-tuple (subject type, subject filter) that can be
    passed into the SubjectSweepMonitor constructor.
    """
    
    @classmethod
    def arg_parser(cls):
        parser = argparse.ArgumentParser()
        parser.add_argument(
            '--subject-type', 
            help='Process subjects of this type'
        )
        parser.add_argument(
            '--subject-filter', 
            help='Process subjects whose names or identifiers match this substring'
        )
        return parser


class RunCoverageProviderScript(IdentifierInputScript):
    """Run a single coverage provider."""

    @classmethod
    def arg_parser(cls):
        parser = IdentifierInputScript.arg_parser()
        parser.add_argument(
            '--cutoff-time', 
            help='Update existing coverage records if they were originally created after this time.'
        )
        return parser

    @classmethod
    def parse_command_line(cls, _db, cmd_args=None, stdin=sys.stdin, 
                           *args, **kwargs):
        parser = cls.arg_parser()
        parsed = parser.parse_args(cmd_args)
        stdin = cls.read_stdin_lines(stdin)
        parsed = cls.look_up_identifiers(_db, parsed, stdin, *args, **kwargs)
        if parsed.cutoff_time:
            parsed.cutoff_time = cls.parse_time(parsed.cutoff_time)
        return parsed

    def __init__(self, provider, _db=None, cmd_args=None, **provider_arguments):

        super(RunCoverageProviderScript, self).__init__(_db)
        parsed_args = self.parse_command_line(self._db, cmd_args)
        if callable(provider):
            if parsed_args.identifier_type:
                self.identifier_type = parsed_args.identifier_type
                self.identifier_types = [self.identifier_type]
            else:
                self.identifier_type = None
                self.identifier_types = []

            if parsed_args.identifiers:
                self.identifiers = parsed_args.identifiers
            else:
                self.identifiers = []

            kwargs = self.extract_additional_command_line_arguments()
            kwargs.update(provider_arguments)

            provider = provider(
                self._db, 
                cutoff_time=parsed_args.cutoff_time,
                **kwargs
            )
        self.provider = provider
        self.name = self.provider.service_name


    def extract_additional_command_line_arguments(self):
        """A hook method for subclasses.
        
        Turns command-line arguments into additional keyword arguments
        to the CoverageProvider constructor.

        By default, pass in a value used only by CoverageProvider
        (as opposed to WorkCoverageProvider).
        """
        return {
            "input_identifier_types" : self.identifier_types, 
            "input_identifiers" : self.identifiers, 
        }


    def do_run(self):
        if self.identifiers:
            self.provider.run_on_specific_identifiers(self.identifiers)
        else:
            self.provider.run()


class BibliographicRefreshScript(RunCoverageProviderScript):
    """Refresh the core bibliographic data for Editions direct from the
    license source.

    This covers all known sources of licensed content.
    """
    def __init__(self, **metadata_replacement_args):
        
        self.metadata_replacement_policy = ReplacementPolicy.from_metadata_source(
            **metadata_replacement_args
        )

    def do_run(self):
        args = self.parse_command_line(self._db)
        if args.identifiers:
            # This script is being invoked to fix a problem.
            # Make sure to always recalculate OPDS feeds and reindex the
            # work.
            self.metadata_replacement_policy.presentation_calculation_policy = (
                PresentationCalculationPolicy.recalculate_everything()
            )
            for identifier in args.identifiers:
                self.refresh_metadata(identifier)
        else:
            # This script is being invoked to provide general coverage,
            # so we'll only recalculate OPDS feeds and reindex the work
            # if something actually changes.
            for provider_class in (
                    ThreeMBibliographicCoverageProvider,
                    OverdriveBibliographicCoverageProvider,
                    Axis360BibliographicCoverageProvider
            ):
                try:
                    provider = provider_class(
                        self._db, 
                        cutoff_time=args.cutoff_time
                    )
                except CannotLoadConfiguration, e:
                    self.log.info(
                        'Cannot create provider: "%s" Assuming this is intentional and proceeding.',
                        str(e)
                    )
                    provider = None
                try:
                    if provider:
                        provider.run()
                except Exception, e:
                    self.log.error(
                        "Error in %r, moving on to next source.",
                        provider, exc_info=e
                    )
        self._db.commit()

    def refresh_metadata(self, identifier):
        provider = None
        if identifier.type==Identifier.THREEM_ID:
            provider = ThreeMBibliographicCoverageProvider
        elif identifier.type==Identifier.OVERDRIVE_ID:
            provider = OverdriveBibliographicCoverageProvider
        elif identifier.type==Identifier.AXIS_360_ID:
            provider = Axis360BibliographicCoverageProvider
        else:
            self.log.warn("Cannot update coverage for %r" % identifier)
        if provider:
            provider = provider(
                self._db, 
                metadata_replacement_policy=self.metadata_replacement_policy,
            )
            provider.ensure_coverage(identifier, force=True)


class ShowLibrariesScript(Script):
    """Show information about the libraries on a server."""
    
    name = "List the libraries on this server."
    @classmethod
    def arg_parser(cls):
        parser = argparse.ArgumentParser()
        parser.add_argument(
            '--short-name',
            help='Only display information for the library with the given short name',
        )
        parser.add_argument(
            '--show-registry-shared-secret',
            help='Print out the secret shared with the library registry.',
            action='store_true'
        )
        return parser
    
    def do_run(self, _db=None, cmd_args=None, output=sys.stdout):
        _db = _db or self._db
        args = self.parse_command_line(_db, cmd_args=cmd_args)
        if args.short_name:
            library = get_one(
                _db, Library, short_name=args.short_name
            )
            libraries = [library]
        else:
            libraries = _db.query(Library).order_by(Library.name).all()
        if not libraries:
            output.write("No libraries found.\n")
        for library in libraries:
            output.write(
                "\n".join(
                    library.explain(
                        include_library_registry_shared_secret=
                        args.show_registry_shared_secret
                    )
                )
            )
            output.write("\n")

        
class ConfigureLibraryScript(Script):
    """Create a library or change its settings."""
    name = "Change a library's settings"

    @classmethod
    def arg_parser(cls):
        parser = argparse.ArgumentParser()
        parser.add_argument(
            '--name',
            help='Official name of the library',
        )
        parser.add_argument(
            '--short-name',
            help='Short name of the library',
        )
        parser.add_argument(
            '--library-registry-short-name',
            help='Short name of the library, as used on the library registry',
        )
        parser.add_argument(
            '--library-registry-shared-secret',
            help='Set the library registry shared secret to a specific value.',
        )
        parser.add_argument(
            '--random-library-registry-shared-secret',
            help='Set the library registry shared secret to a random value.',
            action='store_true',
        )
        return parser

    def do_run(self, _db=None, cmd_args=None, output=sys.stdout):
        _db = _db or self._db
        args = self.parse_command_line(_db, cmd_args=cmd_args)
        if (args.random_library_registry_shared_secret
            and args.library_registry_shared_secret):
            raise ValueError(
                "You can't set the shared secret to a random value and a specific value at the same time."
            )
       
        if not args.short_name:
            raise ValueError(
                "You must identify the library by its short name."
            )

        # Are we talking about an existing library?
        libraries = _db.query(Library).all()

        if libraries:
            # Currently there can only be one library, and one already exists.
            [library] = libraries
            if args.short_name and library.short_name != args.short_name:
                raise ValueError("Could not locate library '%s'" % args.short_name)
        else:
            # No existing library. Make one.
            library, ignore = get_one_or_create(
                _db, Library, create_method_kwargs=dict(
                    uuid=str(uuid.uuid4())
                )
            )

        if args.random_library_registry_shared_secret:
            if library.library_registry_shared_secret:
                raise ValueError(
                    "Cowardly refusing to overwrite an existing shared secret with a random value."
                )
            else:
                args.library_registry_shared_secret = "".join(
                    [random.choice('1234567890abcdef') for x in range(32)]
                )
            
        if args.name:
            library.name = args.name
        if args.short_name:
            library.short_name = args.short_name
        if args.library_registry_short_name:
            library.library_registry_short_name = args.library_registry_short_name
        if args.library_registry_shared_secret:
            library.library_registry_shared_secret = args.library_registry_shared_secret
        _db.commit()
        output.write("Configuration settings stored.\n")
        output.write("\n".join(library.explain()))
        output.write("\n")


class ShowCollectionsScript(Script):
    """Show information about the collections on a server."""
    
    name = "List the collections on this server."
    @classmethod
    def arg_parser(cls):
        parser = argparse.ArgumentParser()
        parser.add_argument(
            '--name',
            help='Only display information for the collection with the given name',
        )
        parser.add_argument(
            '--show-password',
            help='Display collection passwords.',
            action='store_true'
        )
        return parser
    
    def do_run(self, _db=None, cmd_args=None, output=sys.stdout):
        _db = _db or self._db
        args = self.parse_command_line(_db, cmd_args=cmd_args)
        if args.name:
            collection = get_one(_db, Collection, name=args.name)
            collections = [collection]
        else:
            collections = _db.query(Collection).order_by(Collection.name).all()
        if not collections:
            output.write("No collections found.\n")
        for collection in collections:
            output.write(
                "\n".join(
                    collection.explain(include_password=args.show_password)
                )
            )
            output.write("\n")


class ConfigureCollectionScript(Script):
    """Create a collection or change its settings."""
    name = "Change a collection's settings"

    @classmethod
    def parse_command_line(cls, _db=None, cmd_args=None):
        parser = cls.arg_parser(_db)
        return parser.parse_known_args(cmd_args)[0]
    
    @classmethod
    def arg_parser(cls, _db):
        parser = argparse.ArgumentParser()
        parser.add_argument(
            '--name',
            help='Name of the collection',
            required=True
        )
        parser.add_argument(
            '--protocol',
            help='Protocol used to get licenses. Possible values: "%s"' % (
                '", "'.join(Collection.PROTOCOLS)
            )
        )
        parser.add_argument(
            '--external-account-id',
            help='The ID of this collection according to the license source. Sometimes called a "library ID".',
        )
        parser.add_argument(
            '--url',
            help='Run the acquisition protocol against this URL.',
        )
        parser.add_argument(
            '--username',
            help='Use this username to authenticate with the acquisition protocol. Sometimes called a "key".',
        )
        parser.add_argument(
            '--password',
            help='Use this password to authenticate with the acquisition protocol. Sometimes called a "secret".',
        )
        parser.add_argument(
            '--setting',
            help='Set a protocol-specific setting on the collection, such as Overdrive\'s "website_id". Format: --setting="website_id=89"',
            action="append",
        )
        library_names = cls._library_names(_db)
        if library_names:
            parser.add_argument(
                '--library',
                help='Associate this collection with the given library. Possible libraries: %s' % library_names,
                action="append",
            )
        
        return parser

    @classmethod
    def _library_names(self, _db):
        """Return a string that lists known library names."""
        library_names = [x.short_name for x in _db.query(
            Library).order_by(Library.short_name)
        ]
        if library_names:
            return '"' + '", "'.join(library_names) + '"'
        return ""
    
    def do_run(self, _db=None, cmd_args=None, output=sys.stdout):
        _db = _db or self._db
        args = self.parse_command_line(_db, cmd_args=cmd_args)

        # Find or create the collection
<<<<<<< HEAD
        create_kwargs = dict()
=======
>>>>>>> 3e669342
        protocol = None
        if args.protocol:
            protocol = args.protocol
            
        collection = get_one(_db, Collection, name=args.name)
        if not collection:
            if protocol:
                collection, is_new = get_one_or_create(
                    _db, Collection, name=args.name, protocol=protocol
                )
            else:
                raise ValueError(
                    'No collection called "%s". You can create it, but you must specify a protocol.' % args.name
                )
        if protocol:
            collection.protocol = protocol
        if args.external_account_id:
            collection.external_account_id = args.external_account_id
        if args.url:
            collection.url = args.url
        if args.username:
            collection.username = args.username
        if args.password:
            collection.password = args.password
        if args.setting:
            for setting in args.setting:
                if not '=' in setting:
                    raise ValueError(
                        'Incorrect format for setting: "%s". Should be "key=value"'
                        % setting
                    )
                key, value = setting.split('=', 1)
                collection.setting(key).value = value
        if hasattr(args, 'library'):
            for name in args.library:
                library = get_one(_db, Library, short_name=name)
                if not library:
                    library_names = self._library_names(_db)
                    message = 'No such library: "%s".' % name
                    if library_names:
                        message += " I only know about: %s" % library_names
                    raise ValueError(message)
                if collection not in library.collections:
                    library.collections.append(collection)
        _db.commit()
        output.write("Configuration settings stored.\n")
        output.write("\n".join(collection.explain()))
        output.write("\n")


class AddClassificationScript(IdentifierInputScript):
    name = "Add a classification to an identifier"

    @classmethod
    def arg_parser(cls):
        parser = IdentifierInputScript.arg_parser()
        parser.add_argument(
            '--subject-type', 
            help='The type of the subject to add to each identifier.',
            required=True
        )
        parser.add_argument(
            '--subject-identifier', 
            help='The identifier of the subject to add to each identifier.'
        )        
        parser.add_argument(
            '--subject-name', 
            help='The name of the subject to add to each identifier.'
        )        
        parser.add_argument(
            '--data-source', 
            help='The data source to use when classifying.',
            default=DataSource.MANUAL
        )     
        parser.add_argument(
            '--weight', 
            help='The weight to use when classifying.',
            type=int,
            default=1000
        )     
        parser.add_argument(
            '--create-subject', 
            help="Add the subject to the database if it doesn't already exist",
            action='store_const',
            const=True
        )     
        return parser
    
    def __init__(self, _db=None, cmd_args=None):
        _db = _db or self._db
        args = self.parse_command_line(_db, cmd_args=cmd_args)
        self.identifier_type = args.identifier_type
        self.identifiers = args.identifiers
        subject_type = args.subject_type
        subject_identifier = args.subject_identifier
        subject_name = args.subject_name
        if not subject_name and not subject_identifier:
            raise ValueError(
                "Either subject-name or subject-identifier must be provided."
            )
        self.data_source = DataSource.lookup(_db, args.data_source)
        self.weight = args.weight
        self.subject, ignore = Subject.lookup(
            _db, subject_type, subject_identifier, subject_name,
            autocreate=args.create_subject
        )
        
    def run(self):
        policy = PresentationCalculationPolicy(
            choose_edition=False, 
            set_edition_metadata=False,
            classify=True,
            choose_summary=False, 
            calculate_quality=False,
            choose_cover=False,
            regenerate_opds_entries=True,
            update_search_index=True,
            verbose=True,
        )
        if self.subject:
            for identifier in self.identifiers:
                identifier.classify(
                    self.data_source, self.subject.type,
                    self.subject.identifier, self.subject.name,
                    self.weight
                )
                pool = identifier.licensed_through
                if pool and pool.work:
                    pool.work.calculate_presentation(policy=policy)
        else:
            self.log.warn("Could not locate subject, doing nothing.")


class WorkProcessingScript(IdentifierInputScript):

    name = "Work processing script"

    def __init__(self, force=False, batch_size=10, _db=None):
        if _db:
            self._session = _db

        args = self.parse_command_line(self._db)
        self.identifier_type = args.identifier_type
        self.identifiers = args.identifiers
        self.data_source = args.identifier_data_source

        self.batch_size = batch_size
        self.query = self.make_query(
            self._db, self.identifier_type, self.identifiers, self.data_source,
            log=self.log
        )
        self.force = force

    @classmethod
    def make_query(self, _db, identifier_type, identifiers, data_source, log=None):
        query = _db.query(Work)
        if identifiers or identifier_type:
            query = query.join(Work.license_pools).join(
                LicensePool.identifier
            )

        if identifiers:
            if log:
                log.info(
                    'Restricted to %d specific identifiers.' % len(identifiers)
                )
            query = query.filter(
                LicensePool.identifier_id.in_([x.id for x in identifiers])
            )
        elif data_source:
            if log:
                log.info(
                    'Restricted to identifiers from DataSource "%s".', data_source
                )
            source = DataSource.lookup(_db, data_source)
            query = query.filter(LicensePool.data_source==source)

        if identifier_type:
            if log:
                log.info(
                    'Restricted to identifier type "%s".' % identifier_type
                )
            query = query.filter(Identifier.type==identifier_type)

        if log:
            log.info(
                "Processing %d works.", query.count()
            )
        return query.order_by(Work.id)

    def do_run(self):
        works = True
        offset = 0
        while works:
            works = self.query.offset(offset).limit(self.batch_size).all()
            for work in works:
                self.process_work(work)
            offset += self.batch_size
            self._db.commit()
        self._db.commit()

    def process_work(self, work):
        raise NotImplementedError()      


class WorkConsolidationScript(WorkProcessingScript):
    """Given an Identifier, make sure all the LicensePools for that
    Identifier are in Works that follow these rules:

    a) For a given permanent work ID, there may be at most one Work
    containing open-access LicensePools.

    b) Each non-open-access LicensePool has its own individual Work.
    """

    name = "Work consolidation script"

    def make_query(self, _db, identifier_type, identifiers, log=None):
        # We actually process LicensePools, not Works.
        qu = _db.query(LicensePool).join(LicensePool.identifier)
        if identifier_type:
            qu = qu.filter(Identifier.type==identifier_type)
        if identifiers:
            qu = qu.filter(
                Identifier.identifier.in_([x.identifier for x in identifiers])
            )
        return qu

    def process_work(self, work):
        # We call it 'work' for signature compatibility with the superclass,
        # but it's actually a LicensePool.
        licensepool = work
        licensepool.calculate_work()

    def do_run(self):
        super(WorkConsolidationScript, self).do_run()
        qu = self._db.query(Work).outerjoin(Work.license_pools).filter(
            LicensePool.id==None
        )
        self.log.info(
            "Deleting %d Works that have no LicensePools." % qu.count()
        )
        for i in qu:
            self._db.delete(i)
        self._db.commit()


class WorkPresentationScript(WorkProcessingScript):
    """Calculate the presentation for Work objects."""

    # Do a complete recalculation of the presentation.
    policy = PresentationCalculationPolicy()

    def process_work(self, work):
        work.calculate_presentation(policy=self.policy)


class WorkClassificationScript(WorkPresentationScript):
    """Recalculate the classification--and nothing else--for Work objects.
    """
    policy = PresentationCalculationPolicy(
        choose_edition=False,
        set_edition_metadata=False,
        classify=True,
        choose_summary=False,
        calculate_quality=False,
        choose_cover=False,
        regenerate_opds_entries=False, 
        update_search_index=False,
    )


class WorkOPDSScript(WorkPresentationScript):
    """Recalculate the OPDS entries and search index entries for Work objects.

    This is intended to verify that a problem has already been resolved and just
    needs to be propagated to these two 'caches'.
    """
    policy = PresentationCalculationPolicy(
        choose_edition=False,
        set_edition_metadata=False,
        classify=True,
        choose_summary=False,
        calculate_quality=False,
        choose_cover=False,
        regenerate_opds_entries=True, 
        update_search_index=True,
    )


class CustomListManagementScript(Script):
    """Maintain a CustomList whose membership is determined by a
    MembershipManager.
    """

    def __init__(self, manager_class,
                 data_source_name, list_identifier, list_name,
                 primary_language, description,
                 **manager_kwargs
             ):
        data_source = DataSource.lookup(self._db, data_source_name)
        self.custom_list, is_new = get_one_or_create(
            self._db, CustomList,
            data_source_id=data_source.id,
            foreign_identifier=list_identifier,
        )
        self.custom_list.primary_language = primary_language
        self.custom_list.description = description
        self.membership_manager = manager_class(
            self.custom_list, **manager_kwargs
        )

    def run(self):
        self.membership_manager.update()
        self._db.commit()


class OneClickImportScript(Script):
    """Import all books from a OneClick-subscribed library catalog."""

    @classmethod
    def arg_parser(cls):
        parser = argparse.ArgumentParser()
        parser.add_argument(
            '--mock', 
            help='If turned on, will use the MockOneClickAPI client.', 
            action='store_true'
        )
        return parser


    def __init__(self, _db=None, cmd_args=None):
        super(OneClickImportScript, self).__init__(_db=_db)

        # get database connection passed in from test or establish a prod one
        if _db:
            db = _db
        else:
            db = self._db

        parsed_args = self.parse_command_line(cmd_args=cmd_args)
        self.mock_mode = parsed_args.mock

        if self.mock_mode:
            self.log.debug(
                "This is mocked run, with metadata coming from test files, rather than live OneClick connection."
            )
            base_path = os.path.split(__file__)[0]
            base_path = os.path.join(base_path, "tests")
            self.api = MockOneClickAPI(_db=db, base_path=base_path)
        else:
            self.api = OneClickAPI.from_config(_db=db)


    def do_run(self):
        print "OneClickImportScript.do_run"
        self.log.info("OneClickImportScript.do_run().")
        items_transmitted, items_created = self.api.populate_all_catalog()
        result_string = "OneClickImportScript: %s items transmitted, %s items saved to DB" % (items_transmitted, items_created)
        print result_string
        self.log.info(result_string)




class OneClickDeltaScript(OneClickImportScript):
    """Import book deletions, additions, and metadata changes for a 
    OneClick-subscribed library catalog.
    """

    def __init__(self, _db=None, cmd_args=None):
        super(OneClickDeltaScript, self).__init__(_db=_db, cmd_args=cmd_args)


    def do_run(self):
        print "OneClickDeltaScript.do_run"
        self.log.info("OneClickDeltaScript.do_run().")
        items_transmitted, items_updated = self.api.populate_delta()



class OPDSImportScript(Script):
    """Import all books from an OPDS feed."""

    @classmethod
    def arg_parser(cls):
        parser = argparse.ArgumentParser()
        parser.add_argument(
            '--url', 
            help='URL of the OPDS feed to be imported'
        )
        parser.add_argument(
            '--data-source', 
            help='The name of the data source providing the OPDS feed.'
        )
        parser.add_argument(
            '--force', 
            help='Import the feed from scratch, even if it seems like it was already imported.',
            dest='force', action='store_true'
        )
        return parser

    def __init__(self, feed_url, opds_data_source, importer_class, 
                 immediately_presentation_ready=False, cmd_args=None,
                 _db=None):
        if _db:
            self._session = _db

        args = self.parse_command_line(cmd_args)
        self.force_reimport = args.force
        self.feed_url = args.url or feed_url
        self.opds_data_source = args.data_source or opds_data_source
        self.importer_class = importer_class
        self.immediately_presentation_ready = immediately_presentation_ready

    def do_run(self):
        monitor = OPDSImportMonitor(
            self._db, self.feed_url, self.opds_data_source, 
            self.importer_class, 
            immediately_presentation_ready = self.immediately_presentation_ready,
            force_reimport=self.force_reimport
        )
        monitor.run()


class NYTBestSellerListsScript(Script):

    def __init__(self, include_history=False):
        super(NYTBestSellerListsScript, self).__init__()
        self.include_history = include_history
    
    def do_run(self):
        self.api = NYTBestSellerAPI(self._db)
        self.data_source = DataSource.lookup(self._db, DataSource.NYT)
        # For every best-seller list...
        names = self.api.list_of_lists()
        for l in sorted(names['results'], key=lambda x: x['list_name_encoded']):

            name = l['list_name_encoded']
            self.log.info("Handling list %s" % name)
            best = self.api.best_seller_list(l)

            if self.include_history:
                self.api.fill_in_history(best)
            else:
                self.api.update(best)

            # Mirror the list to the database.
            customlist = best.to_customlist(self._db)
            self.log.info(
                "Now %s entries in the list.", len(customlist.entries))
            self._db.commit()


class RefreshMaterializedViewsScript(Script):
    """Refresh all materialized views."""

    @classmethod
    def arg_parser(cls):
        parser = argparse.ArgumentParser()
        parser.add_argument(
            '--blocking-refresh', 
            help="Provide this argument if you're on an older version of Postgres and can't refresh materialized views concurrently.",
            action='store_true',
        )
        return parser

    def do_run(self):
        args = self.parse_command_line()
        if args.blocking_refresh:
            concurrently = ''
        else:
            concurrently = 'CONCURRENTLY'
        # Initialize database
        from model import (
            MaterializedWork,
            MaterializedWorkWithGenre,
        )
        db = self._db
        for i in (MaterializedWork, MaterializedWorkWithGenre):
            view_name = i.__table__.name
            a = time.time()
            db.execute("REFRESH MATERIALIZED VIEW %s %s" % (concurrently, view_name))
            b = time.time()
            print "%s refreshed in %.2f sec." % (view_name, b-a)

        # Close out this session because we're about to create another one.
        db.commit()
        db.close()

        # The normal database connection (which we want almost all the
        # time) wraps everything in a big transaction, but VACUUM
        # can't be executed within a transaction block. So create a
        # separate connection that uses autocommit.
        url = Configuration.database_url()
        engine = create_engine(url, isolation_level="AUTOCOMMIT")
        engine.autocommit = True
        a = time.time()
        engine.execute("VACUUM (VERBOSE, ANALYZE)")
        b = time.time()
        print "Vacuumed in %.2f sec." % (b-a)


class DatabaseMigrationScript(Script):
    """Runs new migrations"""

    name = "Database Migration"
    MIGRATION_WITH_COUNTER = re.compile("\d{8}-(\d+)-(.)+\.(py|sql)")

    @classmethod
    def arg_parser(cls):
        parser = argparse.ArgumentParser()
        parser.add_argument(
            '-d', '--last-run-date',
            help=('A date string representing the last migration file '
                  'run against your database, formatted as YYYY-MM-DD')
        )
        parser.add_argument(
            '-c', '--last-run-counter', type=int,
            help=('An optional digit representing the counter of the last '
                  'migration run against your database. Only necessary if '
                  'multiple migrations were created on the same date.')
        )
        return parser

    @classmethod
    def migratable_files(cls, filelist):
        """Filter a list of files for migratable file extensions"""

        migratable = [f for f in filelist
            if (f.endswith('.py') or f.endswith('.sql'))]
        return cls.sort_migrations(migratable)

    @classmethod
    def sort_migrations(self, migrations):
        """Ensures that migrations with a counter digit are sorted after
        migrations without one.
        """

        def compare_migrations(first, second):
            """Compares migrations according to ideal sorting order.

            - Migrations are first ordered by timestamp (asc).
            - If two migrations have the same timestamp, any migrations
              without counters come before migrations with counters.
            - If two migrations with the same timestamp, have counters,
              migrations are sorted by counter (asc).
            """
            first_datestamp = int(first[:8])
            second_datestamp = int(second[:8])
            datestamp_difference = first_datestamp - second_datestamp
            if datestamp_difference != 0:
                return datestamp_difference

            # Both migrations have the same timestamp, so compare using
            # their counters (default to 0 if no counter is included)
            first_count = self.MIGRATION_WITH_COUNTER.search(first) or 0
            second_count = self.MIGRATION_WITH_COUNTER.search(second) or 0
            if not isinstance(first_count, int):
                first_count = int(first_count.groups()[0])
            if not isinstance(second_count, int):
                second_count = int(second_count.groups()[0])
            return first_count - second_count

        return sorted(migrations, cmp=compare_migrations)

    @property
    def directories_by_priority(self):
        """Returns a list containing the migration directory path for core
        and its container server, organized in priority order (core first)
        """
        current_dir = os.path.split(os.path.abspath(__file__))[0]
        core = os.path.join(current_dir, 'migration')
        server = os.path.join(os.path.split(current_dir)[0], 'migration')

        # Core is listed first, since core makes changes to the core database
        # schema. Server migrations generally fix bugs or otherwise update
        # the data itself.
        return [core, server]

    def do_run(self):
        parsed = self.parse_command_line()
        last_run_date = parsed.last_run_date
        last_run_counter = parsed.last_run_counter

        existing_timestamp = get_one(self._db, Timestamp, service=self.name)
        if last_run_date:
            last_run_datetime = self.parse_time(last_run_date)
            if existing_timestamp:
                existing_timestamp.timestamp = last_run_datetime
                if last_run_counter:
                    existing_timestamp.counter = last_run_counter
            else:
                existing_timestamp, ignore = get_one_or_create(
                    self._db, Timestamp,
                    service=self.name,
                    timestamp=last_run_datetime
                )

        if existing_timestamp:
            migrations, migrations_by_dir = self.fetch_migration_files()

            new_migrations = self.get_new_migrations(
                existing_timestamp, migrations
            )
            if new_migrations:
                # Log the new migrations.
                print "%d new migrations found." % len(new_migrations)
                for migration in new_migrations:
                    print "  - %s" % migration

                self.run_migrations(
                    new_migrations, migrations_by_dir, existing_timestamp
                )
            else:
                print "No new migrations found. Your database is up-to-date."
        else:
            print ""
            print (
                "NO TIMESTAMP FOUND. Run script with timestamp that indicates"
                " the last migration run against this database."
            )
            self.arg_parser().print_help()

    def fetch_migration_files(self):
        """Pulls migration files from the expected locations

        Return a list of migration filenames and a dictionary of those
        files separated by their absolute directory location.
        """
        migrations = list()
        migrations_by_dir = defaultdict(list)

        for directory in self.directories_by_priority:
            # In the case of tests, the container server migration directory
            # may not exist.
            if os.path.isdir(directory):
                dir_migrations = self.migratable_files(os.listdir(directory))
                migrations += dir_migrations
                migrations_by_dir[directory] = dir_migrations

        return migrations, migrations_by_dir

    def get_new_migrations(self, timestamp, migrations):
        """Return a list of migration filenames, representing migrations
        created since the timestamp
        """
        last_run = timestamp.timestamp.strftime('%Y%m%d')
        migrations = self.sort_migrations(migrations)
        new_migrations = [migration for migration in migrations
                          if int(migration[:8]) >= int(last_run)]

        # Multiple migrations run on the same day have an additional digit
        # after the date and a dash, eg:
        #
        #     20150826-1-change_target_age_from_int_to_range.sql
        #
        # When that migration is run, the number will be saved to the
        # 'counter' column of Timestamp, so we have to account for that.
        start_found = False
        later_found = False
        index = 0
        while not start_found and not later_found and index < len(new_migrations):
            start_found, later_found = self._is_matching_migration(
                new_migrations[index], timestamp
            )
            index += 1

        if later_found:
            index -= 1
        new_migrations = new_migrations[index:]
        return new_migrations

    def _is_matching_migration(self, migration_file, timestamp):
        """Determine whether a given migration filename matches a given
        timestamp or is after it.
        """
        is_match = False
        is_after_timestamp = False

        timestamp_str = timestamp.timestamp.strftime('%Y%m%d')
        counter = timestamp.counter

        if migration_file[:8]>=timestamp_str:
            if migration_file[:8]>timestamp_str:
                is_after_timestamp = True
            elif counter:
                count = self.MIGRATION_WITH_COUNTER.search(migration_file)
                if count:
                    migration_num = int(count.groups()[0])
                    if migration_num==counter:
                        is_match = True
                    if migration_num > counter:
                        is_after_timestamp = True
            else:
                is_match = True
        return is_match, is_after_timestamp

    def run_migrations(self, migrations, migrations_by_dir, timestamp):
        """Run each migration, first by timestamp and then by directory
        priority.
        """
        previous = None

        migrations = self.sort_migrations(migrations)
        for migration_file in migrations:
            for d in self.directories_by_priority:
                if migration_file in migrations_by_dir[d]:
                    full_migration_path = os.path.join(d, migration_file)
                    try:
                        self._run_migration(full_migration_path, timestamp)
                        self._db.commit()
                        previous = migration_file
                    except Exception:
                        print
                        print "ERROR: Migration has been halted."
                        print "%s must be migrated manually." % full_migration_path
                        print "=" * 50
                        print traceback.print_exc(file=sys.stdout)
                        sys.exit(1)
        else:
            print "All new migrations have been run."

    def _run_migration(self, migration_path, timestamp):
        """Runs a single SQL or Python migration file"""

        migration_filename = os.path.split(migration_path)[1]

        if migration_path.endswith('.sql'):
            with open(migration_path) as clause:
                sql = clause.read()
                self._db.execute(sql)
        if migration_path.endswith('.py'):
            module_name = migration_filename[:-3]
            imp.load_source(module_name, migration_path)

        # Update timestamp for the migration.
        self.update_timestamp(timestamp, migration_filename)

    def update_timestamp(self, timestamp, migration_file):
        """Updates this service's timestamp to match a given migration"""

        last_run_date = self.parse_time(migration_file[0:8])
        timestamp.timestamp = last_run_date

        # When multiple migration files are created on the same date, an
        # additional number is added. This number is held in the 'counter'
        # column of Timestamp.
        # (It's not ideal, but it avoids creating a new database table.)
        timestamp.counter = None
        match = self.MIGRATION_WITH_COUNTER.search(migration_file)
        if match:
            timestamp.counter = int(match.groups()[0])
        self._db.commit()

        print "New timestamp created at %s for %s" % (
            last_run_date.strftime('%Y-%m-%d'), migration_file
        )


class DatabaseMigrationInitializationScript(DatabaseMigrationScript):

    """Creates a timestamp to kickoff the regular use of
    DatabaseMigrationScript to manage migrations.
    """

    @classmethod
    def arg_parser(cls):
        parser = super(DatabaseMigrationInitializationScript, cls).arg_parser()
        parser.add_argument(
            '-f', '--force', action='store_true',
            help="Force reset the initialization, ignoring any existing timestamps."
        )
        return parser

    def do_run(self, cmd_args=None):
        parsed = self.parse_command_line(cmd_args=cmd_args)
        last_run_date = parsed.last_run_date
        last_run_counter = parsed.last_run_counter

        if last_run_counter and not last_run_date:
            raise ValueError(
                "Timestamp.counter must be reset alongside Timestamp.timestamp")

        existing_timestamp = get_one(self._db, Timestamp, service=self.name)
        if existing_timestamp:
            if parsed.force:
                self.log.warn(
                    "Overwriting existing %s timestamp: %r",
                    self.name, existing_timestamp)
            else:
                raise RuntimeError(
                    "%s timestamp already exists: %r. Use --force to update." %
                    (self.name, existing_timestamp))

        timestamp = existing_timestamp or Timestamp.stamp(self._db, self.name)
        if last_run_date:
            submitted_time = self.parse_time(last_run_date)
            timestamp.timestamp = submitted_time
            timestamp.counter = last_run_counter
            self._db.commit()
            return

        migrations = self.fetch_migration_files()[0]
        most_recent_migration = self.sort_migrations(migrations)[-1]

        initial_timestamp = Timestamp.stamp(self._db, self.name)
        self.update_timestamp(initial_timestamp, most_recent_migration)


class Explain(IdentifierInputScript):
    """Explain everything known about a given work."""
    def run(self):
        args = self.parse_command_line(self._db)
        identifier_ids = [x.id for x in args.identifiers]
        editions = self._db.query(Edition).filter(
            Edition.primary_identifier_id.in_(identifier_ids)
        )

        policy = None
        for edition in editions:
            self.explain(self._db, edition, policy)
            print "-" * 80

    @classmethod
    def explain(cls, _db, edition, presentation_calculation_policy=None):
        if edition.medium != 'Book':
            return
        output = "%s (%s, %s) according to %s" % (edition.title, edition.author, edition.medium, edition.data_source.name)
        print output.encode("utf8")
        print " Permanent work ID: %s" % edition.permanent_work_id
        work = edition.work
        lp = edition.license_pool
        print " Metadata URL: http://metadata.alpha.librarysimplified.org/lookup?urn=%s" % edition.primary_identifier.urn
        seen = set()
        cls.explain_identifier(edition.primary_identifier, True, seen, 1, 0)
        if lp:
            cls.explain_license_pool(lp)
        else:
            print " No associated license pool."
        if work:
            cls.explain_work(work)
        else:
            print " No associated work."

        if work and presentation_calculation_policy is not None:
             print "!!! About to calculate presentation!"
             work.calculate_presentation(policy=presentation_calculation_policy)
             print "!!! All done!"
             print
             print "After recalculating presentation:"
             cls.explain_work(work)

    @classmethod
    def explain_identifier(cls, identifier, primary, seen, strength, level):
        indent = "  " * level
        if primary:
            ident = "Primary identifier"
        else:
            ident = "Identifier"
        if primary:
            strength = 1
        output = "%s %s: %s/%s (q=%s)" % (indent, ident, identifier.type, identifier.identifier, strength)
        print output.encode("utf8")

        _db = Session.object_session(identifier)
        classifications = Identifier.classifications_for_identifier_ids(
            _db, [identifier.id])
        for classification in classifications:
            subject = classification.subject
            genre = subject.genre
            if genre:
                genre = genre.name
            else:
                genre = "(!genre)"
            #print "%s  %s says: %s/%s %s w=%s" % (
            #    indent, classification.data_source.name,
            #    subject.identifier, subject.name, genre, classification.weight
            #)
        seen.add(identifier)
        for equivalency in identifier.equivalencies:
            if equivalency.id in seen:
                continue
            seen.add(equivalency.id)
            output = equivalency.output
            cls.explain_identifier(output, False, seen,
                                    equivalency.strength, level+1)

    @classmethod
    def explain_license_pool(cls, pool):
        print "Licensepool info:"
        print " Delivery mechanisms:"
        if pool.delivery_mechanisms:
            for lpdm in pool.delivery_mechanisms:
                dm = lpdm.delivery_mechanism
                if dm.default_client_can_fulfill:
                    fulfillable = "Fulfillable"
                else:
                    fulfillable = "Unfulfillable"
                print "  %s %s/%s" % (fulfillable, dm.content_type, dm.drm_scheme)
        else:
            print " No delivery mechanisms."
        print " %s owned, %d available, %d holds, %d reserves" % (
            pool.licenses_owned, pool.licenses_available, pool.patrons_in_hold_queue, pool.licenses_reserved
        )

    @classmethod
    def explain_work(cls, work):
        print "Work info:"
        if work.presentation_edition:
            print " Identifier of presentation edition: %r" % work.presentation_edition.primary_identifier
        else:
            print " No presentation edition."
        print " Fiction: %s" % work.fiction
        print " Audience: %s" % work.audience
        print " Target age: %r" % work.target_age
        print " %s genres." % (len(work.genres))
        for genre in work.genres:
            print " ", genre
        print " License pools:"
        for pool in work.license_pools:
            active = "SUPERCEDED"
            if not pool.superceded:
                active = "ACTIVE"
            print "  %s: %r" % (active, pool.identifier)


class SubjectAssignmentScript(SubjectInputScript):

    def run(self):
        args = self.parse_command_line(self._db)
        monitor = SubjectAssignmentMonitor(
            self._db, args.subject_type, args.subject_filter
        )
        monitor.run()


class MockStdin(object):
    """Mock a list of identifiers passed in on standard input."""
    def __init__(self, *lines):
        self.lines = lines

    def readlines(self):
        lines = self.lines
        self.lines = []
        return lines<|MERGE_RESOLUTION|>--- conflicted
+++ resolved
@@ -778,10 +778,6 @@
         args = self.parse_command_line(_db, cmd_args=cmd_args)
 
         # Find or create the collection
-<<<<<<< HEAD
-        create_kwargs = dict()
-=======
->>>>>>> 3e669342
         protocol = None
         if args.protocol:
             protocol = args.protocol
