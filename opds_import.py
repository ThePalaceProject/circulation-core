import datetime
import logging
import traceback
from io import BytesIO

import dateutil
import feedparser
from flask_babel import lazy_gettext as _
from lxml import etree
from urllib.parse import urljoin, urlparse, quote
from sqlalchemy.orm import aliased
from sqlalchemy.orm.session import Session

from .config import CannotLoadConfiguration, IntegrationException
from .coverage import CoverageFailure
from .metadata_layer import (
    CirculationData,
    ContributorData,
    IdentifierData,
    LinkData,
    MeasurementData,
    Metadata,
    ReplacementPolicy,
    SubjectData,
    TimestampData,
)
from .mirror import MirrorUploader
from .model import (
    Collection,
    CoverageRecord,
    DataSource,
    Edition,
    Equivalency,
    ExternalIntegration,
    Hyperlink,
    Identifier,
    LicensePool,
    Measurement,
    Representation,
    RightsStatus,
    Subject,
    get_one,
)
from .model.configuration import ExternalIntegrationLink
from .monitor import CollectionMonitor
from .selftest import HasSelfTests, SelfTestResult
from .classifier import Classifier
from .util.http import HTTP, BadResponseException
from .util.opds_writer import OPDSFeed, OPDSMessage
from .util.string_helpers import base64
from .util.xmlparser import XMLParser
from .util.datetime_helpers import datetime_utc, utc_now


def parse_identifier(db, identifier):
    """Parse the identifier and return an Identifier object representing it.

    :param db: Database session
    :type db: sqlalchemy.orm.session.Session

    :param identifier: String containing the identifier
    :type identifier: str

    :return: Identifier object
    :rtype: core.model.identifier.Identifier
    """
    identifier, _ = Identifier.parse_urn(db, identifier)

    return identifier


class AccessNotAuthenticated(Exception):
    """No authentication is configured for this service"""
    pass


class SimplifiedOPDSLookup(object):
    """Tiny integration class for the Simplified 'lookup' protocol."""

    LOOKUP_ENDPOINT = "lookup"

    @classmethod
    def check_content_type(cls, response):
        content_type = response.headers.get('content-type')
        if content_type != OPDSFeed.ACQUISITION_FEED_TYPE:
            raise BadResponseException.from_response(
                response.url,
                "Wrong media type: %s" % content_type,
                response
            )

    @classmethod
    def from_protocol(cls, _db, protocol,
                      goal=ExternalIntegration.LICENSE_GOAL, library=None
    ):
        integration = ExternalIntegration.lookup(
            _db, protocol, goal, library=library
        )
        if not integration or not integration.url:
            return None
        return cls(integration.url)

    def __init__(self, base_url):
        if not base_url.endswith('/'):
            base_url += "/"
        self.base_url = base_url

    @property
    def lookup_endpoint(self):
        return self.LOOKUP_ENDPOINT

    def _get(self, url, **kwargs):
        """Make an HTTP request. This method is overridden in the mock class."""
        kwargs['timeout'] = kwargs.get('timeout', 300)
        kwargs['allowed_response_codes'] = kwargs.get('allowed_response_codes', [])
        kwargs['allowed_response_codes'] += ['2xx', '3xx']
        return HTTP.get_with_timeout(url, **kwargs)

    def urn_args(self, identifiers):
        return "&".join(set("urn=%s" % i.urn for i in identifiers))

    def lookup(self, identifiers):
        """Retrieve an OPDS feed with metadata for the given identifiers."""
        args = self.urn_args(identifiers)
        url = self.base_url + self.lookup_endpoint + "?" + args
        logging.info("Lookup URL: %s", url)
        return self._get(url)


class MetadataWranglerOPDSLookup(SimplifiedOPDSLookup, HasSelfTests):

    PROTOCOL = ExternalIntegration.METADATA_WRANGLER
    NAME = _("Library Simplified Metadata Wrangler")
    CARDINALITY = 1

    SETTINGS = [
        { "key": ExternalIntegration.URL,
          "label": _("URL"),
          "default": "http://metadata.librarysimplified.org/",
          "required": True,
          "format": "url",
        },
    ]

    SITEWIDE = True

    ADD_ENDPOINT = 'add'
    ADD_WITH_METADATA_ENDPOINT = 'add_with_metadata'
    METADATA_NEEDED_ENDPOINT = 'metadata_needed'
    REMOVE_ENDPOINT = 'remove'
    UPDATES_ENDPOINT = 'updates'
    CANONICALIZE_ENDPOINT = 'canonical-author-name'

    @classmethod
    def from_config(cls, _db, collection=None):
        integration = ExternalIntegration.lookup(
            _db, ExternalIntegration.METADATA_WRANGLER,
            ExternalIntegration.METADATA_GOAL
        )

        if not integration:
            raise CannotLoadConfiguration(
                "No ExternalIntegration found for the Metadata Wrangler.")

        if not integration.url:
            raise CannotLoadConfiguration("Metadata Wrangler improperly configured.")

        return cls(
            integration.url, shared_secret=integration.password,
            collection=collection
        )

    @classmethod
    def external_integration(cls, _db):
        return ExternalIntegration.lookup(
            _db, ExternalIntegration.METADATA_WRANGLER,
            ExternalIntegration.METADATA_GOAL
        )

    def _run_self_tests(self, _db, lookup_class=None):
        """Run self-tests on every eligible Collection.

        :param _db: A database connection.
        :param lookup_class: Pass in a mock class to instantiate that
           class as needed instead of MetadataWranglerOPDSLookup.
        :return: A dictionary mapping Collection objects to lists of
           SelfTestResult objects.
        """
        lookup_class = lookup_class or MetadataWranglerOPDSLookup
        results = dict()

        # Find all eligible Collections on the system, instantiate a
        # _new_ MetadataWranglerOPDSLookup for each, and call
        # its _run_collection_self_tests method.
        for c in _db.query(Collection):
            try:
                metadata_identifier = c.metadata_identifier
            except ValueError as e:
                continue

            lookup = lookup_class.from_config(_db, c)
            for i in lookup._run_collection_self_tests():
                yield i

    def _run_collection_self_tests(self):
        """Run the self-test suite on the Collection associated with this
        MetadataWranglerOPDSLookup.
        """
        if not self.collection:
            return
        metadata_identifier = None
        try:
            metadata_identifier = self.collection.metadata_identifier
        except ValueError as e:
            # This collection has no metadata identifier. It's
            # probably a "Manual intervention" collection. It cannot
            # interact with the metadata wrangler and there's no need
            # to test it.
            return

        # Check various endpoints that yield OPDS feeds.
        one_day_ago = utc_now() - datetime.timedelta(days=1)
        for title, m, args in (
            (
                "Metadata updates in last 24 hours",
                self.updates, [one_day_ago]
            ),
            (
                "Titles where we could (but haven't) provide information to the metadata wrangler",
                self.metadata_needed, []
            )
        ):
            yield self._feed_self_test(title, m, *args)

    def _feed_self_test(self, name, method, *args):
        """Retrieve a feed from the metadata wrangler and
        turn it into a SelfTestResult.
        """
        result = SelfTestResult(name)
        result.collection = self.collection

        # If the server returns a 500 error we don't want to raise an
        # exception -- we want to record it as part of the test
        # result.
        kwargs = dict(allowed_response_codes=['%sxx' % f for f in range(1,6)])

        response = method(*args, **kwargs)
        self._annotate_feed_response(result, response)

        # We're all done.
        result.end = utc_now()
        return result

    @classmethod
    def _annotate_feed_response(cls, result, response):
        """Parse an OPDS feed and annotate a SelfTestResult with some
        information about it:

        * How the feed was requested.
        * What the response code was.
        * The number of items on the first page.
        * The title of each item on the page, if any.
        * The total number of items in the feed, if available.

        :param result: A SelfTestResult object.
        :param response: A requests Response object.
        """
        lines = []
        lines.append("Request URL: %s" % response.url)
        lines.append(
            "Request authorization: %s" %
            response.request.headers.get('Authorization')
        )
        lines.append("Status code: %d" % response.status_code)
        result.success = response.status_code == 200
        if result.success:
            feed = feedparser.parse(response.content)
            total_results = feed['feed'].get('opensearch_totalresults')
            if total_results is not None:
                lines.append(
                    "Total identifiers registered with this collection: %s" % (
                        total_results
                    )
                )
            lines.append("Entries on this page: %d" % len(feed['entries']))
            for i in feed['entries']:
                lines.append(" " + i['title'])
        result.result = lines

    def __init__(self, url, shared_secret=None, collection=None):
        super(MetadataWranglerOPDSLookup, self).__init__(url)
        self.shared_secret = shared_secret
        self.collection = collection

    @property
    def authenticated(self):
        return bool(self.shared_secret)

    @property
    def authorization(self):
        if self.authenticated:
            token = 'Bearer ' + base64.b64encode(self.shared_secret)
            return { 'Authorization' : token }
        return None

    @property
    def lookup_endpoint(self):
        if not (self.authenticated and self.collection):
            return self.LOOKUP_ENDPOINT
        return self.collection.metadata_identifier + '/' + self.LOOKUP_ENDPOINT

    def _get(self, url, **kwargs):
        if self.authenticated:
            headers = kwargs.get('headers', {})
            headers.update(self.authorization)
            kwargs['headers'] = headers
        return super(MetadataWranglerOPDSLookup, self)._get(url, **kwargs)

    def _post(self, url, data="", **kwargs):
        """Make an HTTP request. This method is overridden in the mock class."""
        if self.authenticated:
            headers = kwargs.get('headers', {})
            headers.update(self.authorization)
            kwargs['headers'] = headers
        kwargs['timeout'] = kwargs.get('timeout', 120)
        kwargs['allowed_response_codes'] = kwargs.get('allowed_response_codes', [])
        kwargs['allowed_response_codes'] += ['2xx', '3xx']
        return HTTP.post_with_timeout(url, data, **kwargs)

    def add_args(self, url, arg_string):
        joiner = '?'
        if joiner in url:
            # This URL already has an argument (namely: data_source), so
            # append the new arguments.
            joiner = '&'
        return url + joiner + arg_string

    def get_collection_url(self, endpoint):
        if not self.authenticated:
            raise AccessNotAuthenticated("Metadata Wrangler access not authenticated.")
        if not self.collection:
            raise ValueError("No Collection provided.")

        data_source = ''
        if self.collection.protocol == ExternalIntegration.OPDS_IMPORT:
            # Open access OPDS_IMPORT collections need to send a DataSource to
            # allow OPDS lookups on the Metadata Wrangler.
            data_source = '?data_source=' + quote(self.collection.data_source.name)

        return (self.base_url
            + self.collection.metadata_identifier
            + '/' + endpoint + data_source)

    def add(self, identifiers):
        """Add items to an authenticated Metadata Wrangler Collection"""
        add_url = self.get_collection_url(self.ADD_ENDPOINT)
        url = self.add_args(add_url, self.urn_args(identifiers))

        logging.info("Metadata Wrangler Collection Addition URL: %s", url)
        return self._post(url)

    def add_with_metadata(self, feed):
        """Add a feed of items with metadata to an authenticated Metadata Wrangler Collection."""
        add_with_metadata_url = self.get_collection_url(self.ADD_WITH_METADATA_ENDPOINT)
        return self._post(add_with_metadata_url, str(feed))

    def metadata_needed(self, **kwargs):
        """Get a feed of items that need additional metadata to be processed
        by the Metadata Wrangler.
        """
        metadata_needed_url = self.get_collection_url(
            self.METADATA_NEEDED_ENDPOINT
        )
        return self._get(metadata_needed_url, **kwargs)

    def remove(self, identifiers):
        """Remove items from an authenticated Metadata Wrangler Collection"""
        remove_url = self.get_collection_url(self.REMOVE_ENDPOINT)
        url = self.add_args(remove_url, self.urn_args(identifiers))

        logging.info("Metadata Wrangler Collection Removal URL: %s", url)
        return self._post(url)

    def updates(self, last_update_time, **kwargs):
        """Retrieve updated items from an authenticated Metadata
        Wrangler Collection

        :param last_update_time: DateTime representing the last time
            an update was fetched. May be None.
        """
        url = self.get_collection_url(self.UPDATES_ENDPOINT)
        if last_update_time:
            formatted_time = last_update_time.strftime('%Y-%m-%dT%H:%M:%SZ')
            url = self.add_args(url, ('last_update_time='+formatted_time))
        logging.info("Metadata Wrangler Collection Updates URL: %s", url)
        return self._get(url, **kwargs)

    def canonicalize_author_name(self, identifier, working_display_name):
        """Attempt to find the canonical name for the author of a book.

        :param identifier: an ISBN-type Identifier.

        :param working_display_name: The display name of the author
            (i.e. the name format human being used as opposed to the name
            that goes into library records).
        """
        args = "display_name=%s" % (
            quote(working_display_name.encode("utf8"))
        )
        if identifier:
            args += "&urn=%s" % quote(identifier.urn)
        url = self.base_url + self.CANONICALIZE_ENDPOINT + "?" + args
        logging.info("GET %s", url)
        return self._get(url)


class MockSimplifiedOPDSLookup(SimplifiedOPDSLookup):

    def __init__(self, *args, **kwargs):
        self.requests = []
        self.responses = []
        super(MockSimplifiedOPDSLookup, self).__init__(*args, **kwargs)

    def queue_response(self, status_code, headers={}, content=None):
        from .testing import MockRequestsResponse
        self.responses.insert(
            0, MockRequestsResponse(status_code, headers, content)
        )

    def _get(self, url, *args, **kwargs):
        self.requests.append((url, args, kwargs))
        response = self.responses.pop()
        return HTTP._process_response(
            url, response, kwargs.get('allowed_response_codes'),
            kwargs.get('disallowed_response_codes')
        )


class MockMetadataWranglerOPDSLookup(MockSimplifiedOPDSLookup, MetadataWranglerOPDSLookup):

    def _post(self, url, *args, **kwargs):
        self.requests.append((url, args, kwargs))
        response = self.responses.pop()
        return HTTP._process_response(
            url, response, kwargs.get('allowed_response_codes'),
            kwargs.get('disallowed_response_codes')
        )


class OPDSXMLParser(XMLParser):

    NAMESPACES = { "simplified": "http://librarysimplified.org/terms/",
                   "app" : "http://www.w3.org/2007/app",
                   "dcterms" : "http://purl.org/dc/terms/",
                   "dc" : "http://purl.org/dc/elements/1.1/",
                   "opds": "http://opds-spec.org/2010/catalog",
                   "schema" : "http://schema.org/",
                   "atom" : "http://www.w3.org/2005/Atom",
                   "drm": "http://librarysimplified.org/terms/drm",
    }


class OPDSImporter(object):
    """ Imports editions and license pools from an OPDS feed.
    Creates Edition, LicensePool and Work rows in the database, if those
    don't already exist.

    Should be used when a circulation server asks for data from
    our internal content server, and also when our content server asks for data
    from external content servers.
    """

    COULD_NOT_CREATE_LICENSE_POOL = (
        "No existing license pool for this identifier and no way of creating one.")

    NAME = ExternalIntegration.OPDS_IMPORT
    DESCRIPTION = _("Import books from a publicly-accessible OPDS feed.")

    NO_DEFAULT_AUDIENCE = ''

    # These settings are used by all OPDS-derived import methods.
    BASE_SETTINGS = [
        {
            "key": Collection.EXTERNAL_ACCOUNT_ID_KEY,
            "label": _("URL"),
            "required": True,
            "format": "url"
        },
        {
            "key": Collection.DATA_SOURCE_NAME_SETTING,
            "label": _("Data source name"),
            "required": True,
        },
        {
            "key": Collection.DEFAULT_AUDIENCE_KEY,
            "label": _("Default audience"),
            "description": _(
                "If the vendor does not specify the target audience for their books, "
                "assume the books have this target audience."
            ),
            "type": "select",
            "format": "narrow",
            "options": [
               {
                   "key": NO_DEFAULT_AUDIENCE,
                   "label": _("No default audience")
               }
            ] + [
                {
                   "key": audience,
                   "label": audience
                }
                for audience in sorted(Classifier.AUDIENCES)
            ],
            "default": NO_DEFAULT_AUDIENCE,
            "required": False,
            "readOnly": True
        },
    ]

    # These settings are used by 'regular' OPDS but not by OPDS For
    # Distributors, which has its own way of doing authentication.
    SETTINGS = BASE_SETTINGS + [
        {
            "key": ExternalIntegration.USERNAME,
            "label": _("Username"),
            "description": _("If HTTP Basic authentication is required to access the OPDS feed (it usually isn't), enter the username here."),
        },
        {
            "key": ExternalIntegration.PASSWORD,
            "label": _("Password"),
            "description": _("If HTTP Basic authentication is required to access the OPDS feed (it usually isn't), enter the password here."),
        },
        {
            "key": ExternalIntegration.CUSTOM_ACCEPT_HEADER,
            "label": _("Custom accept header"),
            "required": False,
            "description": _("Some servers expect an accept header to decide which file to send. You can use */* if the server doesn't expect anything."),
            "default": ','.join([
                OPDSFeed.ACQUISITION_FEED_TYPE,
                "application/atom+xml;q=0.9",
                "application/xml;q=0.8",
                "*/*;q=0.1",
            ])
        },
        {
            "key": ExternalIntegration.PRIMARY_IDENTIFIER_SOURCE,
            "label": _("Identifer"),
            "required": False,
            "description": _("Which book identifier to use as ID."),
            "type": "select",
            "options": [
               {
                   "key": "",
                   "label": _("(Default) Use <id>")
               },
               {
                   "key": ExternalIntegration.DCTERMS_IDENTIFIER,
                   "label": _("Use <dcterms:identifier> first, if not exist use <id>")
               },
            ],
        },
    ]

    # Subclasses of OPDSImporter may define a different parser class that's
    # a subclass of OPDSXMLParser. For example, a subclass may want to use
    # tags from an additional namespace.
    PARSER_CLASS = OPDSXMLParser

    # Subclasses of OPDSImporter may define a list of status codes
    # that should be treated as indicating success, rather than failure,
    # when they show up in <simplified:message> tags.
    SUCCESS_STATUS_CODES = None

    def __init__(self, _db, collection, data_source_name=None,
                 identifier_mapping=None, http_get=None,
                 metadata_client=None, content_modifier=None,
                 map_from_collection=None, mirrors=None,
    ):
        """:param collection: LicensePools created by this OPDS import
        will be associated with the given Collection. If this is None,
        no LicensePools will be created -- only Editions.

        :param data_source_name: Name of the source of this OPDS feed.
        All Editions created by this import will be associated with
        this DataSource. If there is no DataSource with this name, one
        will be created. NOTE: If `collection` is provided, its
        .data_source will take precedence over any value provided
        here. This is only for use when you are importing OPDS
        metadata without any particular Collection in mind.

        :param mirrors: A dictionary of different MirrorUploader objects for
        different purposes.

        :param http_get: Use this method to make an HTTP GET request. This
        can be replaced with a stub method for testing purposes.

        :param metadata_client: A SimplifiedOPDSLookup object that is used
        to fill in missing metadata.

        :param content_modifier: A function that may modify-in-place
        representations (such as images and EPUB documents) as they
        come in from the network.

        :param map_from_collection

        :param mirrors
        """
        self._db = _db
        self.log = logging.getLogger("OPDS Importer")
        self._collection_id = collection.id if collection else None
        if self.collection and not data_source_name:
            # Use the Collection data_source for OPDS import.
            data_source = self.collection.data_source
            if data_source:
                data_source_name = data_source.name
            else:
                raise ValueError(
                    "Cannot perform an OPDS import on a Collection that has no associated DataSource!"
                )
        else:
            # Use the given data_source or default to the Metadata
            # Wrangler.
            data_source_name = data_source_name or DataSource.METADATA_WRANGLER
        self.data_source_name = data_source_name
        self.identifier_mapping = identifier_mapping
        try:
            self.metadata_client = metadata_client or MetadataWranglerOPDSLookup.from_config(_db, collection=collection)
        except CannotLoadConfiguration:
            # The Metadata Wrangler isn't configured, but we can import without it.
            self.log.warn("Metadata Wrangler integration couldn't be loaded, importing without it.")
            self.metadata_client = None

        # Check to see if a mirror for each purpose was passed in.
        # If not, then attempt to create one.
        covers_mirror = mirrors.get(ExternalIntegrationLink.COVERS, None) if mirrors else None
        books_mirror = mirrors.get(ExternalIntegrationLink.OPEN_ACCESS_BOOKS, None) if mirrors else None
        self.primary_identifier_source = None
        if collection:
            if not covers_mirror:
                # If this Collection is configured to mirror the assets it
                # discovers, this will create a MirrorUploader for that
                # Collection for its purpose. Otherwise, this will return None.
                covers_mirror = MirrorUploader.for_collection(
                    collection, ExternalIntegrationLink.COVERS
                )
            if not books_mirror:
                books_mirror = MirrorUploader.for_collection(
                    collection, ExternalIntegrationLink.OPEN_ACCESS_BOOKS
                )
            self.primary_identifier_source = collection.primary_identifier_source

        self.mirrors = dict(covers_mirror=covers_mirror, books_mirror=books_mirror)
        self.content_modifier = content_modifier

        # In general, we are cautious when mirroring resources so that
        # we don't, e.g. accidentally get our IP banned from
        # gutenberg.org.
        self.http_get = http_get or Representation.cautious_http_get
        self.map_from_collection = map_from_collection

    @property
    def collection(self):
        """Returns an associated Collection object

        :return: Associated Collection object
        :rtype: Optional[Collection]
        """
        if self._collection_id:
            return Collection.by_id(self._db, id=self._collection_id)

        return None

    @property
    def data_source(self):
        """Look up or create a DataSource object representing the
        source of this OPDS feed.
        """
        offers_licenses = (self.collection is not None)
        return DataSource.lookup(
            self._db, self.data_source_name, autocreate=True,
            offers_licenses = offers_licenses
        )

    def assert_importable_content(self, feed, feed_url, max_get_attempts=5):
        """Raise an exception if the given feed contains nothing that can,
        even theoretically, be turned into a LicensePool.

        By default, this means the feed must link to open-access content
        that can actually be retrieved.
        """
        metadata, failures = self.extract_feed_data(feed, feed_url)
        get_attempts = 0

        # Find an open-access link, and try to GET it just to make
        # sure OPDS feed isn't hiding non-open-access stuff behind an
        # open-access link.
        #
        # To avoid taking forever or antagonizing API providers, we'll
        # give up after `max_get_attempts` failures.
        for link in self._open_access_links(list(metadata.values())):
            url = link.href
            success = self._is_open_access_link(url, link.media_type)
            if success:
                return success
            get_attempts += 1
            if get_attempts >= max_get_attempts:
                error = "Was unable to GET supposedly open-access content such as %s (tried %s times)" % (
                    url, get_attempts
                )
                explanation = "This might be an OPDS For Distributors feed, or it might require different authentication credentials."
                raise IntegrationException(error, explanation)

        raise IntegrationException(
            "No open-access links were found in the OPDS feed.",
            "This might be an OPDS for Distributors feed."
        )

    @classmethod
    def _open_access_links(cls, metadatas):
        """Find all open-access links in a list of Metadata objects.

        :param metadatas: A list of Metadata objects.
        :yield: A sequence of `LinkData` objects.
        """
        for item in metadatas:
            if not item.circulation:
                continue
            for link in item.circulation.links:
                if link.rel == Hyperlink.OPEN_ACCESS_DOWNLOAD:
                    yield link

    def _is_open_access_link(self, url, type):
        """Is `url` really an open-access link?

        That is, can we make a normal GET request and get something
        that looks like a book?
        """
        headers = {}
        if type:
            headers["Accept"] = type
        status, headers, body = self.http_get(url, headers=headers)
        if status == 200 and len(body) > 1024 * 10:
            # We could also check the media types, but this is good
            # enough for now.
            return "Found a book-like thing at %s" % url
        self.log.error(
            "Supposedly open-access link %s didn't give us a book. Status=%s, body length=%s",
            url, status, len(body)
        )
        return False

    def _parse_identifier(self, identifier):
        """Parse the identifier and return an Identifier object representing it.

        :param identifier: String containing the identifier
        :type identifier: str

        :return: Identifier object
        :rtype: Identifier
        """
        return parse_identifier(self._db, identifier)

    def import_from_feed(self, feed, feed_url=None):

        # Keep track of editions that were imported. Pools and works
        # for those editions may be looked up or created.
        imported_editions = {}
        pools = {}
        works = {}
        # CoverageFailures that note business logic errors and non-success download statuses
        failures = {}

        # If parsing the overall feed throws an exception, we should address that before
        # moving on. Let the exception propagate.
        metadata_objs, failures = self.extract_feed_data(feed, feed_url)
        # make editions.  if have problem, make sure associated pool and work aren't created.
        for key, metadata in metadata_objs.items():
            # key is identifier.urn here

            # If there's a status message about this item, don't try to import it.
            if key in list(failures.keys()):
                continue

            try:
                # Create an edition. This will also create a pool if there's circulation data.
                edition = self.import_edition_from_metadata(metadata)
                if edition:
                    imported_editions[key] = edition
            except Exception as e:
                # Rather than scratch the whole import, treat this as a failure that only applies
                # to this item.
                self.log.error("Error importing an OPDS item", exc_info=e)
                identifier, ignore = Identifier.parse_urn(self._db, key)
                data_source = self.data_source
                failure = CoverageFailure(identifier, traceback.format_exc(), data_source=data_source, transient=False)
                failures[key] = failure
                # clean up any edition might have created
                if key in imported_editions:
                    del imported_editions[key]
                # Move on to the next item, don't create a work.
                continue

            try:
                pool, work = self.update_work_for_edition(edition)
                if pool:
                    pools[key] = pool
                if work:
                    works[key] = work
            except Exception as e:
                identifier, ignore = Identifier.parse_urn(self._db, key)
                data_source = self.data_source
                failure = CoverageFailure(identifier, traceback.format_exc(), data_source=data_source, transient=False)
                failures[key] = failure

        return list(imported_editions.values()), list(pools.values()), list(works.values()), failures

    def import_edition_from_metadata(
            self, metadata
    ):
        """ For the passed-in Metadata object, see if can find or create an Edition
            in the database. Also create a LicensePool if the Metadata has
            CirculationData in it.
        """
        # Locate or create an Edition for this book.
        edition, is_new_edition = metadata.edition(self._db)

        policy = ReplacementPolicy(
            subjects=True,
            links=True,
            contributions=True,
            rights=True,
            link_content=True,
            even_if_not_apparently_updated=True,
            mirrors=self.mirrors,
            content_modifier=self.content_modifier,
            http_get=self.http_get,
        )
        metadata.apply(
            edition=edition, collection=self.collection,
            metadata_client=self.metadata_client, replace=policy
        )

        return edition

    def update_work_for_edition(self, edition):
        """If possible, ensure that there is a presentation-ready Work for the
        given edition's primary identifier.
        """
        work = None

        # Find a LicensePool for the primary identifier. Any LicensePool will
        # do--the collection doesn't have to match, since all
        # LicensePools for a given identifier have the same Work.
        #
        # If we have CirculationData, a pool was created when we
        # imported the edition. If there was already a pool from a
        # different data source or a different collection, that's fine
        # too.
        pool = get_one(
            self._db, LicensePool, identifier=edition.primary_identifier,
            on_multiple='interchangeable'
        )

        if pool:
            if not pool.work or not pool.work.presentation_ready:
                # There is no presentation-ready Work for this
                # LicensePool. Try to create one.
                work, ignore = pool.calculate_work()
            else:
                # There is a presentation-ready Work for this LicensePool.
                # Use it.
                work = pool.work

        # If a presentation-ready Work already exists, there's no
        # rush. We might have new metadata that will change the Work's
        # presentation, but when we called Metadata.apply() the work
        # was set up to have its presentation recalculated in the
        # background, and that's good enough.
        return pool, work

    @classmethod
    def extract_next_links(self, feed):
        if isinstance(feed, (bytes, str)):
            parsed = feedparser.parse(feed)
        else:
            parsed = feed
        feed = parsed['feed']
        next_links = []
        if feed and 'links' in feed:
            next_links = [
                link['href'] for link in feed['links']
                if link['rel'] == 'next'
            ]
        return next_links

    def extract_last_update_dates(self, feed):
        if isinstance(feed, (bytes, str)):
            parsed_feed = feedparser.parse(feed)
        else:
            parsed_feed = feed
        dates = [
            self.last_update_date_for_feedparser_entry(entry)
            for entry in parsed_feed['entries']
        ]
        return [x for x in dates if x and x[1]]

    def build_identifier_mapping(self, external_urns):
        """Uses the given Collection and a list of URNs to reverse
        engineer an identifier mapping.

        NOTE: It would be better if .identifier_mapping weren't
        instance data, since a single OPDSImporter might import
        multiple pages of a feed. However, the code as written should
        work.
        """
        if not self.collection:
            return

        mapping = dict()
        identifiers_by_urn, failures = Identifier.parse_urns(
            self._db, external_urns, autocreate=False
        )
        external_identifiers = list(identifiers_by_urn.values())

        internal_identifier = aliased(Identifier)
        qu = self._db.query(Identifier, internal_identifier)\
            .join(Identifier.inbound_equivalencies)\
            .join(internal_identifier, Equivalency.input)\
            .join(internal_identifier.licensed_through)\
            .filter(
                Identifier.id.in_([x.id for x in external_identifiers]),
                LicensePool.collection==self.collection
            )

        for external_identifier, internal_identifier in qu:
            mapping[external_identifier] = internal_identifier

        self.identifier_mapping = mapping

    def extract_feed_data(self, feed, feed_url=None):
        """Turn an OPDS feed into lists of Metadata and CirculationData objects,
        with associated messages and next_links.
        """
        data_source = self.data_source
        fp_metadata, fp_failures = self.extract_data_from_feedparser(feed=feed, data_source=data_source)
        # gets: medium, measurements, links, contributors, etc.
        xml_data_meta, xml_failures = self.extract_metadata_from_elementtree(
            feed, data_source=data_source, feed_url=feed_url, do_get=self.http_get
        )

        if self.map_from_collection:
            # Build the identifier_mapping based on the Collection.
            self.build_identifier_mapping(list(fp_metadata.keys()) + list(fp_failures.keys()))

        # translate the id in failures to identifier.urn
        identified_failures = {}
        for urn, failure in list(fp_failures.items()) + list(xml_failures.items()):
            identifier, failure = self.handle_failure(urn, failure)
            identified_failures[identifier.urn] = failure

        # Use one loop for both, since the id will be the same for both dictionaries.
        metadata = {}
        circulationdata = {}
        for id, m_data_dict in list(fp_metadata.items()):
            xml_data_dict = xml_data_meta.get(id, {})

            external_identifier = None
            if self.primary_identifier_source == ExternalIntegration.DCTERMS_IDENTIFIER:
                # If it should use <dcterms:identifier> as the primary identifier, it must use the
                # first value from the dcterms identifier, that came from the metadata as an
                # IdentifierData object and it must be validated as a foreign_id before be used
                # as and external_identifier.
                dcterms_ids = xml_data_dict.get('dcterms_identifiers', [])
                if len(dcterms_ids) > 0:
                    external_identifier, ignore = Identifier.for_foreign_id(
                            self._db, dcterms_ids[0].type, dcterms_ids[0].identifier
                    )
                    # the external identifier will be add later, so it must be removed at this point
                    new_identifiers = dcterms_ids[1:]
                    # Id must be in the identifiers with lower weight.
                    id_type, id_identifier = Identifier.type_and_identifier_for_urn(id)
                    id_weight = 1
                    new_identifiers.append(IdentifierData(id_type, id_identifier, id_weight))
                    xml_data_dict['identifiers'] = new_identifiers

            if external_identifier is None:
                external_identifier, ignore = Identifier.parse_urn(self._db, id)

            if self.identifier_mapping:
                internal_identifier = self.identifier_mapping.get(
                    external_identifier, external_identifier)
            else:
                internal_identifier = external_identifier

            # Don't process this item if there was already an error
            if internal_identifier.urn in list(identified_failures.keys()):
                continue

            identifier_obj = IdentifierData(
                type=internal_identifier.type,
                identifier=internal_identifier.identifier
            )

            # form the Metadata object
            combined_meta = self.combine(m_data_dict, xml_data_dict)
            if combined_meta.get('data_source') is None:
                combined_meta['data_source'] = self.data_source_name

            combined_meta['primary_identifier'] = identifier_obj

            metadata[internal_identifier.urn] = Metadata(**combined_meta)

            # Form the CirculationData that would correspond to this Metadata,
            # assuming there is a Collection to hold the LicensePool that
            # would result.
            c_data_dict = None
            if self.collection:
                c_circulation_dict = m_data_dict.get('circulation')
                xml_circulation_dict = xml_data_dict.get('circulation', {})
                c_data_dict = self.combine(c_circulation_dict, xml_circulation_dict)

            # Unless there's something useful in c_data_dict, we're
            # not going to put anything under metadata.circulation,
            # and any partial data that got added to
            # metadata.circulation is going to be removed.
            metadata[internal_identifier.urn].circulation = None
            if c_data_dict:
                circ_links_dict = {}
                # extract just the links to pass to CirculationData constructor
                if 'links' in xml_data_dict:
                    circ_links_dict['links'] = xml_data_dict['links']
                combined_circ = self.combine(c_data_dict, circ_links_dict)
                if combined_circ.get('data_source') is None:
                    combined_circ['data_source'] = self.data_source_name

                combined_circ['primary_identifier'] = identifier_obj
                circulation = CirculationData(**combined_circ)

                self._add_format_data(circulation)

                if circulation.formats:
                    metadata[internal_identifier.urn].circulation = circulation
                else:
                    # If the CirculationData has no formats, it
                    # doesn't really offer any way to actually get the
                    # book, and we don't want to create a
                    # LicensePool. All the circulation data is
                    # useless.
                    #
                    # TODO: This will need to be revisited when we add
                    # ODL support.
                    pass
        return metadata, identified_failures

    def handle_failure(self, urn, failure):
        """Convert a URN and a failure message that came in through
        an OPDS feed into an Identifier and a CoverageFailure object.

        The Identifier may not be the one designated by `urn` (if it's
        found in self.identifier_mapping) and the 'failure' may turn out not
        to be a CoverageFailure at all -- if it's an Identifier, that means
        that what a normal OPDSImporter would consider 'failure' is
        considered success.
        """
        external_identifier, ignore = Identifier.parse_urn(self._db, urn)
        if self.identifier_mapping:
            # The identifier found in the OPDS feed is different from
            # the identifier we want to export.
            internal_identifier = self.identifier_mapping.get(
                external_identifier, external_identifier)
        else:
            internal_identifier = external_identifier
        if isinstance(failure, Identifier):
            # The OPDSImporter does not actually consider this a
            # failure. Signal success by returning the internal
            # identifier as the 'failure' object.
            failure = internal_identifier
        else:
            # This really is a failure. Associate the internal
            # identifier with the CoverageFailure object.
            failure.obj = internal_identifier
        return internal_identifier, failure

    @classmethod
    def _add_format_data(cls, circulation):
        """Subclasses that specialize OPDS Import can implement this
        method to add formats to a CirculationData object with
        information that allows a patron to actually get a book
        that's not open access.
        """
        pass

    @classmethod
    def combine(self, d1, d2):
        """Combine two dictionaries that can be used as keyword arguments to
        the Metadata constructor.
        """
        if not d1 and not d2:
            return dict()
        if not d1:
            return dict(d2)
        if not d2:
            return dict(d1)
        new_dict = dict(d1)
        for k, v in list(d2.items()):
            if k not in new_dict:
                # There is no value from d1. Even if the d2 value
                # is None, we want to set it.
                new_dict[k] = v
            elif v != None:
                # d1 provided a value, and d2 provided a value other
                # than None.
                if isinstance(v, list):
                    # The values are lists. Merge them.
                    new_dict[k].extend(v)
                elif isinstance(v, dict):
                    # The values are dicts. Merge them by with
                    # a recursive combine() call.
                    new_dict[k] = self.combine(new_dict[k], v)
                else:
                    # Overwrite d1's value with d2's value.
                    new_dict[k] = v
            else:
                # d1 provided a value and d2 provided None.  Do
                # nothing.
                pass
        return new_dict

    def extract_data_from_feedparser(self, feed, data_source):
        feedparser_parsed = feedparser.parse(feed)
        values = {}
        failures = {}
        for entry in feedparser_parsed['entries']:
            identifier, detail, failure = self.data_detail_for_feedparser_entry(entry=entry, data_source=data_source)

            if identifier:
                if failure:
                    failures[identifier] = failure
                else:
                    if detail:
                        values[identifier] = detail
            else:
                # That's bad. Can't make an item-specific error message, but write to
                # log that something very wrong happened.
                logging.error("Tried to parse an element without a valid identifier.  feed=%s" % feed)
        return values, failures

    @classmethod
    def extract_metadata_from_elementtree(cls, feed, data_source, feed_url=None, do_get=None):
        """Parse the OPDS as XML and extract all author and subject
        information, as well as ratings and medium.

        All the stuff that Feedparser can't handle so we have to use lxml.

        :return: a dictionary mapping IDs to dictionaries. The inner
            dictionary can be used as keyword arguments to the Metadata
            constructor.
        """
        values = {}
        failures = {}
        parser = cls.PARSER_CLASS()
        if isinstance(feed, bytes):
            inp = BytesIO(feed)
        else:
            inp = BytesIO(feed.encode("utf-8"))
        root = etree.parse(inp)

        # Some OPDS feeds (eg Standard Ebooks) contain relative urls,
        # so we need the feed's self URL to extract links. If none was
        # passed in, we still might be able to guess.
        #
        # TODO: Section 2 of RFC 4287 says we should check xml:base
        # for this, so if anyone actually uses that we'll get around
        # to checking it.
        if not feed_url:
            links = [child.attrib for child in root.getroot() if 'link' in child.tag]
            self_links = [link['href'] for link in links if link.get('rel') == 'self']
            if self_links:
                feed_url = self_links[0]

        # First, turn Simplified <message> tags into CoverageFailure
        # objects.
        for failure in cls.coveragefailures_from_messages(
                data_source, parser, root
        ):
            if isinstance(failure, Identifier):
                # The Simplified <message> tag does not actually
                # represent a failure -- it was turned into an
                # Identifier instead of a CoverageFailure.
                urn = failure.urn
            else:
                urn = failure.obj.urn
            failures[urn] = failure

        # Then turn Atom <entry> tags into Metadata objects.
        for entry in parser._xpath(root, '/atom:feed/atom:entry'):
            identifier, detail, failure = cls.detail_for_elementtree_entry(
                parser, entry, data_source, feed_url, do_get=do_get
            )
            if identifier:
                if failure:
                    failures[identifier] = failure
                if detail:
                    values[identifier] = detail
        return values, failures

    @classmethod
    def _datetime(cls, entry, key):
        value = entry.get(key, None)
        if not value:
            return value
        return datetime_utc(*value[:6])

    def last_update_date_for_feedparser_entry(self, entry):
        identifier = entry.get('id')
        updated = self._datetime(entry, 'updated_parsed')
        return (identifier, updated)

    @classmethod
    def data_detail_for_feedparser_entry(cls, entry, data_source):
        """Turn an entry dictionary created by feedparser into dictionaries of data
        that can be used as keyword arguments to the Metadata and CirculationData constructors.

        :return: A 3-tuple (identifier, kwargs for Metadata constructor, failure)
        """
        identifier = entry.get('id')
        if not identifier:
            return None, None, None

        # At this point we can assume that we successfully got some
        # metadata, and possibly a link to the actual book.
        try:
            kwargs_meta = cls._data_detail_for_feedparser_entry(entry, data_source)
            return identifier, kwargs_meta, None
        except Exception as e:
            _db = Session.object_session(data_source)
            identifier_obj, ignore = Identifier.parse_urn(_db, identifier)
            failure = CoverageFailure(
                identifier_obj, traceback.format_exc(), data_source,
                transient=True
            )
            return identifier, None, failure

    @classmethod
    def _data_detail_for_feedparser_entry(cls, entry, metadata_data_source):
        """Helper method that extracts metadata and circulation data from a feedparser
        entry. This method can be overridden in tests to check that callers handle things
        properly when it throws an exception.
        """
        title = entry.get('title', None)
        if title == OPDSFeed.NO_TITLE:
            title = None
        subtitle = entry.get('schema_alternativeheadline', None)

        # Generally speaking, a data source will provide either
        # metadata (e.g. the Simplified metadata wrangler) or both
        # metadata and circulation data (e.g. a publisher's ODL feed).
        #
        # However there is at least one case (the Simplified
        # open-access content server) where one server provides
        # circulation data from a _different_ data source
        # (e.g. Project Gutenberg).
        #
        # In this case we want the data source of the LicensePool to
        # be Project Gutenberg, but the data source of the pool's
        # presentation to be the open-access content server.
        #
        # The open-access content server uses a
        # <bibframe:distribution> tag to keep track of which data
        # source provides the circulation data.
        circulation_data_source = metadata_data_source
        circulation_data_source_tag = entry.get('bibframe_distribution')
        if circulation_data_source_tag:
            circulation_data_source_name = circulation_data_source_tag.get(
                'bibframe:providername'
            )
            if circulation_data_source_name:
                _db = Session.object_session(metadata_data_source)
                # We know this data source offers licenses because
                # that's what the <bibframe:distribution> is there
                # to say.
                circulation_data_source = DataSource.lookup(
                    _db, circulation_data_source_name, autocreate=True,
                    offers_licenses=True
                )
                if not circulation_data_source:
                    raise ValueError(
                        "Unrecognized circulation data source: %s" % (
                            circulation_data_source_name
                        )
                    )
        last_opds_update = cls._datetime(entry, 'updated_parsed')

        publisher = entry.get('publisher', None)
        if not publisher:
            publisher = entry.get('dcterms_publisher', None)

        language = entry.get('language', None)
        if not language:
            language = entry.get('dcterms_language', None)

        links = []

        def summary_to_linkdata(detail):
            if not detail:
                return None
            if not 'value' in detail or not detail['value']:
                return None

            content = detail['value']
            media_type = detail.get('type', 'text/plain')
            return cls.make_link_data(
                rel=Hyperlink.DESCRIPTION,
                media_type=media_type,
                content=content
            )

        summary_detail = entry.get('summary_detail', None)
        link = summary_to_linkdata(summary_detail)
        if link:
            links.append(link)

        for content_detail in entry.get('content', []):
            link = summary_to_linkdata(content_detail)
            if link:
                links.append(link)

        rights_uri = cls.rights_uri_from_feedparser_entry(entry)

        kwargs_meta = dict(
            title=title,
            subtitle=subtitle,
            language=language,
            publisher=publisher,
            links=links,
            # refers to when was updated in opds feed, not our db
            data_source_last_updated=last_opds_update,
        )

        # Although we always provide the CirculationData, it will only
        # be used if the OPDSImporter has a Collection to hold the
        # LicensePool that will result from importing it.
        kwargs_circ = dict(
            data_source=circulation_data_source.name,
            links=list(links),
            default_rights_uri=rights_uri,
        )
        kwargs_meta['circulation'] = kwargs_circ
        return kwargs_meta

    @classmethod
    def rights_uri(cls, rights_string):
        """Determine the URI that best encapsulates the rights status of
        the downloads associated with this book.
        """
        return RightsStatus.rights_uri_from_string(rights_string)

    @classmethod
    def rights_uri_from_feedparser_entry(cls, entry):
        """Extract a rights URI from a parsed feedparser entry.

        :return: A rights URI.
        """
        rights = entry.get('rights', "")
        return cls.rights_uri(rights)

    @classmethod
    def rights_uri_from_entry_tag(cls, entry):
        """Extract a rights string from an lxml <entry> tag.

        :return: A rights URI.
        """
        rights = cls.PARSER_CLASS._xpath1(entry, 'rights')
        if rights:
            return cls.rights_uri(rights)

    @classmethod
    def extract_messages(cls, parser, feed_tag):
        """Extract <simplified:message> tags from an OPDS feed and convert
        them into OPDSMessage objects.
        """
        path = '/atom:feed/simplified:message'
        for message_tag in parser._xpath(feed_tag, path):

            # First thing to do is determine which Identifier we're
            # talking about.
            identifier_tag = parser._xpath1(message_tag, 'atom:id')
            if identifier_tag is None:
                urn = None
            else:
                urn = identifier_tag.text

            # What status code is associated with the message?
            status_code_tag = parser._xpath1(message_tag, 'simplified:status_code')
            if status_code_tag is None:
                status_code = None
            else:
                try:
                    status_code = int(status_code_tag.text)
                except ValueError:
                    status_code = None

            # What is the human-readable message?
            description_tag = parser._xpath1(message_tag, 'schema:description')
            if description_tag is None:
                description = ''
            else:
                description = description_tag.text

            yield OPDSMessage(urn, status_code, description)

    @classmethod
    def coveragefailures_from_messages(cls, data_source, parser, feed_tag):
        """Extract CoverageFailure objects from a parsed OPDS document. This
        allows us to determine the fate of books which could not
        become <entry> tags.
        """
        for message in cls.extract_messages(parser, feed_tag):
            failure = cls.coveragefailure_from_message(data_source, message)
            if failure:
                yield failure

    @classmethod
    def coveragefailure_from_message(cls, data_source, message):
        """Turn a <simplified:message> tag into a CoverageFailure."""

        _db = Session.object_session(data_source)

        # First thing to do is determine which Identifier we're
        # talking about. If we can't do that, we can't create a
        # CoverageFailure object.
        urn = message.urn
        try:
            identifier, ignore = Identifier.parse_urn(_db, urn)
        except ValueError as e:
            identifier = None

        if not identifier:
            # We can't associate this message with any particular
            # Identifier so we can't turn it into a CoverageFailure.
            return None

        if (cls.SUCCESS_STATUS_CODES
            and message.status_code in cls.SUCCESS_STATUS_CODES):
            # This message is telling us that nothing went wrong. It
            # should be treated as a success.
            return identifier

        if message.status_code == 200:
            # By default, we treat a message with a 200 status code
            # as though nothing had been returned at all.
            return None

        description = message.message
        status_code = message.status_code
        if description and status_code:
            exception = "%s: %s" % (status_code, description)
        elif status_code:
            exception = str(status_code)
        elif description:
            exception = description
        else:
            exception = 'No detail provided.'

        # All these CoverageFailures are transient because ATM we can
        # only assume that the server will eventually have the data.
        return CoverageFailure(
            identifier, exception, data_source, transient=True
        )

    @classmethod
    def detail_for_elementtree_entry(
            cls, parser, entry_tag, data_source, feed_url=None, do_get=None
    ):

        """Turn an <atom:entry> tag into a dictionary of metadata that can be
        used as keyword arguments to the Metadata contructor.

        :return: A 2-tuple (identifier, kwargs)
        """
        identifier = parser._xpath1(entry_tag, 'atom:id')
        if identifier is None or not identifier.text:
            # This <entry> tag doesn't identify a book so we
            # can't derive any information from it.
            return None, None, None
        identifier = identifier.text

        try:
            data = cls._detail_for_elementtree_entry(
                parser, entry_tag, feed_url, do_get=do_get
            )
            return identifier, data, None

        except Exception as e:
            _db = Session.object_session(data_source)
            identifier_obj, ignore = Identifier.parse_urn(_db, identifier)
            failure = CoverageFailure(
                identifier_obj, traceback.format_exc(), data_source,
                transient=True
            )
            return identifier, None, failure

    @classmethod
    def _detail_for_elementtree_entry(cls, parser, entry_tag, feed_url=None, do_get=None):
        """Helper method that extracts metadata and circulation data from an elementtree
        entry. This method can be overridden in tests to check that callers handle things
        properly when it throws an exception.
        """
        # We will fill this dictionary with all the information
        # we can find.
        data = dict()

        alternate_identifiers = []
        for id_tag in parser._xpath(entry_tag, "dcterms:identifier"):
            v = cls.extract_identifier(id_tag)
            if v:
                alternate_identifiers.append(v)
        data['dcterms_identifiers'] = alternate_identifiers

        # If exist another identifer, add here
        data['identifiers'] = data['dcterms_identifiers']

        data['contributors'] = []
        for author_tag in parser._xpath(entry_tag, 'atom:author'):
            contributor = cls.extract_contributor(parser, author_tag)
            if contributor is not None:
                data['contributors'].append(contributor)

        data['subjects'] = [
            cls.extract_subject(parser, category_tag)
            for category_tag in parser._xpath(entry_tag, 'atom:category')
        ]

        ratings = []
        for rating_tag in parser._xpath(entry_tag, 'schema:Rating'):
            v = cls.extract_measurement(rating_tag)
            if v:
                ratings.append(v)
        data['measurements'] = ratings
        rights_uri = cls.rights_uri_from_entry_tag(entry_tag)

        data['links'] = cls.consolidate_links([
            cls.extract_link(link_tag, feed_url, rights_uri)
            for link_tag in parser._xpath(entry_tag, 'atom:link')
        ])

        derived_medium = cls.get_medium_from_links(data['links'])
        data['medium'] = cls.extract_medium(entry_tag, derived_medium)

        series_tag = parser._xpath(entry_tag, 'schema:Series')
        if series_tag:
            data['series'], data['series_position'] = cls.extract_series(series_tag[0])

        issued_tag = parser._xpath(entry_tag, 'dcterms:issued')
        if issued_tag:
            date_string = issued_tag[0].text
            # By default, the date for strings that only have a year will
            # be set to January 1 rather than the current date.
            default = datetime_utc(utc_now().year, 1, 1)
            try:
                data["published"] = dateutil.parser.parse(date_string, default=default)
            except Exception as e:
                # This entry had an issued tag, but it was in a format we couldn't parse.
                pass

        return data

    @classmethod
    def get_medium_from_links(cls, links):
        """Get medium if derivable from information in an acquisition link."""
        derived = None
        for link in links:
            if (not link.rel
                or not link.media_type
                or not link.rel.startswith('http://opds-spec.org/acquisition/')
            ):
                continue
            derived = Edition.medium_from_media_type(link.media_type)
            if derived:
                break
        return derived

    @classmethod
    def extract_identifier(cls, identifier_tag):
        """Turn a <dcterms:identifier> tag into an IdentifierData object."""
        try:
            type, identifier = Identifier.type_and_identifier_for_urn(identifier_tag.text.lower())
            return IdentifierData(type, identifier)
        except ValueError:
            return None

    @classmethod
    def extract_medium(cls, entry_tag, default=Edition.BOOK_MEDIUM):
        """Derive a value for Edition.medium from schema:additionalType or
        from a <dcterms:format> subtag.

        :param entry_tag: A <atom:entry> tag.
        :param default: The value to use if nothing is found.
        """
        if not entry_tag:
            return default

        medium = None
        additional_type = entry_tag.get('{http://schema.org/}additionalType')
        if additional_type:
            medium = Edition.additional_type_to_medium.get(
                additional_type, None
            )
        if not medium:
            format_tag = entry_tag.find('{http://purl.org/dc/terms/}format')
            if format_tag is not None:
                media_type = format_tag.text
                medium = Edition.medium_from_media_type(media_type)
        return medium or default

    @classmethod
    def extract_contributor(cls, parser, author_tag):
        """Turn an <atom:author> tag into a ContributorData object."""
        subtag = parser.text_of_optional_subtag
        sort_name = subtag(author_tag, 'simplified:sort_name')
        display_name = subtag(author_tag, 'atom:name')
        family_name = subtag(author_tag, "simplified:family_name")
        wikipedia_name = subtag(author_tag, "simplified:wikipedia_name")
        # TODO: we need a way of conveying roles. I believe Bibframe
        # has the answer.

        # TODO: Also collect VIAF and LC numbers if present.  This
        # requires parsing the URIs. Only the metadata wrangler will
        # provide this information.

        viaf = None
        if sort_name or display_name or viaf:
            return ContributorData(
                sort_name=sort_name, display_name=display_name,
                family_name=family_name,
                wikipedia_name=wikipedia_name,
                roles=None
            )

        logging.info("Refusing to create ContributorData for contributor with no sort name, display name, or VIAF.")
        return None

    @classmethod
    def extract_subject(cls, parser, category_tag):
        """Turn an <atom:category> tag into a SubjectData object."""
        attr = category_tag.attrib

        # Retrieve the type of this subject - FAST, Dewey Decimal,
        # etc.
        scheme = attr.get('scheme')
        subject_type = Subject.by_uri.get(scheme)
        if not subject_type:
            # We can't represent this subject because we don't
            # know its scheme. Just treat it as a tag.
            subject_type = Subject.TAG

        # Retrieve the term (e.g. "827") and human-readable name
        # (e.g. "English Satire & Humor") for this subject.
        term = attr.get('term')
        name = attr.get('label')
        default_weight = 1

        weight = attr.get('{http://schema.org/}ratingValue', default_weight)
        try:
            weight = int(weight)
        except ValueError as e:
            weight = default_weight

        return SubjectData(
            type=subject_type,
            identifier=term,
            name=name,
            weight=weight
        )

    @classmethod
    def extract_link(cls, link_tag, feed_url=None, entry_rights_uri=None):
        """Convert a <link> tag into a LinkData object.

        :param feed_url: The URL to the enclosing feed, for use in resolving
            relative links.

        :param entry_rights_uri: A URI describing the rights advertised
            in the entry. Unless this specific link says otherwise, we
            will assume that the representation on the other end of the link
            if made available on these terms.
        """
        attr = link_tag.attrib
        rel = attr.get('rel')
        media_type = attr.get('type')
        href = attr.get('href')
        if not href or not rel:
            # The link exists but has no destination, or no specified
            # relationship to the entry.
            return None
        rights = attr.get('{%s}rights' % OPDSXMLParser.NAMESPACES["dcterms"])
        if rights:
            # Rights associated with the link override rights
            # associated with the entry.
            rights_uri = cls.rights_uri(rights)
        else:
            rights_uri = entry_rights_uri
        if feed_url and not urlparse(href).netloc:
            # This link is relative, so we need to get the absolute url
            href = urljoin(feed_url, href)
        return cls.make_link_data(rel, href, media_type, rights_uri)

    @classmethod
    def make_link_data(cls, rel, href=None, media_type=None, rights_uri=None,
                       content=None):
        """Hook method for creating a LinkData object.

        Intended to be overridden in subclasses.
        """
        return LinkData(rel=rel, href=href, media_type=media_type,
                        rights_uri=rights_uri, content=content
        )

    @classmethod
    def consolidate_links(cls, links):
        """Try to match up links with their thumbnails.

        If link n is an image and link n+1 is a thumbnail, then the
        thumbnail is assumed to be the thumbnail of the image.

        Similarly if link n is a thumbnail and link n+1 is an image.
        """
        # Strip out any links that didn't get turned into LinkData objects
        # due to missing `href` or whatever.
        new_links = [x for x in links if x]

        # Make a new list of links from that list, to iterate over --
        # we'll be modifying new_links in place so we can't iterate
        # over it.
        links = list(new_links)

        next_link_already_handled = False
        for i, link in enumerate(links):

            if link.rel not in (Hyperlink.THUMBNAIL_IMAGE, Hyperlink.IMAGE):
                # This is not any kind of image. Ignore it.
                continue

            if next_link_already_handled:
                # This link and the previous link were part of an
                # image-thumbnail pair.
                next_link_already_handled = False
                continue

            if i == len(links)-1:
                # This is the last link. Since there is no next link
                # there's nothing to do here.
                continue

            # Peek at the next link.
            next_link = links[i+1]


            if (link.rel == Hyperlink.THUMBNAIL_IMAGE
                and next_link.rel == Hyperlink.IMAGE):
                # This link is a thumbnail and the next link is
                # (presumably) the corresponding image.
                thumbnail_link = link
                image_link = next_link
            elif (link.rel == Hyperlink.IMAGE
                  and next_link.rel == Hyperlink.THUMBNAIL_IMAGE):
                thumbnail_link = next_link
                image_link = link
            else:
                # This link and the next link do not form an
                # image-thumbnail pair. Do nothing.
                continue

            image_link.thumbnail = thumbnail_link
            new_links.remove(thumbnail_link)
            next_link_already_handled = True

        return new_links

    @classmethod
    def extract_measurement(cls, rating_tag):
        type = rating_tag.get('{http://schema.org/}additionalType')
        value = rating_tag.get('{http://schema.org/}ratingValue')
        if not value:
            value = rating_tag.attrib.get('{http://schema.org}ratingValue')
        if not type:
            type = Measurement.RATING
        try:
            value = float(value)
            return MeasurementData(
                quantity_measured=type,
                value=value,
            )
        except ValueError:
            return None

    @classmethod
    def extract_series(cls, series_tag):
        attr = series_tag.attrib
        series_name = attr.get('{http://schema.org/}name', None)
        series_position = attr.get('{http://schema.org/}position', None)
        return series_name, series_position


class OPDSImportMonitor(CollectionMonitor, HasSelfTests):
    """Periodically monitor a Collection's OPDS archive feed and import
    every title it mentions.
    """

    SERVICE_NAME = "OPDS Import Monitor"

    # The first time this Monitor is invoked we want to get the
    # entire OPDS feed.
    DEFAULT_START_TIME = CollectionMonitor.NEVER

    # The protocol this Monitor works with. Subclasses that
    # specialize OPDS import should override this.
    PROTOCOL = ExternalIntegration.OPDS_IMPORT

    def __init__(self, _db, collection, import_class,
                 force_reimport=False, **import_class_kwargs):
        if not collection:
            raise ValueError(
                "OPDSImportMonitor can only be run in the context of a Collection."
            )

        if collection.protocol != self.PROTOCOL:
            raise ValueError(
                "Collection %s is configured for protocol %s, not %s." % (
                    collection.name, collection.protocol, self.PROTOCOL
                )
            )

        data_source = self.data_source(collection)
        if not data_source:
            raise ValueError(
                "Collection %s has no associated data source." % collection.name
            )

        self.external_integration_id = collection.external_integration.id
        self.feed_url = self.opds_url(collection)
        self.force_reimport = force_reimport
        self.username = collection.external_integration.username
        self.password = collection.external_integration.password
        self.custom_accept_header = collection.external_integration.custom_accept_header

        self.importer = import_class(
            _db, collection=collection,
            **import_class_kwargs
        )
        super(OPDSImportMonitor, self).__init__(_db, collection)

    def external_integration(self, _db):
        return get_one(_db, ExternalIntegration,
                       id=self.external_integration_id)

    def _run_self_tests(self, _db):
        """Retrieve the first page of the OPDS feed"""
        first_page = self.run_test(
            "Retrieve the first page of the OPDS feed (%s)" % self.feed_url,
            self.follow_one_link, self.feed_url
        )
        yield first_page
        if not first_page.result:
            return

        # We got a page, but does it have anything the importer can
        # turn into a Work?
        #
        # By default, this means it must contain an open-access link.
        next_links, content = first_page.result
        yield self.run_test(
            "Checking for importable content",
            self.importer.assert_importable_content,
            content, self.feed_url
        )

    def _get(self, url, headers):
        """Make the sort of HTTP request that's normal for an OPDS feed.

        Long timeout, raise error on anything but 2xx or 3xx.
        """
        headers = self._update_headers(headers)
        kwargs = dict(timeout=120, allowed_response_codes=['2xx', '3xx'])
        response = HTTP.get_with_timeout(url, headers=headers, **kwargs)
        return response.status_code, response.headers, response.content

    def _get_accept_header(self):
        return ','.join([
            OPDSFeed.ACQUISITION_FEED_TYPE,
            "application/atom+xml;q=0.9",
            "application/xml;q=0.8",
            "*/*;q=0.1",
        ])

    def _update_headers(self, headers):
        headers = dict(headers) if headers else {}
        if self.username and self.password and not 'Authorization' in headers:
            headers['Authorization'] = "Basic %s" % base64.b64encode("%s:%s" % (self.username,
                                                                                self.password))

        if self.custom_accept_header:
            headers['Accept'] = self.custom_accept_header
        elif not 'Accept' in headers:
            headers['Accept'] = self._get_accept_header()

        return headers

    def _parse_identifier(self, identifier):
        """Extract the publication's identifier from its metadata.

        :param identifier: String containing the identifier
        :type identifier: str

        :return: Identifier object
        :rtype: Identifier
        """
        return parse_identifier(self._db, identifier)

    def opds_url(self, collection):
        """Returns the OPDS import URL for the given collection.

        By default, this URL is stored as the external account ID, but
        subclasses may override this.
        """
        return collection.external_account_id

    def data_source(self, collection):
        """Returns the data source name for the given collection.

        By default, this URL is stored as a setting on the collection, but
        subclasses may hard-code it.
        """
        return collection.data_source

    def feed_contains_new_data(self, feed):
        """Does the given feed contain any entries that haven't been imported
        yet?
        """
        if self.force_reimport:
            # We don't even need to check. Always treat the feed as
            # though it contained new data.
            return True

        # For every item in the last page of the feed, check when that
        # item was last updated.
        last_update_dates = self.importer.extract_last_update_dates(feed)

        new_data = False
        for identifier, remote_updated in last_update_dates:

            identifier = self._parse_identifier(identifier)
            if not identifier:
                # Maybe this is new, maybe not, but we can't associate
                # the information with an Identifier, so we can't do
                # anything about it.
                self.log.info(
                    "Ignoring %s because unable to turn into an Identifier."
                )
                continue

            if self.identifier_needs_import(identifier, remote_updated):
                new_data = True
                break
        return new_data

    def identifier_needs_import(self, identifier, last_updated_remote):
        """Does the remote side have new information about this Identifier?

        :param identifier: An Identifier.
        :param last_update_remote: The last time the remote side updated
            the OPDS entry for this Identifier.
        """
        if not identifier:
            return False

        record = CoverageRecord.lookup(
            identifier, self.importer.data_source,
            operation=CoverageRecord.IMPORT_OPERATION
        )

        if not record:
            # We have no record of importing this Identifier. Import
            # it now.
            self.log.info(
                "Counting %s as new because it has no CoverageRecord.",
                identifier
            )
            return True

        # If there was a transient failure last time we tried to
        # import this book, try again regardless of whether the
        # feed has changed.
        if record.status == CoverageRecord.TRANSIENT_FAILURE:
            self.log.info(
                "Counting %s as new because previous attempt resulted in transient failure: %s",
                identifier, record.exception
            )
            return True

        # If our last attempt was a success or a persistent
        # failure, we only want to import again if something
        # changed since then.

        if record.timestamp:
            # We've imported this entry before, so don't import it
            # again unless it's changed.

            if not last_updated_remote:
                # The remote isn't telling us whether the entry
                # has been updated. Import it again to be safe.
                self.log.info(
                    "Counting %s as new because remote has no information about when it was updated.",
                    identifier
                )
                return True

            if last_updated_remote >= record.timestamp:
                # This book has been updated.
                self.log.info(
                    "Counting %s as new because its coverage date is %s and remote has %s.",
                    identifier, record.timestamp, last_updated_remote
                )
                return True

    def _verify_media_type(self, url, status_code, headers, feed):
        # Make sure we got an OPDS feed, and not an error page that was
        # sent with a 200 status code.
        media_type = headers.get('content-type')
        if not media_type or not any(
            x in media_type for x in (OPDSFeed.ATOM_LIKE_TYPES)
        ):
            message = "Expected Atom feed, got %s" % media_type
            raise BadResponseException(
                url, message=message, debug_message=feed,
                status_code=status_code
            )

    def follow_one_link(self, url, do_get=None):
        """Download a representation of a URL and extract the useful
        information.

        :return: A 2-tuple (next_links, feed). `next_links` is a list of
            additional links that need to be followed. `feed` is the content
            that needs to be imported.
        """
        self.log.info("Following next link: %s", url)
        get = do_get or self._get
        status_code, headers, feed = get(url, {})

        self._verify_media_type(url, status_code, headers, feed)

        new_data = self.feed_contains_new_data(feed)

        if new_data:
            # There's something new on this page, so we need to check
            # the next page as well.
            next_links = self.importer.extract_next_links(feed)
            return next_links, feed
        else:
            # There's nothing new, so we don't need to import this
            # feed or check the next page.
            self.log.info("No new data.")
            return [], None

    def import_one_feed(self, feed):
        """Import every book mentioned in an OPDS feed."""

        # Because we are importing into a Collection, we will immediately
        # mark a book as presentation-ready if possible.
        imported_editions, pools, works, failures = self.importer.import_from_feed(
            feed,
            feed_url=self.opds_url(self.collection)
        )

        # Create CoverageRecords for the successful imports.
        for edition in imported_editions:
            record = CoverageRecord.add_for(
                edition, self.importer.data_source,
                CoverageRecord.IMPORT_OPERATION,
                status=CoverageRecord.SUCCESS
            )

        # Create CoverageRecords for the failures.
<<<<<<< HEAD
        for urn, failure in failures.items():
            if isinstance(failure, list):
                failure_items = failure
            else:
                failure_items = [failure]

            for failure_item in failure_items:
                failure_item.to_coverage_record(
                    operation=CoverageRecord.IMPORT_OPERATION
                )

=======
        for urn, failure in list(failures.items()):
            failure.to_coverage_record(
                operation=CoverageRecord.IMPORT_OPERATION
            )
>>>>>>> 98c20a9e
        return imported_editions, failures

    def _get_feeds(self):
        feeds = []
        queue = [self.feed_url]
        seen_links = set([])

        # First, follow the feed's next links until we reach a page with
        # nothing new. If any link raises an exception, nothing will be imported.

        while queue:
            new_queue = []

            for link in queue:
                if link in seen_links:
                    continue
                next_links, feed = self.follow_one_link(link)
                new_queue.extend(next_links)
                if feed:
                    feeds.append((link, feed))
                seen_links.add(link)

            queue = new_queue

        # Start importing at the end. If something fails, it will be easier to
        # pick up where we left off.
        feeds = reversed(feeds)

        return feeds

    def run_once(self, progress_ignore):
        feeds = self._get_feeds()
        total_imported = 0
        total_failures = 0

        for link, feed in feeds:
            self.log.info("Importing next feed: %s", link)
            imported_editions, failures = self.import_one_feed(feed)
            total_imported += len(imported_editions)
            total_failures += len(failures)
            self._db.commit()

        achievements = "Items imported: %d. Failures: %d." % (
            total_imported, total_failures
        )

        return TimestampData(achievements=achievements)<|MERGE_RESOLUTION|>--- conflicted
+++ resolved
@@ -2083,8 +2083,7 @@
             )
 
         # Create CoverageRecords for the failures.
-<<<<<<< HEAD
-        for urn, failure in failures.items():
+        for urn, failure in list(failures.items()):
             if isinstance(failure, list):
                 failure_items = failure
             else:
@@ -2095,12 +2094,6 @@
                     operation=CoverageRecord.IMPORT_OPERATION
                 )
 
-=======
-        for urn, failure in list(failures.items()):
-            failure.to_coverage_record(
-                operation=CoverageRecord.IMPORT_OPERATION
-            )
->>>>>>> 98c20a9e
         return imported_editions, failures
 
     def _get_feeds(self):
