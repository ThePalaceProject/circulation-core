# encoding: utf-8
# Test the helper objects in util.string.

import base64 as stdlib_base64
import re

import pytest
from parameterized import parameterized

from ...util.string_helpers import UnicodeAwareBase64, base64, random_string


class TestUnicodeAwareBase64(object):
    def test_encoding(self):
        string = "םולש"

        # Run the same tests against two different encodings that can
        # handle Hebrew characters.
        self._test_encoder(string, UnicodeAwareBase64("utf8"))
        self._test_encoder(string, UnicodeAwareBase64("iso-8859-8"))

        # If UnicodeAwareBase64 is given a string it can't encode in
        # its chosen encoding, an exception is the result.
        shift_jis = UnicodeAwareBase64("shift-jis")
        pytest.raises(
            UnicodeEncodeError,
            shift_jis.b64encode,
            string
        )

    def _test_encoder(self, string, base64):
        # Create a binary version of the string in the encoder's
        # encoding, for use in comparisons.
        binary = string.encode(base64.encoding)

        # Test all supported methods of the base64 API.
        for encode, decode in [
            ('b64encode', 'b64decode'),
            ('standard_b64encode', 'standard_b64decode'),
            ('urlsafe_b64encode', 'urlsafe_b64decode'),
            ('encodestring', 'decodestring')
        ]:
            encode_method = getattr(base64, encode)
            decode_method = getattr(base64, decode)

            # Test a round-trip. Base64-encoding a Unicode string and
            # then decoding it should give the original string.
            encoded = encode_method(string)
            decoded = decode_method(encoded)
            assert string == decoded

            # Test encoding on its own. Encoding with a
            # UnicodeAwareBase64 and then converting to ASCII should
            # give the same result as running the binary
            # representation of the string through the default bas64
            # module.
            base_encode = getattr(stdlib_base64, encode)
            base_encoded = base_encode(binary)
            assert base_encoded == encoded.encode("ascii")

            # If you pass in a bytes object to a UnicodeAwareBase64
            # method, it's no problem. You get a Unicode string back.
            assert encoded == encode_method(binary)
            assert decoded == decode_method(base_encoded)

    def test_default_is_base64(self):
        # If you import "base64" from util.string, you get a
        # UnicodeAwareBase64 object that encodes as UTF-8 by default.
        assert isinstance(base64, UnicodeAwareBase64)
<<<<<<< HEAD
        eq_("utf8", base64.encoding)
        snowman = "☃"
=======
        assert "utf8" == base64.encoding
        snowman = u"☃"
>>>>>>> d1a64387
        snowman_utf8 = snowman.encode("utf8")
        as_base64 = base64.b64encode(snowman)
        assert "4piD" == as_base64

        # This is a Unicode representation of the string you'd get if
        # you encoded the snowman as UTF-8, then used the standard
        # library to base64-encode the bytestring.
        assert b"4piD" == stdlib_base64.b64encode(snowman_utf8)


class TestRandomString(object):
    def test_random_string(self):
        m = random_string
        assert "" == m(0)

        # The strings are random.
        res1 = m(8)
        res2 = m(8)
        assert res1 != res2

        # We can't test exact values, because the randomness comes
        # from /dev/urandom, but we can test some of their properties:
        for size in range(1, 16):
            x = m(size)

            # The strings are Unicode strings, not bytestrings
            assert isinstance(x, str)

            # The strings are entirely composed of lowercase hex digits.
            assert None == re.compile("[^a-f0-9]").search(x)

            # Each byte is represented as two digits, so the length of the
            # string is twice the length passed in to the function.
<<<<<<< HEAD
            eq_(size * 2, len(x))
=======
            assert size * 2 == len(x)


class TestIsString(object):
    @parameterized.expand(
        [
            ("byte_string", "test", True),
            ("unicode_string", u"test", True),
            ("not_string", 1, False),
        ]
    )
    def test_is_string(self, _, value, expected_result):
        result = is_string(value)

        assert expected_result == result
>>>>>>> d1a64387
<|MERGE_RESOLUTION|>--- conflicted
+++ resolved
@@ -67,13 +67,8 @@
         # If you import "base64" from util.string, you get a
         # UnicodeAwareBase64 object that encodes as UTF-8 by default.
         assert isinstance(base64, UnicodeAwareBase64)
-<<<<<<< HEAD
-        eq_("utf8", base64.encoding)
+        assert "utf8" == base64.encoding
         snowman = "☃"
-=======
-        assert "utf8" == base64.encoding
-        snowman = u"☃"
->>>>>>> d1a64387
         snowman_utf8 = snowman.encode("utf8")
         as_base64 = base64.b64encode(snowman)
         assert "4piD" == as_base64
@@ -107,22 +102,4 @@
 
             # Each byte is represented as two digits, so the length of the
             # string is twice the length passed in to the function.
-<<<<<<< HEAD
-            eq_(size * 2, len(x))
-=======
-            assert size * 2 == len(x)
-
-
-class TestIsString(object):
-    @parameterized.expand(
-        [
-            ("byte_string", "test", True),
-            ("unicode_string", u"test", True),
-            ("not_string", 1, False),
-        ]
-    )
-    def test_is_string(self, _, value, expected_result):
-        result = is_string(value)
-
-        assert expected_result == result
->>>>>>> d1a64387
+            assert size * 2 == len(x)