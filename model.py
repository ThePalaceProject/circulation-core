# encoding: utf-8
from cStringIO import StringIO
from collections import (
    Counter,
    defaultdict,
)
from lxml import etree
from nose.tools import set_trace
import base64
import bisect
import cairosvg
import datetime
import isbnlib
import json
import logging
import md5
import operator
import os
import random
import re
import requests
import time
import traceback
import urllib
import urlparse
import uuid
import warnings
import bcrypt

from PIL import (
    Image,
)

from psycopg2.extras import NumericRange
from sqlalchemy.engine.url import URL
from sqlalchemy import exc as sa_exc
from sqlalchemy.ext.declarative import declarative_base
from sqlalchemy import (
    func,
    MetaData,
    Table,
)
from sqlalchemy.sql import select
from sqlalchemy.orm import (
    backref,
    contains_eager,
    joinedload,
    lazyload,
    relationship,
    sessionmaker,
    synonym,
)
from sqlalchemy.orm.exc import (
    NoResultFound,
    MultipleResultsFound,
)
from sqlalchemy.ext.mutable import (
    MutableDict,
)
from sqlalchemy.ext.associationproxy import (
    association_proxy,
)
from sqlalchemy.ext.hybrid import (
    hybrid_property,
    Comparator,
)
from sqlalchemy.sql.functions import func
from sqlalchemy.sql.expression import (
    cast,
    and_,
    or_,
    select,
    join,
    literal_column,
    case,
    table,
)
from sqlalchemy.exc import (
    IntegrityError
)
from sqlalchemy import (
    create_engine,
    func,
    Binary,
    Boolean,
    Column,
    Date,
    DateTime,
    Enum,
    Float,
    ForeignKey,
    Integer,
    Index,
    Numeric,
    String,
    Table,
    Unicode,
    UniqueConstraint,
)

import log # Make sure logging is set up properly.
from config import Configuration
from external_search import ExternalSearchIndex
import classifier
from classifier import (
    Classifier,
    Erotica,
    COMICS_AND_GRAPHIC_NOVELS,
    GenreData,
    WorkClassifier,
)
from user_profile import ProfileStorage
from util import (
    LanguageCodes,
    MetadataSimilarity,
    TitleProcessor,
)
from util.http import (
    HTTP,
    RemoteIntegrationException,
)
from util.permanent_work_id import WorkIDCalculator
from util.personal_names import display_name_to_sort_name
from util.summary import SummaryEvaluator

from sqlalchemy.orm.session import Session

from sqlalchemy.dialects.postgresql import (
    ARRAY,
    HSTORE,
    JSON,
    INT4RANGE,
)
from s3 import S3Uploader
from analytics import Analytics


DEBUG = False

def production_session():
    url = Configuration.database_url()
    if url.startswith('"'):
        url = url[1:]
    logging.debug("Database url: %s", url)
    return SessionManager.session(url)

class PolicyException(Exception):
    pass


class CollectionMissing(Exception):
    """An operation was attempted that can only happen within the context
    of a Collection, but there was no Collection available.
    """


class BaseMaterializedWork(object):
    """A mixin class for materialized views that incorporate Work and Edition."""
    pass


class SessionManager(object):

    # Materialized views need to be created and indexed from SQL
    # commands kept in files. This dictionary maps the views to the
    # SQL files.

    MATERIALIZED_VIEW_WORKS = 'mv_works_editions_datasources_identifiers'
    MATERIALIZED_VIEW_WORKS_WORKGENRES = 'mv_works_editions_workgenres_datasources_identifiers'
    MATERIALIZED_VIEWS = {
        MATERIALIZED_VIEW_WORKS : 'materialized_view_works.sql',
        MATERIALIZED_VIEW_WORKS_WORKGENRES : 'materialized_view_works_workgenres.sql',
    }

    # A function that calculates recursively equivalent identifiers
    # is also defined in SQL.
    RECURSIVE_EQUIVALENTS_FUNCTION = 'recursive_equivalents.sql'

    engine_for_url = {}

    @classmethod
    def engine(cls, url=None):
        url = url or Configuration.database_url()
        return create_engine(url, echo=DEBUG)

    @classmethod
    def sessionmaker(cls, url=None):
        engine = cls.engine(url)
        return sessionmaker(bind=engine)

    @classmethod
    def initialize(cls, url):
        if url in cls.engine_for_url:
            engine = cls.engine_for_url[url]
            return engine, engine.connect()

        engine = cls.engine(url)
        Base.metadata.create_all(engine)

        base_path = os.path.split(__file__)[0]
        resource_path = os.path.join(base_path, "files")

        connection = None
        for view_name, filename in cls.MATERIALIZED_VIEWS.items():
            if engine.has_table(view_name):
                continue
            if not connection:
                connection = engine.connect()
            resource_file = os.path.join(resource_path, filename)
            if not os.path.exists(resource_file):
                raise IOError("Could not load materialized view from %s: file does not exist." % resource_file)
            logging.info(
                "Loading materialized view %s from %s.",
                view_name, resource_file)
            sql = open(resource_file).read()
            connection.execute(sql)                

        if not connection:
            connection = engine.connect()

        # Check if the recursive equivalents function exists already.
        query = select(
            [literal_column('proname')]
        ).select_from(
            table('pg_proc')
        ).where(
            literal_column('proname')=='fn_recursive_equivalents'
        )
        result = connection.execute(query)
        result = list(result)

        # If it doesn't, create it.
        if not result:
            resource_file = os.path.join(resource_path, cls.RECURSIVE_EQUIVALENTS_FUNCTION)
            if not os.path.exists(resource_file):
                raise IOError("Could not load recursive equivalents function from %s: file does not exist." % resource_file)
            sql = open(resource_file).read()
            connection.execute(sql)

        if connection:
            connection.close()

        class MaterializedWorkWithGenre(Base, BaseMaterializedWork):
            __table__ = Table(
                cls.MATERIALIZED_VIEW_WORKS_WORKGENRES, 
                Base.metadata, 
                Column('works_id', Integer, primary_key=True),
                Column('workgenres_id', Integer, primary_key=True),
                Column('license_pool_id', Integer, ForeignKey('licensepools.id')),
                autoload=True,
                autoload_with=engine
            )
            license_pool = relationship(
                LicensePool, 
                primaryjoin="LicensePool.id==MaterializedWorkWithGenre.license_pool_id",
                foreign_keys=LicensePool.id, lazy='joined', uselist=False)

        class MaterializedWork(Base, BaseMaterializedWork):
            __table__ = Table(
                cls.MATERIALIZED_VIEW_WORKS, 
                Base.metadata, 
                Column('works_id', Integer, primary_key=True),
                Column('license_pool_id', Integer, ForeignKey('licensepools.id')),
              autoload=True,
                autoload_with=engine
            )
            license_pool = relationship(
                LicensePool, 
                primaryjoin="LicensePool.id==MaterializedWork.license_pool_id",
                foreign_keys=LicensePool.id, lazy='joined', uselist=False)

            def __repr__(self):
                return (u'%s "%s" (%s) %s' % (
                    self.works_id, self.sort_title, self.sort_author, self.language,
                    )).encode("utf8")

        globals()['MaterializedWork'] = MaterializedWork
        globals()['MaterializedWorkWithGenre'] = MaterializedWorkWithGenre
        cls.engine_for_url[url] = engine
        return engine, engine.connect()

    @classmethod
    def refresh_materialized_views(self, _db):
        for view_name in self.MATERIALIZED_VIEWS.keys():
            _db.execute("refresh materialized view %s;" % view_name)
            _db.commit()

    @classmethod
    def session(cls, url):
        engine = connection = 0
        with warnings.catch_warnings():
            warnings.simplefilter("ignore", category=sa_exc.SAWarning)
            engine, connection = cls.initialize(url)
        session = Session(connection)
        cls.initialize_data(session)
        session.commit()
        return session

    @classmethod
    def initialize_data(cls, session):
        # Create initial data sources.
        list(DataSource.well_known_sources(session))

        # Create all genres.
        for g in classifier.genres.values():
            Genre.lookup(session, g, autocreate=True)

        # Make sure that the mechanisms fulfillable by the default
        # client are marked as such.
        for content_type, drm_scheme in DeliveryMechanism.default_client_can_fulfill_lookup:
            mechanism, is_new = DeliveryMechanism.lookup(
                session, content_type, drm_scheme
            )
            mechanism.default_client_can_fulfill = True

        session.commit()

def get_one(db, model, on_multiple='error', constraint=None, **kwargs):
    """Gets an object from the database based on its attributes.

    :param constraint: A single clause that can be passed into
        `sqlalchemy.Query.filter` to limit the object that is returned.
    :return: object or None
    """
    constraint = constraint
    if 'constraint' in kwargs:
        constraint = kwargs['constraint']
        del kwargs['constraint']

    q = db.query(model).filter_by(**kwargs)
    if constraint is not None:
        q = q.filter(constraint)

    try:
        return q.one()
    except MultipleResultsFound, e:
        if on_multiple == 'error':
            raise e
        elif on_multiple == 'interchangeable':
            # These records are interchangeable so we can use
            # whichever one we want.
            #
            # This may be a sign of a problem somewhere else. A
            # database-level constraint might be useful.
            q = q.limit(1)
            return q.one()
    except NoResultFound:
        return None

def get_one_or_create(db, model, create_method='',
                      create_method_kwargs=None,
                      **kwargs):
    one = get_one(db, model, **kwargs)
    if one:
        return one, False
    else:
        __transaction = db.begin_nested()
        try:
            # These kwargs are supported by get_one() but not by create().
            get_one_keys = ['on_multiple', 'constraint']
            for key in get_one_keys:
                if key in kwargs:
                    del kwargs[key]
            obj = create(db, model, create_method, create_method_kwargs, **kwargs)
            __transaction.commit()
            return obj
        except IntegrityError, e:
            logging.info(
                "INTEGRITY ERROR on %r %r, %r: %r", model, create_method_kwargs, 
                kwargs, e)
            __transaction.rollback()
            return db.query(model).filter_by(**kwargs).one(), False

def create(db, model, create_method='',
           create_method_kwargs=None,
           **kwargs):
    kwargs.update(create_method_kwargs or {})
    created = getattr(model, create_method, model)(**kwargs)
    db.add(created)
    db.flush()
    return created, True

Base = declarative_base()

class Patron(Base):

    __tablename__ = 'patrons'
    id = Column(Integer, primary_key=True)

    # Each patron is the patron _of_ one particular library.  An
    # individual human being may patronize multiple libraries, but
    # they will have a different patron account at each one.
    library_id = Column(
        Integer, ForeignKey('libraries.id'), index=True,
        nullable=False
    )
    
    # The patron's permanent unique identifier in an external library
    # system, probably never seen by the patron.
    #
    # This is not stored as a ForeignIdentifier because it corresponds
    # to the patron's identifier in the library responsible for the
    # Simplified instance, not a third party.
    external_identifier = Column(Unicode)

    # The patron's account type, as reckoned by an external library
    # system. Different account types may be subject to different
    # library policies.
    #
    # Depending on library policy it may be possible to automatically
    # derive the patron's account type from their authorization
    # identifier.
    _external_type = Column(Unicode, index=True, name="external_type")

    # An identifier used by the patron that gives them the authority
    # to borrow books. This identifier may change over time.
    authorization_identifier = Column(Unicode)

    # An identifier used by the patron that authenticates them,
    # but does not give them the authority to borrow books. i.e. their
    # website username.
    username = Column(Unicode)

    # The last time this record was synced up with an external library
    # system.
    last_external_sync = Column(DateTime)

    # The time, if any, at which the user's authorization to borrow
    # books expires.
    authorization_expires = Column(Date, index=True)

    # Outstanding fines the user has, if any.
    fines = Column(Unicode)

    # If the patron's borrowing privileges have been blocked, this
    # field contains the library's reason for the block. If this field
    # is None, the patron's borrowing privileges have not been
    # blocked.
    #
    # Although we currently don't do anything with specific values for
    # this field, the expectation is that values will be taken from a
    # small controlled vocabulary (e.g. "banned", "incorrect personal
    # information", "unknown"), rather than freeform strings entered
    # by librarians.
    #
    # Common reasons for blocks are kept in circulation's PatronData
    # class.
    block_reason = Column(String(255), default=None)

    # Whether or not the patron wants their annotations synchronized
    # across devices (which requires storing those annotations on a
    # library server).
    _synchronize_annotations = Column(Boolean, default=None,
                                      name="synchronize_annotations")
    
    loans = relationship('Loan', backref='patron')
    holds = relationship('Hold', backref='patron')

    annotations = relationship('Annotation', backref='patron', order_by="desc(Annotation.timestamp)")

    # One Patron can have many associated Credentials.
    credentials = relationship("Credential", backref="patron")

    __table_args__ = (
        UniqueConstraint('library_id', 'username'),
        UniqueConstraint('library_id', 'authorization_identifier'),
        UniqueConstraint('library_id', 'external_identifier'),
    )
    
    AUDIENCE_RESTRICTION_POLICY = 'audiences'
    EXTERNAL_TYPE_REGULAR_EXPRESSION = 'external_type_regular_expression'
    
    def works_on_loan(self):
        db = Session.object_session(self)
        loans = db.query(Loan).filter(Loan.patron==self)
        return [loan.work for loan in self.loans if loan.work]

    def works_on_loan_or_on_hold(self):
        db = Session.object_session(self)
        results = set()
        holds = [hold.work for hold in self.holds if hold.work]
        loans = self.works_on_loan()
        return set(holds + loans)

    @property
    def external_type(self):
        if self.authorization_identifier and not self._external_type:
            policy = Configuration.policy(
                self.EXTERNAL_TYPE_REGULAR_EXPRESSION)
            if policy:
                match = re.compile(policy).search(
                    self.authorization_identifier)
                if match:
                    groups = match.groups()
                    if groups:
                        self._external_type = groups[0]
        return self._external_type

    def can_borrow(self, work, policy):
        """Return true if the given policy allows this patron to borrow the
        given work.
        
        This will return False when the policy for this patron's
        .external_type prevents access to this book's audience.
        """
        if not self.external_type in policy:
            return True
        if not work:
            # Shouldn't happen, but not this method's problem.
            return True
        p = policy[self.external_type]
        if not self.AUDIENCE_RESTRICTION_POLICY in p:
            return True
        allowed = p[self.AUDIENCE_RESTRICTION_POLICY]
        if work.audience in allowed:
            return True
        return False

    @hybrid_property
    def synchronize_annotations(self):
        return self._synchronize_annotations
    
    @synchronize_annotations.setter
    def _set_synchronize_annotations(self, value):
        """When a patron says they don't want their annotations to be stored
        on a library server, delete all their annotations.
        """
        if value is None:
            # A patron cannot decide to go back to the state where
            # they hadn't made a decision.
            raise ValueError(
                "synchronize_annotations cannot be unset once set."
            )
        if value is False:
            _db = Session.object_session(self)
            qu = _db.query(Annotation).filter(Annotation.patron==self)
            for annotation in qu:
                _db.delete(annotation)
        self._synchronize_annotations = value

Index("ix_patron_library_id_external_identifier", Patron.library_id, Patron.external_identifier)
Index("ix_patron_library_id_authorization_identifier", Patron.library_id, Patron.authorization_identifier)
Index("ix_patron_library_id_username", Patron.library_id, Patron.username)

        
class PatronProfileStorage(ProfileStorage):
    """Interface between a Patron object and the User Profile Management
    Protocol.
    """

    def __init__(self, patron):
        """Set up a storage interface for a specific Patron.

        :param patron: We are accessing the profile for this patron.
        """
        self.patron = patron
    
    @property
    def writable_setting_names(self):
        """Return the subset of settings that are considered writable."""
        return set([self.SYNCHRONIZE_ANNOTATIONS])

    @property
    def profile_document(self):
        """Create a Profile document representing the patron's current
        status.
        """
        doc = dict()
        if self.patron.authorization_expires:
            doc[self.AUTHORIZATION_EXPIRES] = (
                self.patron.authorization_expires.strftime("%Y-%m-%dT%H:%M:%SZ")
            )
        settings = {
            self.SYNCHRONIZE_ANNOTATIONS :
            self.patron.synchronize_annotations
        }
        doc[self.SETTINGS_KEY] = settings
        return doc

    def update(self, settable, full):
        """Bring the Patron's status up-to-date with the given document.
        
        Right now this means making sure Patron.synchronize_annotations
        is up to date.
        """
        key = self.SYNCHRONIZE_ANNOTATIONS
        if key in settable:
            self.patron.synchronize_annotations = settable[key]


class LoanAndHoldMixin(object):

    @property
    def work(self):
        """Try to find the corresponding work for this Loan/Hold."""
        license_pool = self.license_pool
        if not license_pool:
            return None
        if license_pool.work:
            return license_pool.work
        if license_pool.presentation_edition and license_pool.presentation_edition.work:
            return license_pool.presentation_edition.work
        return None        


class Loan(Base, LoanAndHoldMixin):
    __tablename__ = 'loans'
    id = Column(Integer, primary_key=True)
    patron_id = Column(Integer, ForeignKey('patrons.id'), index=True)
    license_pool_id = Column(Integer, ForeignKey('licensepools.id'), index=True)
    fulfillment_id = Column(Integer, ForeignKey('licensepooldeliveries.id'))
    start = Column(DateTime)
    end = Column(DateTime)

    __table_args__ = (
        UniqueConstraint('patron_id', 'license_pool_id'),
    )

    def until(self, default_loan_period):
        """Give or estimate the time at which the loan will end."""
        if self.end:
            return self.end
        if default_loan_period is None:
            # This loan will last forever.
            return None
        start = self.start or datetime.datetime.utcnow()
        return start + default_loan_period

class Hold(Base, LoanAndHoldMixin):
    """A patron is in line to check out a book.
    """
    __tablename__ = 'holds'
    id = Column(Integer, primary_key=True)
    patron_id = Column(Integer, ForeignKey('patrons.id'), index=True)
    license_pool_id = Column(Integer, ForeignKey('licensepools.id'), index=True)
    start = Column(DateTime, index=True)
    end = Column(DateTime, index=True)
    position = Column(Integer, index=True)

    @classmethod
    def _calculate_until(
            self, start, queue_position, total_licenses, default_loan_period,
            default_reservation_period):
        """Helper method for `Hold.until` that can be tested independently.

        We have to wait for the available licenses to cycle a
        certain number of times before we get a turn.
        
        Example: 4 licenses, queue position 21
        After 1 cycle: queue position 17
              2      : queue position 13
              3      : queue position 9
              4      : queue position 5
              5      : queue position 1
              6      : available

        The worst-case cycle time is the loan period plus the reservation
        period.
        """
        if queue_position == 0:
            # The book is currently reserved to this patron--they need
            # to hurry up and check it out.
            return start + default_reservation_period

        if total_licenses == 0:
            # The book will never be available
            return None

        # Start with the default loan period to clear out everyone who
        # currently has the book checked out.
        duration = default_loan_period

        if queue_position < total_licenses:
            # After that period, the book will be available to this patron.
            # Do nothing.
            pass
        else:
            # Otherwise, add a number of cycles in which other people are
            # notified that it's their turn.
            cycle_period = (default_loan_period + default_reservation_period)
            cycles = queue_position / total_licenses
            if (total_licenses > 1 and queue_position % total_licenses == 0):
                cycles -= 1
            duration += (cycle_period * cycles)
        return start + duration


    def until(self, default_loan_period, default_reservation_period):
        """Give or estimate the time at which the book will be available
        to this patron.

        This is a *very* rough estimate that should be treated more or
        less as a worst case. (Though it could be even worse than
        this--the library's license might expire and then you'll
        _never_ get the book.)
        """
        if self.end:
            # Whew, the server provided its own estimate.
            return self.end

        if default_reservation_period is None:
            # This hold has no definite end date.
            return None

        start = datetime.datetime.utcnow()
        licenses_available = self.license_pool.licenses_owned
        position = self.position
        if not position:
            # We don't know where in line we are. Assume we're at the
            # end.
            position = self.license_pool.patrons_in_hold_queue
        return self._calculate_until(
            start, position, licenses_available,
            default_loan_period, default_reservation_period)

    def update(self, start, end, position):
        """When the book becomes available, position will be 0 and end will be
        set to the time at which point the patron will lose their place in
        line.
        
        Otherwise, end is irrelevant and is set to None.
        """
        if start is not None:
            self.start = start
        if position == 0 and end is not None:
            self.end = end
        else:
            self.end = None
        if position is not None:
            self.position = position

    __table_args__ = (
        UniqueConstraint('patron_id', 'license_pool_id'),
    )

class Annotation(Base):
    # The Web Annotation Data Model defines a basic set of motivations.
    # https://www.w3.org/TR/annotation-model/#motivation-and-purpose
    OA_NAMESPACE = u"http://www.w3.org/ns/oa#"

    # We need to define some terms of our own.
    LS_NAMESPACE = u"http://librarysimplified.org/terms/annotation/"
   
    IDLING = LS_NAMESPACE + u'idling'
    BOOKMARKING = OA_NAMESPACE + u'bookmarking'

    MOTIVATIONS = [
        IDLING,
        BOOKMARKING,
    ]

    __tablename__ = 'annotations'
    id = Column(Integer, primary_key=True)
    patron_id = Column(Integer, ForeignKey('patrons.id'), index=True)
    identifier_id = Column(Integer, ForeignKey('identifiers.id'), index=True)
    motivation = Column(Unicode, index=True)
    timestamp = Column(DateTime, index=True)
    active = Column(Boolean, default=True)
    content = Column(Unicode)
    target = Column(Unicode)

    @classmethod
    def get_one_or_create(self, _db, patron, *args, **kwargs):
        """Find or create an Annotation, but only if the patron has
        annotation sync turned on.
        """
        if not patron.synchronize_annotations:
            raise ValueError(
                "Patron has opted out of synchronizing annotations."
            )
    
        return get_one_or_create(
            _db, Annotation, patron=patron, *args, **kwargs
        )

    def set_inactive(self):
        self.active = False
        self.content = None
        self.timestamp = datetime.datetime.utcnow()

class DataSource(Base):

    """A source for information about books, and possibly the books themselves."""

    GUTENBERG = u"Gutenberg"
    OVERDRIVE = u"Overdrive"
    PROJECT_GITENBERG = u"Project GITenberg"
    STANDARD_EBOOKS = u"Standard Ebooks"
    UNGLUE_IT = u"unglue.it"
    BIBLIOTHECA = u"Bibliotheca"
    OCLC = u"OCLC Classify"
    OCLC_LINKED_DATA = u"OCLC Linked Data"
    AMAZON = u"Amazon"
    XID = u"WorldCat xID"
    AXIS_360 = u"Axis 360"
    WEB = u"Web"
    OPEN_LIBRARY = u"Open Library"
    CONTENT_CAFE = u"Content Cafe"
    VIAF = u"VIAF"
    GUTENBERG_COVER_GENERATOR = u"Gutenberg Illustrated"
    GUTENBERG_EPUB_GENERATOR = u"Project Gutenberg EPUB Generator"
    METADATA_WRANGLER = u"Library Simplified metadata wrangler"
    MANUAL = u"Manual intervention"
    NOVELIST = u"NoveList Select"
    NYT = u"New York Times"
    NYPL_SHADOWCAT = u"NYPL Shadowcat"
    LIBRARY_STAFF = u"Library staff"
    ADOBE = u"Adobe DRM"
    PLYMPTON = u"Plympton"
    ONECLICK = u"OneClick"
    ELIB = u"eLiburutegia"
    OA_CONTENT_SERVER = u"Library Simplified Open Access Content Server"
    PRESENTATION_EDITION = u"Presentation edition generator"
    INTERNAL_PROCESSING = u"Library Simplified Internal Process"
    FEEDBOOKS = u"FeedBooks"
    BIBBLIO = u"Bibblio"
    
    DEPRECATED_NAMES = {
        u"3M" : BIBLIOTHECA
    }
    THREEM = BIBLIOTHECA
    
    # Some sources of open-access ebooks are better than others. This
    # list shows which sources we prefer, in ascending order of
    # priority. unglue.it is lowest priority because it tends to
    # aggregate books from other sources. We prefer books from their
    # original sources.
    OPEN_ACCESS_SOURCE_PRIORITY = [
        UNGLUE_IT,
        GUTENBERG,
        GUTENBERG_EPUB_GENERATOR,
        PROJECT_GITENBERG,
        ELIB,
        FEEDBOOKS,
        PLYMPTON,
        STANDARD_EBOOKS,
    ]

    # When we're generating the presentation edition for a
    # LicensePool, editions are processed based on their data source,
    # in the following order:
    #
    # [all other sources] < [source of the license pool] < [metadata
    # wrangler] < [library staff] < [manual intervention]
    #
    # This list keeps track of the high-priority portion of that
    # ordering.
    # 
    # "LIBRARY_STAFF" comes from the Admin Interface.
    # "MANUAL" is not currently used, but will give the option of putting in 
    # software engineer-created system overrides.
    PRESENTATION_EDITION_PRIORITY = [
        METADATA_WRANGLER, LIBRARY_STAFF, MANUAL
    ]

    __tablename__ = 'datasources'
    id = Column(Integer, primary_key=True)
    name = Column(String, unique=True, index=True)
    offers_licenses = Column(Boolean, default=False)
    primary_identifier_type = Column(String, index=True)
    extra = Column(MutableDict.as_mutable(JSON), default={})

    # One DataSource can generate many Editions.
    editions = relationship("Edition", backref="data_source")

    # One DataSource can generate many CoverageRecords.
    coverage_records = relationship("CoverageRecord", backref="data_source")

    # One DataSource can generate many IDEquivalencies.
    id_equivalencies = relationship("Equivalency", backref="data_source")

    # One DataSource can grant access to many LicensePools.
    license_pools = relationship(
        "LicensePool", backref=backref("data_source", lazy='joined'))

    # One DataSource can provide many Hyperlinks.
    links = relationship("Hyperlink", backref="data_source")

    # One DataSource can provide many Resources.
    resources = relationship("Resource", backref="data_source")

    # One DataSource can generate many Measurements.
    measurements = relationship("Measurement", backref="data_source")

    # One DataSource can provide many Classifications.
    classifications = relationship("Classification", backref="data_source")

    # One DataSource can have many associated Credentials.
    credentials = relationship("Credential", backref="data_source")

    # One DataSource can generate many CustomLists.
    custom_lists = relationship("CustomList", backref="data_source")

    # One DataSource can have provide many LicensePoolDeliveryMechanisms.
    delivery_mechanisms = relationship(
        "LicensePoolDeliveryMechanism", backref="data_source",
        foreign_keys=lambda: [LicensePoolDeliveryMechanism.data_source_id]
    )
    
    def __repr__(self):
        return '<DataSource: name="%s">' % (self.name)
    
    @classmethod
    def lookup(cls, _db, name, autocreate=False, offers_licenses=False):
        # Turn a deprecated name (e.g. "3M" into the current name
        # (e.g. "Bibliotheca").
        name = cls.DEPRECATED_NAMES.get(name, name)
        if autocreate:
            data_source, is_new = get_one_or_create(
                _db, DataSource, name=name,
                create_method_kwargs=dict(offers_licenses=offers_licenses)
            )
        else:
            data_source = get_one(_db, DataSource, name=name)
        return data_source

    URI_PREFIX = u"http://librarysimplified.org/terms/sources/"

    @classmethod
    def name_from_uri(cls, uri):
        """Turn a data source URI into a name suitable for passing
        into lookup().
        """
        if not uri.startswith(cls.URI_PREFIX):
            return None
        name = uri[len(cls.URI_PREFIX):]
        return urllib.unquote(name)

    @classmethod
    def from_uri(cls, _db, uri):
        return cls.lookup(_db, cls.name_from_uri(uri))

    @property
    def uri(self):
        return self.URI_PREFIX + urllib.quote(self.name)

    # These are pretty standard values but each library needs to
    # define the policy they've negotiated in their configuration.
    default_default_loan_period = datetime.timedelta(days=21)
    default_default_reservation_period = datetime.timedelta(days=3)

    def _datetime_config_value(self, key, default):
        integration = Configuration.integration(self.name)
        if not integration:
            return default
        value = integration.get(key)
        if not value:
            return default
        value = int(value)
        return datetime.timedelta(days=value)

    @property
    def default_loan_period(self):
        return self._datetime_config_value(
            Configuration.DEFAULT_LOAN_PERIOD,
            self.default_default_loan_period
        )

    @property
    def default_reservation_period(self):
        return self._datetime_config_value(
            Configuration.DEFAULT_RESERVATION_PERIOD,
            self.default_default_reservation_period
        )

    @classmethod
    def license_source_for(cls, _db, identifier):
        """Find the one DataSource that provides licenses for books identified
        by the given identifier.

        If there is no such DataSource, or there is more than one,
        raises an exception.
        """
        sources = cls.license_sources_for(_db, identifier)
        return sources.one()

    @classmethod
    def license_sources_for(cls, _db, identifier):
        """A query that locates all DataSources that provide licenses for
        books identified by the given identifier.
        """
        if isinstance(identifier, basestring):
            type = identifier
        else:
            type = identifier.type
        q =_db.query(DataSource).filter(DataSource.offers_licenses==True).filter(
            DataSource.primary_identifier_type==type)
        return q

    @classmethod
    def metadata_sources_for(cls, _db, identifier):
        """Finds the DataSources that provide metadata for books
        identified by the given identifier.
        """       
        if isinstance(identifier, basestring):
            type = identifier
        else:
            type = identifier.type

        if not hasattr(cls, 'metadata_lookups_by_identifier_type'):
            # This should only happen during testing.
            list(DataSource.well_known_sources(_db))

        names = cls.metadata_lookups_by_identifier_type[type] 
        return _db.query(DataSource).filter(DataSource.name.in_(names)).all()

    @classmethod
    def well_known_sources(cls, _db):
        """Make sure all the well-known sources exist in the database.
        """

        cls.metadata_lookups_by_identifier_type = defaultdict(list)

        for (name, offers_licenses, offers_metadata_lookup, primary_identifier_type, refresh_rate) in (
                (cls.GUTENBERG, True, False, Identifier.GUTENBERG_ID, None),
                (cls.ONECLICK, True, True, Identifier.ONECLICK_ID, None),
                (cls.OVERDRIVE, True, False, Identifier.OVERDRIVE_ID, 0),
                (cls.THREEM, True, False, Identifier.BIBLIOTHECA_ID, 60*60*6),
                (cls.AXIS_360, True, False, Identifier.AXIS_360_ID, 0),
                (cls.OCLC, False, False, None, None),
                (cls.OCLC_LINKED_DATA, False, False, None, None),
                (cls.AMAZON, False, False, None, None),
                (cls.OPEN_LIBRARY, False, False, Identifier.OPEN_LIBRARY_ID, None),
                (cls.GUTENBERG_COVER_GENERATOR, False, False, Identifier.GUTENBERG_ID, None),
                (cls.GUTENBERG_EPUB_GENERATOR, False, False, Identifier.GUTENBERG_ID, None),
                (cls.WEB, True, False, Identifier.URI, None),
                (cls.VIAF, False, False, None, None),
                (cls.CONTENT_CAFE, True, True, Identifier.ISBN, None),
                (cls.MANUAL, False, False, None, None),
                (cls.NYT, False, False, Identifier.ISBN, None),
                (cls.LIBRARY_STAFF, False, False, None, None),
                (cls.METADATA_WRANGLER, False, False, None, None),
                (cls.PROJECT_GITENBERG, True, False, Identifier.GUTENBERG_ID, None),
                (cls.STANDARD_EBOOKS, True, False, Identifier.URI, None),
                (cls.UNGLUE_IT, True, False, Identifier.URI, None),
                (cls.ADOBE, False, False, None, None),
                (cls.PLYMPTON, True, False, Identifier.ISBN, None),
                (cls.ELIB, True, False, Identifier.ELIB_ID, None),
                (cls.OA_CONTENT_SERVER, True, False, None, None),
                (cls.NOVELIST, False, True, Identifier.NOVELIST_ID, None),
                (cls.PRESENTATION_EDITION, False, False, None, None),
                (cls.INTERNAL_PROCESSING, True, False, None, None),
                (cls.FEEDBOOKS, True, False, Identifier.URI, None),
                (cls.BIBBLIO, False, True, Identifier.BIBBLIO_CONTENT_ITEM_ID, None)
        ):

            extra = dict()
            if refresh_rate:
                extra['circulation_refresh_rate_seconds'] = refresh_rate

            obj, new = get_one_or_create(
                _db, DataSource,
                name=name,
                create_method_kwargs=dict(
                    offers_licenses=offers_licenses,
                    primary_identifier_type=primary_identifier_type,
                    extra=extra,
                )
            )

            if offers_metadata_lookup:
                l = cls.metadata_lookups_by_identifier_type[primary_identifier_type]
                l.append(obj.name)

            yield obj

class BaseCoverageRecord(object):
    """Contains useful constants used by both CoverageRecord and 
    WorkCoverageRecord.
    """
    
    SUCCESS = u'success'
    TRANSIENT_FAILURE = u'transient failure'
    PERSISTENT_FAILURE = u'persistent failure'

    ALL_STATUSES = [SUCCESS, TRANSIENT_FAILURE, PERSISTENT_FAILURE]

    # By default, count coverage as present if it ended in
    # success or in persistent failure. Do not count coverage
    # as present if it ended in transient failure.
    DEFAULT_COUNT_AS_COVERED = [SUCCESS, PERSISTENT_FAILURE]

    status_enum = Enum(SUCCESS, TRANSIENT_FAILURE, PERSISTENT_FAILURE, 
                       name='coverage_status')

    @classmethod
    def not_covered(cls, count_as_covered=None, 
                    count_as_not_covered_if_covered_before=None):
        """Filter a query to find only items without coverage records.

        :param count_as_covered: A list of constants that indicate
           types of coverage records that should count as 'coverage'
           for purposes of this query.

        :param count_as_not_covered_if_covered_before: If a coverage record
           exists, but is older than the given date, do not count it as
           covered.

        :return: A clause that can be passed in to Query.filter().
        """
        if not count_as_covered:
            count_as_covered = cls.DEFAULT_COUNT_AS_COVERED
        elif isinstance(count_as_covered, basestring):
            count_as_covered = [count_as_covered]

        # If there is no coverage record, then of course the item is
        # not covered.
        missing = cls.id==None

        # If we're looking for specific coverage statuses, then a
        # record does not count if it has some other status.
        missing = or_(
            missing, ~cls.status.in_(count_as_covered)
        )

        # If the record's timestamp is before the cutoff time, we
        # don't count it as covered, regardless of which status it
        # has.
        if count_as_not_covered_if_covered_before:
            missing = or_(
                missing, cls.timestamp < count_as_not_covered_if_covered_before
            )

        return missing


class CoverageRecord(Base, BaseCoverageRecord):
    """A record of a Identifier being used as input into some process."""
    __tablename__ = 'coveragerecords'

    SET_EDITION_METADATA_OPERATION = u'set-edition-metadata'
    CHOOSE_COVER_OPERATION = u'choose-cover'
    SYNC_OPERATION = u'sync'
    REAP_OPERATION = u'reap'
    IMPORT_OPERATION = u'import'
    RESOLVE_IDENTIFIER_OPERATION = u'resolve-identifier'
    REPAIR_SORT_NAME_OPERATION = u'repair-sort-name'

    id = Column(Integer, primary_key=True)
    identifier_id = Column(
        Integer, ForeignKey('identifiers.id'), index=True)

    # If applicable, this is the ID of the data source that took the
    # Identifier as input.
    data_source_id = Column(
        Integer, ForeignKey('datasources.id')
    )
    operation = Column(String(255), default=None)

    timestamp = Column(DateTime, index=True)

    status = Column(BaseCoverageRecord.status_enum, index=True)
    exception = Column(Unicode, index=True)
    
    # If applicable, this is the ID of the collection for which
    # coverage has taken place. This is currently only applicable
    # for Metadata Wrangler coverage.
    collection_id = Column(
        Integer, ForeignKey('collections.id'), nullable=True
    )

    __table_args__ = (
        Index(
            'ix_identifier_id_data_source_id_operation',
            identifier_id, data_source_id, operation,
            unique=True, postgresql_where=collection_id.is_(None)),
        Index(
            'ix_identifier_id_data_source_id_operation_collection_id',
            identifier_id, data_source_id, operation, collection_id,
            unique=True
        ),
    )

    def __repr__(self):
        if self.operation:
            operation = ' operation="%s"' % self.operation
        else:
            operation = ''
        if self.exception:
            exception = ' exception="%s"' % self.exception
        else:
            exception = ''
        template = '<CoverageRecord: identifier=%s/%s data_source="%s"%s timestamp="%s"%s>'
        return template % (
            self.identifier.type, 
            self.identifier.identifier,
            self.data_source.name,
            operation, 
            self.timestamp.strftime("%Y-%m-%d %H:%M:%S"),
            exception
        )

    @classmethod
    def lookup(self, edition_or_identifier, data_source, operation=None):
        _db = Session.object_session(edition_or_identifier)
        if isinstance(edition_or_identifier, Identifier):
            identifier = edition_or_identifier
        elif isinstance(edition_or_identifier, Edition):
            identifier = edition_or_identifier.primary_identifier
        else:
            raise ValueError(
                "Cannot look up a coverage record for %r." % edition) 
        return get_one(
            _db, CoverageRecord,
            identifier=identifier,
            data_source=data_source,
            operation=operation,
            on_multiple='interchangeable',
        )

    @classmethod
    def add_for(self, edition, data_source, operation=None, timestamp=None,
                status=BaseCoverageRecord.SUCCESS, collection=None):
        _db = Session.object_session(edition)
        if isinstance(edition, Identifier):
            identifier = edition
        elif isinstance(edition, Edition):
            identifier = edition.primary_identifier
        else:
            raise ValueError(
                "Cannot create a coverage record for %r." % edition) 
        timestamp = timestamp or datetime.datetime.utcnow()
        coverage_record, is_new = get_one_or_create(
            _db, CoverageRecord,
            identifier=identifier,
            data_source=data_source,
            operation=operation,
            collection=collection,
            on_multiple='interchangeable'
        )
        coverage_record.status = status
        coverage_record.timestamp = timestamp
        return coverage_record, is_new

Index("ix_coveragerecords_data_source_id_operation_identifier_id", CoverageRecord.data_source_id, CoverageRecord.operation, CoverageRecord.identifier_id)

class WorkCoverageRecord(Base, BaseCoverageRecord):
    """A record of some operation that was performed on a Work.

    This is similar to CoverageRecord, which operates on Identifiers,
    but since Work identifiers have no meaning outside of the database,
    we presume that all the operations involve internal work only,
    and as such there is no data_source_id.
    """
    __tablename__ = 'workcoveragerecords'

    CHOOSE_EDITION_OPERATION = u'choose-edition'
    CLASSIFY_OPERATION = u'classify'
    SUMMARY_OPERATION = u'summary'
    QUALITY_OPERATION = u'quality'
    GENERATE_OPDS_OPERATION = u'generate-opds'
    UPDATE_SEARCH_INDEX_OPERATION = u'update-search-index'

    id = Column(Integer, primary_key=True)
    work_id = Column(
        Integer, ForeignKey('works.id'), index=True)
    operation = Column(String(255), index=True, default=None)
        
    timestamp = Column(DateTime, index=True)

    status = Column(BaseCoverageRecord.status_enum, index=True)
    exception = Column(Unicode, index=True)

    __table_args__ = (
        UniqueConstraint('work_id', 'operation'),
    )

    def __repr__(self):
        if self.exception:
            exception = ' exception="%s"' % self.exception
        else:
            exception = ''
        template = '<WorkCoverageRecord: work_id=%s operation="%s" timestamp="%s"%s>'
        return template % (
            self.work_id, self.operation, 
            self.timestamp.strftime("%Y-%m-%d %H:%M:%S"),
            exception
        )

    @classmethod
    def lookup(self, work, operation):
        _db = Session.object_session(work)
        return get_one(
            _db, WorkCoverageRecord,
            work=work,
            operation=operation,
            on_multiple='interchangeable',
        )

    @classmethod
    def add_for(self, work, operation, timestamp=None, 
                status=CoverageRecord.SUCCESS):
        _db = Session.object_session(work)
        timestamp = timestamp or datetime.datetime.utcnow()
        coverage_record, is_new = get_one_or_create(
            _db, WorkCoverageRecord,
            work=work,
            operation=operation,
            on_multiple='interchangeable'
        )
        coverage_record.status = status
        coverage_record.timestamp = timestamp
        return coverage_record, is_new
Index("ix_workcoveragerecords_operation_work_id", WorkCoverageRecord.operation, WorkCoverageRecord.work_id)

class Equivalency(Base):
    """An assertion that two Identifiers identify the same work.

    This assertion comes with a 'strength' which represents how confident
    the data source is in the assertion.
    """
    __tablename__ = 'equivalents'

    # 'input' is the ID that was used as input to the datasource.
    # 'output' is the output
    id = Column(Integer, primary_key=True)
    input_id = Column(Integer, ForeignKey('identifiers.id'), index=True)
    input = relationship("Identifier", foreign_keys=input_id)
    output_id = Column(Integer, ForeignKey('identifiers.id'), index=True)
    output = relationship("Identifier", foreign_keys=output_id)

    # Who says?
    data_source_id = Column(Integer, ForeignKey('datasources.id'), index=True)

    # How many distinct votes went into this assertion? This will let
    # us scale the change to the strength when additional votes come
    # in.
    votes = Column(Integer, default=1)

    # How strong is this assertion (-1..1)? A negative number is an
    # assertion that the two Identifiers do *not* identify the
    # same work.
    strength = Column(Float, index=True)

    def __repr__(self):
        r = u"[%s ->\n %s\n source=%s strength=%.2f votes=%d)]" % (
            repr(self.input).decode("utf8"),
            repr(self.output).decode("utf8"),
            self.data_source.name, self.strength, self.votes
        )
        return r.encode("utf8")

    @classmethod
    def for_identifiers(self, _db, identifiers, exclude_ids=None):
        """Find all Equivalencies for the given Identifiers."""
        if not identifiers:
            return []
        if isinstance(identifiers, list) and isinstance(identifiers[0], Identifier):
            identifiers = [x.id for x in identifiers]
        q = _db.query(Equivalency).distinct().filter(
            or_(Equivalency.input_id.in_(identifiers),
                Equivalency.output_id.in_(identifiers))
        )
        if exclude_ids:
            q = q.filter(~Equivalency.id.in_(exclude_ids))
        return q

class Identifier(Base):
    """A way of uniquely referring to a particular edition.
    """
    
    # Common types of identifiers.
    OVERDRIVE_ID = u"Overdrive ID"
    BIBLIOTHECA_ID = u"Bibliotheca ID"
    GUTENBERG_ID = u"Gutenberg ID"
    AXIS_360_ID = u"Axis 360 ID"
    ELIB_ID = u"eLiburutegia ID"
    ASIN = u"ASIN"
    ISBN = u"ISBN"
    NOVELIST_ID = u"NoveList ID"
    OCLC_WORK = u"OCLC Work ID"
    OCLC_NUMBER = u"OCLC Number"
    # OneClick uses ISBNs for ebooks and eaudio, and its own ids for magazines
    ONECLICK_ID = u"OneClick ID"
    OPEN_LIBRARY_ID = u"OLID"
    BIBLIOCOMMONS_ID = u"Bibliocommons ID"
    URI = u"URI"
    DOI = u"DOI"
    UPC = u"UPC"
    BIBBLIO_CONTENT_ITEM_ID = u"Bibblio Content Item ID"

    DEPRECATED_NAMES = {
        u"3M ID" : BIBLIOTHECA_ID
    }
    THREEM_ID = BIBLIOTHECA_ID

    LICENSE_PROVIDING_IDENTIFIER_TYPES = [
        BIBLIOTHECA_ID, OVERDRIVE_ID, AXIS_360_ID,
        GUTENBERG_ID, ELIB_ID
    ]

    URN_SCHEME_PREFIX = "urn:librarysimplified.org/terms/id/"
    ISBN_URN_SCHEME_PREFIX = "urn:isbn:"
    GUTENBERG_URN_SCHEME_PREFIX = "http://www.gutenberg.org/ebooks/"
    GUTENBERG_URN_SCHEME_RE = re.compile(
        GUTENBERG_URN_SCHEME_PREFIX + "([0-9]+)")

    __tablename__ = 'identifiers'
    id = Column(Integer, primary_key=True)
    type = Column(String(64), index=True)
    identifier = Column(String, index=True)

    equivalencies = relationship(
        "Equivalency",
        primaryjoin=("Identifier.id==Equivalency.input_id"),
        backref="input_identifiers",
    )

    inbound_equivalencies = relationship(
        "Equivalency",
        primaryjoin=("Identifier.id==Equivalency.output_id"),
        backref="output_identifiers",
    )

    unresolved_identifier = relationship(
        "UnresolvedIdentifier", backref="identifier", uselist=False
    )

    # One Identifier may have many associated CoverageRecords.
    coverage_records = relationship("CoverageRecord", backref="identifier")

    def __repr__(self):
        records = self.primarily_identifies
        if records and records[0].title:
            title = u' prim_ed=%d ("%s")' % (records[0].id, records[0].title)
        else:
            title = ""
        return (u"%s/%s ID=%s%s" % (self.type, self.identifier, self.id,
                                    title)).encode("utf8")

    # One Identifier may serve as the primary identifier for
    # several Editions.
    primarily_identifies = relationship(
        "Edition", backref="primary_identifier"
    )

    # One Identifier may serve as the identifier for many
    # LicensePools, through different Collections.
    licensed_through = relationship(
        "LicensePool", backref="identifier", lazy='joined',
    )

    # One Identifier may have many Links.
    links = relationship(
        "Hyperlink", backref="identifier"
    )

    # One Identifier may be the subject of many Measurements.
    measurements = relationship(
        "Measurement", backref="identifier"
    )

    # One Identifier may participate in many Classifications.
    classifications = relationship(
        "Classification", backref="identifier"
    )

    # One identifier may participate in many Annotations.
    annotations = relationship(
        "Annotation", backref="identifier"
    )

    # One Identifier can have have many LicensePoolDeliveryMechanisms.
    delivery_mechanisms = relationship(
        "LicensePoolDeliveryMechanism", backref="identifier",
        foreign_keys=lambda: [LicensePoolDeliveryMechanism.identifier_id]
    )
    
    # Type + identifier is unique.
    __table_args__ = (
        UniqueConstraint('type', 'identifier'),
    )

    @classmethod
    def from_asin(cls, _db, asin, autocreate=True):
        """Turn an ASIN-like string into an Identifier.

        If the string is an ISBN10 or ISBN13, the Identifier will be
        of type ISBN and the value will be the equivalent ISBN13.

        Otherwise the Identifier will be of type ASIN and the value will
        be the value of `asin`.
        """
        asin = asin.strip().replace("-", "")
        if isbnlib.is_isbn10(asin):
            asin = isbnlib.to_isbn13(asin)
        if isbnlib.is_isbn13(asin):
            type = cls.ISBN
        else:
            type = cls.ASIN
        return cls.for_foreign_id(_db, type, asin, autocreate)

    @classmethod
    def for_foreign_id(cls, _db, foreign_identifier_type, foreign_id,
                       autocreate=True):
        """Turn a foreign ID into an Identifier."""
        if not foreign_identifier_type or not foreign_id:
            return None

        # Turn a deprecated identifier type (e.g. "3M ID" into the
        # current type (e.g. "Bibliotheca ID").
        foreign_identifier_type = cls.DEPRECATED_NAMES.get(
            foreign_identifier_type, foreign_identifier_type
        )
        
        if foreign_identifier_type in (
                Identifier.OVERDRIVE_ID, Identifier.BIBLIOTHECA_ID):
            foreign_id = foreign_id.lower()
        if not cls.valid_as_foreign_identifier(
                foreign_identifier_type, foreign_id):
            raise ValueError(
                '"%s" is not a valid %s.' % (
                    foreign_id, foreign_identifier_type
                )
            )
        if autocreate:
            m = get_one_or_create
        else:
            m = get_one

        result = m(_db, cls, type=foreign_identifier_type,
                   identifier=foreign_id)

        if isinstance(result, tuple):
            return result
        else:
            return result, False

    @classmethod
    def valid_as_foreign_identifier(cls, type, id):
        """Return True if the given `id` can be an Identifier of the given
        `type`.

        This is not a complete implementation; we will add to it as
        necessary.

        In general we err on the side of allowing IDs that look
        invalid (e.g. all Overdrive IDs look like UUIDs, but we
        currently don't enforce that). We only reject an ID out of
        hand if it will cause problems with a third-party API.
        """
        forbidden_characters = ''
        if type == Identifier.BIBLIOTHECA_ID:
            # IDs are joined with commas and provided as a URL path
            # element.  Embedded commas or slashes will confuse the
            # Bibliotheca API.
            forbidden_characters = ',/'
        elif type == Identifier.AXIS_360_ID:
            # IDs are joined with commas during a lookup. Embedded
            # commas will confuse the Axis 360 API.
            forbidden_characters = ','
        if any(x in id for x in forbidden_characters):
            return False
        return True
            
    @property
    def urn(self):
        identifier_text = urllib.quote(self.identifier)
        if self.type == Identifier.ISBN:
            return self.ISBN_URN_SCHEME_PREFIX + identifier_text
        elif self.type == Identifier.URI:
            return self.identifier
        elif self.type == Identifier.GUTENBERG_ID:
            return self.GUTENBERG_URN_SCHEME_PREFIX + identifier_text
        else:
            identifier_type = urllib.quote(self.type)
            return self.URN_SCHEME_PREFIX + "%s/%s" % (
                identifier_type, identifier_text)

    @property
    def work(self):
        """Find the Work, if any, associated with this Identifier.

        Although one Identifier may be associated with multiple LicensePools,
        all of them must share a Work.
        """
        for lp in self.licensed_through:
            if lp.work:
                return lp.work
        
    class UnresolvableIdentifierException(Exception):
        # Raised when an identifier that can't be resolved into a LicensePool
        # is provided in a context that requires a resolvable identifier
        pass

    @classmethod
    def type_and_identifier_for_urn(cls, identifier_string):
        if not identifier_string:
            return None, None
        m = cls.GUTENBERG_URN_SCHEME_RE.match(identifier_string)
        if m:
            type = Identifier.GUTENBERG_ID
            identifier_string = m.groups()[0]            
        elif identifier_string.startswith("http:") or identifier_string.startswith("https:"):
            type = Identifier.URI
        elif identifier_string.startswith(Identifier.URN_SCHEME_PREFIX):
            identifier_string = identifier_string[len(Identifier.URN_SCHEME_PREFIX):]
            type, identifier_string = map(
                urllib.unquote, identifier_string.split("/", 1))
        elif identifier_string.startswith(Identifier.ISBN_URN_SCHEME_PREFIX):
            type = Identifier.ISBN
            identifier_string = identifier_string[len(Identifier.ISBN_URN_SCHEME_PREFIX):]
            identifier_string = urllib.unquote(identifier_string)
            # Make sure this is a valid ISBN, and convert it to an ISBN-13.
            if not (isbnlib.is_isbn10(identifier_string) or
                    isbnlib.is_isbn13(identifier_string)):
                raise ValueError("%s is not a valid ISBN." % identifier_string)
            if isbnlib.is_isbn10(identifier_string):
                identifier_string = isbnlib.to_isbn13(identifier_string)
        else:
            raise ValueError(
                "Could not turn %s into a recognized identifier." %
                identifier_string)
        return (type, identifier_string)

    @classmethod
    def parse_urn(cls, _db, identifier_string, must_support_license_pools=False):
        type, identifier_string = cls.type_and_identifier_for_urn(identifier_string)
        if must_support_license_pools:
            try:
                ls = DataSource.license_source_for(_db, type)
            except NoResultFound:
                raise Identifier.UnresolvableIdentifierException()
            except MultipleResultsFound:
                 # This is fine.
                pass

        return cls.for_foreign_id(_db, type, identifier_string)

    def equivalent_to(self, data_source, identifier, strength):
        """Make one Identifier equivalent to another.

        `data_source` is the DataSource that believes the two 
        identifiers are equivalent.
        """
        _db = Session.object_session(self)
        if self == identifier:
            # That an identifier is equivalent to itself is tautological.
            # Do nothing.
            return None
        eq, new = get_one_or_create(
            _db, Equivalency,
            data_source=data_source,
            input=self,
            output=identifier,
            on_multiple='interchangeable'
        )
        eq.strength=strength
        if new:
            logging.info(
                "Identifier equivalency: %r==%r p=%.2f", self, identifier, 
                strength
            )
        return eq

    @classmethod
    def recursively_equivalent_identifier_ids_query(
            cls, identifier_id_column, levels=5, threshold=0.50):
        """Get a SQL statement that will return all Identifier IDs
        equivalent to a given ID at the given confidence threshold.

        `identifier_id_column` can be a single Identifier ID, or a column 
        like `Edition.primary_identifier_id` if the query will be used as
        a subquery.

        This uses the function defined in files/recursive_equivalents.sql.
        """
        return select([func.fn_recursive_equivalents(identifier_id_column, levels, threshold)])

    @classmethod
    def recursively_equivalent_identifier_ids(
            cls, _db, identifier_ids, levels=5, threshold=0.50):
        """All Identifier IDs equivalent to the given set of Identifier
        IDs at the given confidence threshold.

        This uses the function defined in files/recursive_equivalents.sql.

        Four levels is enough to go from a Gutenberg text to an ISBN.
        Gutenberg ID -> OCLC Work IS -> OCLC Number -> ISBN

        Returns a dictionary mapping each ID in the original to a
        list of equivalent IDs.
        """

        query = select([Identifier.id, func.fn_recursive_equivalents(Identifier.id, levels, threshold)],
                       Identifier.id.in_(identifier_ids))
        results = _db.execute(query)
        equivalents = defaultdict(list)
        for r in results:
            original = r[0]
            equivalent = r[1]
            equivalents[original].append(equivalent)
        return equivalents
        
    def equivalent_identifier_ids(self, levels=5, threshold=0.5):
        _db = Session.object_session(self)
        return Identifier.recursively_equivalent_identifier_ids(
            _db, [self.id], levels, threshold)

    def add_link(self, rel, href, data_source, media_type=None, content=None,
                 content_path=None):
        """Create a link between this Identifier and a (potentially new)
        Resource.

        TODO: There's some code in metadata_layer for automatically
        fetching, mirroring and scaling Representations as links are
        created. It might be good to move that code into here.
        """
        _db = Session.object_session(self)
        
        # Find or create the Resource.
        if not href:
            href = Hyperlink.generic_uri(data_source, self, rel, content)
        resource, new_resource = get_one_or_create(
            _db, Resource, url=href,
            create_method_kwargs=dict(data_source=data_source)
        )

        # Find or create the Hyperlink.
        link, new_link = get_one_or_create(
            _db, Hyperlink, rel=rel, data_source=data_source,
            identifier=self, resource=resource,
        )

        if content or content_path:
            # We have content for this resource.
            resource.set_fetched_content(media_type, content, content_path)
        elif (media_type and (
                not resource.representation 
                or not resource.representation.mirrored_at)
        ):
            # There's a version of this resource stored elsewhere that we
            # can use.
            #
            # TODO: just because we know the type and URL of the
            # resource doesn't mean we can actually serve that URL
            # to patrons. This needs some work.
            resource.set_mirrored_elsewhere(media_type)

        return link, new_link

    def add_measurement(self, data_source, quantity_measured, value,
                        weight=1, taken_at=None):
        """Associate a new Measurement with this Identifier."""
        _db = Session.object_session(self)

        logging.debug(
            "MEASUREMENT: %s on %s/%s: %s == %s (wt=%d)",
            data_source.name, self.type, self.identifier,
            quantity_measured, value, weight)

        now = datetime.datetime.utcnow()
        taken_at = taken_at or now
        # Is there an existing most recent measurement?
        most_recent = get_one(
            _db, Measurement, identifier=self,
            data_source=data_source,
            quantity_measured=quantity_measured,
            is_most_recent=True, on_multiple='interchangeable'
        )
        if most_recent and most_recent.value == value and taken_at == now:
            # The value hasn't changed since last time. Just update
            # the timestamp of the existing measurement.
            self.taken_at = taken_at

        if most_recent and most_recent.taken_at < taken_at:
            most_recent.is_most_recent = False

        return create(
            _db, Measurement,
            identifier=self, data_source=data_source,
            quantity_measured=quantity_measured, taken_at=taken_at,
            value=value, weight=weight, is_most_recent=True)[0]

    def classify(self, data_source, subject_type, subject_identifier,
                 subject_name=None, weight=1):
        """Classify this Identifier under a Subject.

        :param type: Classification scheme; one of the constants from Subject.
        :param subject_identifier: Internal ID of the subject according to that classification scheme.

        ``value``: Human-readable description of the subject, if different
                   from the ID.

        ``weight``: How confident the data source is in classifying a
                    book under this subject. The meaning of this
                    number depends entirely on the source of the
                    information.
        """
        _db = Session.object_session(self)
        # Turn the subject type and identifier into a Subject.
        classifications = []
        subject, is_new = Subject.lookup(
            _db, subject_type, subject_identifier, subject_name,
        )

        logging.debug(
            "CLASSIFICATION: %s on %s/%s: %s %s/%s (wt=%d)",
            data_source.name, self.type, self.identifier,
            subject.type, subject.identifier, subject.name, 
            weight
        )

        # Use a Classification to connect the Identifier to the
        # Subject.
        try:
            classification, is_new = get_one_or_create(
                _db, Classification,
                identifier=self,
                subject=subject,
                data_source=data_source)
        except MultipleResultsFound, e:
            # TODO: This is a hack.
            all_classifications = _db.query(Classification).filter(
                Classification.identifier==self,
                Classification.subject==subject,
                Classification.data_source==data_source)
            all_classifications = all_classifications.all()
            classification = all_classifications[0]
            for i in all_classifications[1:]:
                _db.delete(i)

        classification.weight = weight
        return classification

    @classmethod
    def resources_for_identifier_ids(self, _db, identifier_ids, rel=None,
                                     data_source=None):
        resources = _db.query(Resource).join(Resource.links).filter(
                Hyperlink.identifier_id.in_(identifier_ids))
        if data_source:
            if isinstance(data_source, DataSource):
                data_source = [data_source]
            resources = resources.filter(Hyperlink.data_source_id.in_([d.id for d in data_source]))
        if rel:
            if isinstance(rel, list):
                resources = resources.filter(Hyperlink.rel.in_(rel))
            else:
                resources = resources.filter(Hyperlink.rel==rel)
        resources = resources.options(joinedload('representation'))
        return resources

    @classmethod
    def classifications_for_identifier_ids(self, _db, identifier_ids):
        classifications = _db.query(Classification).filter(
                Classification.identifier_id.in_(identifier_ids))
        return classifications.options(joinedload('subject'))

    IDEAL_COVER_ASPECT_RATIO = 2.0/3
    IDEAL_IMAGE_HEIGHT = 240
    IDEAL_IMAGE_WIDTH = 160

    @classmethod
    def best_cover_for(cls, _db, identifier_ids):
        # Find all image resources associated with any of
        # these identifiers.
        images = cls.resources_for_identifier_ids(
            _db, identifier_ids, Hyperlink.IMAGE)
        images = images.join(Resource.representation)
        images = images.filter(Representation.mirrored_at != None).\
            filter(Representation.mirror_url != None)
        images = images.all()

        champions = Resource.best_covers_among(images)
        if not champions:
            champion = None
        elif len(champions) == 1:
            [champion] = champions
        else:
            champion = random.choice(champions)

        return champion, images

    @classmethod
    def evaluate_summary_quality(cls, _db, identifier_ids,
                                 privileged_data_sources=None):
        """Evaluate the summaries for the given group of Identifier IDs.

        This is an automatic evaluation based solely on the content of
        the summaries. It will be combined with human-entered ratings
        to form an overall quality score.

        We need to evaluate summaries from a set of Identifiers
        (typically those associated with a single work) because we
        need to see which noun phrases are most frequently used to
        describe the underlying work.

        :param privileged_data_sources: If present, a summary from one
        of these data source will be instantly chosen, short-circuiting the
        decision process. Data sources are in order of priority.

        :return: The single highest-rated summary Resource.

        """
        evaluator = SummaryEvaluator()

        if privileged_data_sources and len(privileged_data_sources) > 0:
            privileged_data_source = privileged_data_sources[0]
        else:
            privileged_data_source = None

        # Find all rel="description" resources associated with any of
        # these records.
        rels = [Hyperlink.DESCRIPTION, Hyperlink.SHORT_DESCRIPTION]
        descriptions = cls.resources_for_identifier_ids(
            _db, identifier_ids, rels, privileged_data_source).all()

        champion = None
        # Add each resource's content to the evaluator's corpus.
        for r in descriptions:
            if r.representation and r.representation.content:
                evaluator.add(r.representation.content)
        evaluator.ready()

        # Then have the evaluator rank each resource.
        for r in descriptions:
            if r.representation and r.representation.content:
                content = r.representation.content
                quality = evaluator.score(content)
                r.set_estimated_quality(quality)
            if not champion or r.quality > champion.quality:
                champion = r

        if privileged_data_source and not champion:
            # We could not find any descriptions from the privileged
            # data source. Try relaxing that restriction.
            return cls.evaluate_summary_quality(_db, identifier_ids, privileged_data_sources[1:])
        return champion, descriptions

    @classmethod
    def missing_coverage_from(
            cls, _db, identifier_types, coverage_data_source, operation=None,
            count_as_covered=None, count_as_missing_before=None, identifiers=None
    ):
        """Find identifiers of the given types which have no CoverageRecord
        from `coverage_data_source`.

        :param count_as_covered: Identifiers will be counted as
        covered if their CoverageRecords have a status in this list.
        :param identifiers: Restrict search to a specific set of identifier objects.
        """
        clause = and_(Identifier.id==CoverageRecord.identifier_id,
                      CoverageRecord.data_source==coverage_data_source,
                      CoverageRecord.operation==operation)
        qu = _db.query(Identifier).outerjoin(CoverageRecord, clause)
        if identifier_types:
            qu = qu.filter(Identifier.type.in_(identifier_types))
        missing = CoverageRecord.not_covered(
            count_as_covered, count_as_missing_before
        )
        qu = qu.filter(missing)

        if identifiers:
            qu = qu.filter(Identifier.id.in_([x.id for x in identifiers]))

        return qu


    def opds_entry(self):
        """Create an OPDS entry using only resources directly
        associated with this Identifier.

        This makes it possible to create an OPDS entry even when there
        is no Edition.

        Currently the only things in this OPDS entry will be description,
        cover image, and popularity.
        """
        id = self.urn
        cover_image = None
        description = None
        for link in self.links:
            resource = link.resource
            if link.rel == Hyperlink.IMAGE:
                if not cover_image or (
                        not cover_image.representation.thumbnails and
                        resource.representation.thumbnails):
                    cover_image = resource
            elif link.rel == Hyperlink.DESCRIPTION:
                if not description or resource.quality > description.quality:
                    description = resource

        quality = Measurement.overall_quality(self.measurements)
        from opds import AcquisitionFeed
        return AcquisitionFeed.minimal_opds_entry(
            identifier=self, cover=cover_image, 
            description=description, quality=quality)


class UnresolvedIdentifier(Base):
    """An identifier that the metadata wrangler has heard of but hasn't
    yet been able to connect with a book being offered by someone.
    """

    __tablename__ = 'unresolvedidentifiers'
    id = Column(Integer, primary_key=True)

    identifier_id = Column(
        Integer, ForeignKey('identifiers.id'), index=True)

    # A numeric status code, analogous to an HTTP status code,
    # describing the status of the process of resolving this
    # identifier.
    status = Column(Integer, index=True)

    # Timestamp of the first time we tried to resolve this identifier.
    first_attempt = Column(DateTime, index=True)

    # Timestamp of the most recent time we tried to resolve this identifier.
    most_recent_attempt = Column(DateTime, index=True)

    # The problem that's stopping this identifier from being resolved.
    exception = Column(Unicode, index=True)

    @classmethod
    def register(cls, _db, identifier, force=False):
        if identifier.licensed_through and not force:
            # There's already a license pool for this identifier, and
            # thus no need to do anything.
            raise ValueError(
                "%r has already been resolved. Not creating an UnresolvedIdentifier record for it." % identifier)

        # There must be some way of 'resolving' the work to be done
        # here: either a license source or a metadata lookup.
        has_metadata_lookup = DataSource.metadata_sources_for(_db, identifier)

        if not has_metadata_lookup:
            datasources = DataSource.license_sources_for(_db, identifier)
            if datasources.count() == 0:
                # This is not okay--we have no way of resolving this identifier.
                raise Identifier.UnresolvableIdentifierException()

        return get_one_or_create(
            _db, UnresolvedIdentifier, identifier=identifier,
            create_method_kwargs=dict(status=202), on_multiple='interchangeable'
        )

    DEFAULT_RETRY_TIME = datetime.timedelta(days=1)

    @classmethod
    def ready_to_process(cls, _db, retry_after=None, randomize=True):
        """Find all UnresolvedIdentifiers that are ready for processing.

        This is all UnresolvedIdentifiers that have never raised an
        exception, plus all UnresolvedIdentifiers that were attempted
        more than `retry_after` ago.

        :param retry_after: a `datetime.timedelta`.
        """
        now = datetime.datetime.utcnow()
        retry_after = retry_after or cls.DEFAULT_RETRY_TIME
        cutoff = now - retry_after
        needs_processing = or_(
            UnresolvedIdentifier.exception==None,
            UnresolvedIdentifier.most_recent_attempt < cutoff
        )
        q = _db.query(UnresolvedIdentifier).join(
            UnresolvedIdentifier.identifier).filter(needs_processing)
        if randomize:
            q = q.order_by(func.random())
        return q

    def set_attempt(self, time=None):
        """Set most_recent_attempt (and possibly first_attempt) to the given
        time.
        """
        time = time or datetime.datetime.utcnow()
        self.most_recent_attempt = time
        if not self.first_attempt:
            self.first_attempt = time


class Contributor(Base):

    """Someone (usually human) who contributes to books."""
    __tablename__ = 'contributors'
    id = Column(Integer, primary_key=True)

    # Standard identifiers for this contributor.
    lc = Column(Unicode, index=True)
    viaf = Column(Unicode, index=True)

    # This is the name by which this person is known in the original
    # catalog. It is sortable, e.g. "Twain, Mark".
    _sort_name = Column('sort_name', Unicode, index=True)
    aliases = Column(ARRAY(Unicode), default=[])

    # This is the name we will display publicly. Ideally it will be
    # the name most familiar to readers.
    display_name = Column(Unicode, index=True)

    # This is a short version of the contributor's name, displayed in
    # situations where the full name is too long. For corporate contributors
    # this value will be None.
    family_name = Column(Unicode, index=True)
    
    # This is the name used for this contributor on Wikipedia. This
    # gives us an entry point to Wikipedia, Wikidata, etc.
    wikipedia_name = Column(Unicode, index=True)

    # This is a short biography for this contributor, probably
    # provided by a publisher.
    biography = Column(Unicode)

    extra = Column(MutableDict.as_mutable(JSON), default={})

    contributions = relationship("Contribution", backref="contributor")
    work_contributions = relationship("WorkContribution", backref="contributor",
                                      )
    # Types of roles
    AUTHOR_ROLE = u"Author"
    PRIMARY_AUTHOR_ROLE = u"Primary Author"
    PERFORMER_ROLE = u"Performer"
    EDITOR_ROLE = u"Editor"
    ARTIST_ROLE = u"Artist"
    PHOTOGRAPHER_ROLE = u"Photographer"
    TRANSLATOR_ROLE = u"Translator"
    ILLUSTRATOR_ROLE = u"Illustrator"
    INTRODUCTION_ROLE = u"Introduction Author"
    FOREWORD_ROLE = u"Foreword Author"
    AFTERWORD_ROLE = u"Afterword Author"
    COLOPHON_ROLE = u"Colophon Author"
    UNKNOWN_ROLE = u'Unknown'
    DIRECTOR_ROLE = u'Director'
    PRODUCER_ROLE = u'Producer'
    EXECUTIVE_PRODUCER_ROLE = u'Executive Producer'
    ACTOR_ROLE = u'Actor'
    LYRICIST_ROLE = u'Lyricist'
    CONTRIBUTOR_ROLE = u'Contributor'
    COMPOSER_ROLE = u'Composer'
    NARRATOR_ROLE = u'Narrator'
    COMPILER_ROLE = u'Compiler'
    ADAPTER_ROLE = u'Adapter'
    PERFORMER_ROLE = u'Performer'
    MUSICIAN_ROLE = u'Musician'
    ASSOCIATED_ROLE = u'Associated name'
    COLLABORATOR_ROLE = u'Collaborator'
    ENGINEER_ROLE = u'Engineer'
    COPYRIGHT_HOLDER_ROLE = u'Copyright holder'
    TRANSCRIBER_ROLE = u'Transcriber'
    DESIGNER_ROLE = u'Designer'
    AUTHOR_ROLES = set([PRIMARY_AUTHOR_ROLE, AUTHOR_ROLE])

    # People from these roles can be put into the 'author' slot if no
    # author proper is given.
    AUTHOR_SUBSTITUTE_ROLES = [
        EDITOR_ROLE, COMPILER_ROLE, COMPOSER_ROLE, DIRECTOR_ROLE, 
         CONTRIBUTOR_ROLE, TRANSLATOR_ROLE, ADAPTER_ROLE, PHOTOGRAPHER_ROLE, 
         ARTIST_ROLE, LYRICIST_ROLE, COPYRIGHT_HOLDER_ROLE
    ]
    
    PERFORMER_ROLES = [ACTOR_ROLE, PERFORMER_ROLE, NARRATOR_ROLE, MUSICIAN_ROLE]

    # Extra fields
    BIRTH_DATE = 'birthDate'
    DEATH_DATE = 'deathDate'

    def __repr__(self):
        extra = ""
        if self.lc:
            extra += " lc=%s" % self.lc
        if self.viaf:
            extra += " viaf=%s" % self.viaf
        return (u"Contributor %d (%s)" % (self.id, self.sort_name)).encode("utf8")

    @classmethod
    def author_contributor_tiers(cls):
        yield [cls.PRIMARY_AUTHOR_ROLE]
        yield cls.AUTHOR_ROLES
        yield cls.AUTHOR_SUBSTITUTE_ROLES
        yield cls.PERFORMER_ROLES

    @classmethod
    def lookup(cls, _db, sort_name=None, viaf=None, lc=None, aliases=None,
               extra=None, create_new=True, name=None):
        """Find or create a record (or list of records) for the given Contributor.
        :return: A tuple of found Contributor (or None), and a boolean flag 
        indicating if new Contributor database object has beed created.
        """

        new = False
        contributors = []

        # TODO: Stop using 'name' attribute, everywhere.
        sort_name = sort_name or name
        extra = extra or dict()

        create_method_kwargs = {
            Contributor.sort_name.name : sort_name,
            Contributor.aliases.name : aliases,
            Contributor.extra.name : extra
        }

        if not sort_name and not lc and not viaf:
            raise ValueError(
                "Cannot look up a Contributor without any identifying "
                "information whatsoever!")

        if sort_name and not lc and not viaf:
            # We will not create a Contributor based solely on a name
            # unless there is no existing Contributor with that name.
            #
            # If there *are* contributors with that name, we will
            # return all of them.
            #
            # We currently do not check aliases when doing name lookups.
            q = _db.query(Contributor).filter(Contributor.sort_name==sort_name)
            contributors = q.all()
            if contributors:
                return contributors, new
            else:
                try:
                    contributor = Contributor(**create_method_kwargs)
                    _db.add(contributor)
                    _db.flush()
                    contributors = [contributor]
                    new = True
                except IntegrityError:
                    _db.rollback()
                    contributors = q.all()
                    new = False
        else:
            # We are perfecly happy to create a Contributor based solely
            # on lc or viaf.
            query = dict()
            if lc:
                query[Contributor.lc.name] = lc
            if viaf:
                query[Contributor.viaf.name] = viaf

            if create_new:
                contributor, new = get_one_or_create(
                    _db, Contributor, create_method_kwargs=create_method_kwargs,
                    **query)
                if contributor:
                    contributors = [contributor]
            else:
                contributor = get_one(_db, Contributor, **query)
                if contributor:
                    contributors = [contributor]

        return contributors, new


    @property
    def sort_name(self):
        return self._sort_name

    @sort_name.setter
    def sort_name(self, new_sort_name):
        """ See if the passed-in value is in the prescribed Last, First format.
        If it is, great, set the self._sprt_name to the new value.  

        If new value is not in correct format, then 
        attempt to re-format the value to look like: "Last, First Middle, Dr./Jr./etc.".

        Note: If for any reason you need to force the sort_name to an improper value, 
        set it like so:  contributor._sort_name="Foo Bar", and you'll avoid further processing. 

        Note: For now, have decided to not automatically update any edition.sort_author 
        that might have contributions by this Contributor.
        """

        if not new_sort_name:
            self._sort_name = None
            return

        # simplistic test of format, but catches the most frequent problem
        # where display-style names are put into sort name metadata by third parties.
        if new_sort_name.find(",") == -1:
            # auto-magically fix syntax
            self._sort_name = display_name_to_sort_name(new_sort_name)
            return

        self._sort_name = new_sort_name

    # tell SQLAlchemy to use the sort_name setter for ort_name, not _sort_name, after all.
    sort_name = synonym('_sort_name', descriptor=sort_name)


    def merge_into(self, destination):
        """Two Contributor records should be the same.

        Merge this one into the other one.

        For now, this should only be used when the exact same record
        comes in through two sources. It should not be used when two
        Contributors turn out to represent different names for the
        same human being, e.g. married names or (especially) pen
        names. Just because we haven't thought that situation through
        well enough.
        """
        if self == destination:
            # They're already the same.
            return
        logging.info(
            u"MERGING %r (%s) into %r (%s)",
            self,
            self.viaf,
            destination,
            destination.viaf
        )
        
        # make sure we're not losing any names we know for the contributor
        existing_aliases = set(destination.aliases)
        new_aliases = list(destination.aliases)
        for name in [self.sort_name] + self.aliases:
            if name != destination.sort_name and name not in existing_aliases:
                new_aliases.append(name)
        if new_aliases != destination.aliases:
            destination.aliases = new_aliases

        if not destination.family_name:
            destination.family_name = self.family_name
        if not destination.display_name:
            destination.display_name = self.display_name
        # keep sort_name if one of the contributor objects has it.
        if not destination.sort_name:
            destination.sort_name = self.sort_name
        if not destination.wikipedia_name:
            destination.wikipedia_name = self.wikipedia_name

        # merge non-name-related properties
        for k, v in self.extra.items():
            if not k in destination.extra:
                destination.extra[k] = v
        if not destination.lc:
            destination.lc = self.lc
        if not destination.viaf:
            destination.viaf = self.viaf
        if not destination.biography:
            destination.biography = self.biography

        _db = Session.object_session(self)
        for contribution in self.contributions:
            # Is the new contributor already associated with this
            # Edition in the given role (in which case we delete
            # the old contribution) or not (in which case we switch the
            # contributor ID)?
            existing_record = _db.query(Contribution).filter(
                Contribution.contributor_id==destination.id,
                Contribution.edition_id==contribution.edition.id,
                Contribution.role==contribution.role)
            if existing_record.count():
                _db.delete(contribution)
            else:
                contribution.contributor_id = destination.id
        for contribution in self.work_contributions:
            existing_record = _db.query(WorkContribution).filter(
                WorkContribution.contributor_id==destination.id,
                WorkContribution.edition_id==contribution.edition.id,
                WorkContribution.role==contribution.role)
            if existing_record.count():
                _db.delete(contribution)
            else:
                contribution.contributor_id = destination.id
            contribution.contributor_id = destination.id

        _db.commit()
        _db.delete(self)
        _db.commit()

    # Regular expressions used by default_names().
    PARENTHETICAL = re.compile("\([^)]*\)")
    ALPHABETIC = re.compile("[a-zA-z]")
    NUMBERS = re.compile("[0-9]")

    DATE_RES = [re.compile("\(?" + x + "\)?") for x in 
                "[0-9?]+-",
                "[0-9]+st cent",
                "[0-9]+nd cent",
                "[0-9]+th cent",
                "\bcirca",
                ]


    def default_names(self, default_display_name=None):
        """Attempt to derive a family name ("Twain") and a display name ("Mark
        Twain") from a catalog name ("Twain, Mark").

        This is full of pitfalls, which is why we prefer to use data
        from VIAF. But when there is no data from VIAF, the output of
        this algorithm is better than the input in pretty much every
        case.
        """
        return self._default_names(self.sort_name, default_display_name)

    @classmethod
    def _default_names(cls, name, default_display_name=None):
        original_name = name
        """Split out from default_names to make it easy to test."""
        display_name = default_display_name
        # "Little, Brown &amp; Co." => "Little, Brown & Co."
        name = name.replace("&amp;", "&")

        # "Philadelphia Broad Street Church (Philadelphia, Pa.)"
        #  => "Philadelphia Broad Street Church"
        name = cls.PARENTHETICAL.sub("", name)
        name = name.strip()

        if ', ' in name:
            # This is probably a personal name.
            parts = name.split(", ")
            if len(parts) > 2:
                # The most likely scenario is that the final part
                # of the name is a date or a set of dates. If this
                # seems true, just delete that part.
                if (cls.NUMBERS.search(parts[-1])
                    or not cls.ALPHABETIC.search(parts[-1])):
                    parts = parts[:-1]
            # The final part of the name may have a date or a set
            # of dates at the end. If so, remove it from that string.
            final = parts[-1]
            for date_re in cls.DATE_RES:
                m = date_re.search(final)
                if m:
                    new_part = final[:m.start()].strip() 
                    if new_part:
                        parts[-1] = new_part
                    else:
                        del parts[-1]
                    break
               
            family_name = parts[0]
            p = parts[-1].lower()
            if (p in ('llc', 'inc', 'inc.')
                or p.endswith("company") or p.endswith(" co.")
                or p.endswith(" co")):
                # No, this is a corporate name that contains a comma.
                # It can't be split on the comma, so don't bother.
                family_name = None
                display_name = display_name or name
            if not display_name:
                # The fateful moment. Swap the second string and the
                # first string.
                if len(parts) == 1:
                    display_name = parts[0]
                    family_name = display_name
                else:
                    display_name = parts[1] + " " + parts[0]
                if len(parts) > 2:
                    # There's a leftover bit.
                    if parts[2] in ('Mrs.', 'Mrs', 'Sir'):
                        # "Jones, Bob, Mrs."
                        #  => "Mrs. Bob Jones"
                        display_name = parts[2] + " " + display_name
                    else:
                        # "Jones, Bob, Jr."
                        #  => "Bob Jones, Jr."
                        display_name += ", " + " ".join(parts[2:])
        else:
            # Since there's no comma, this is probably a corporate name.
            family_name = None
            display_name = name

        return family_name, display_name



class Contribution(Base):
    """A contribution made by a Contributor to a Edition."""
    __tablename__ = 'contributions'
    id = Column(Integer, primary_key=True)
    edition_id = Column(Integer, ForeignKey('editions.id'), index=True,
                           nullable=False)
    contributor_id = Column(Integer, ForeignKey('contributors.id'), index=True,
                            nullable=False)
    role = Column(Unicode, index=True, nullable=False)
    __table_args__ = (
        UniqueConstraint('edition_id', 'contributor_id', 'role'),
    )


class WorkContribution(Base):
    """A contribution made by a Contributor to a Work."""
    __tablename__ = 'workcontributions'
    id = Column(Integer, primary_key=True)
    work_id = Column(Integer, ForeignKey('works.id'), index=True,
                     nullable=False)
    contributor_id = Column(Integer, ForeignKey('contributors.id'), index=True,
                            nullable=False)
    role = Column(Unicode, index=True, nullable=False)
    __table_args__ = (
        UniqueConstraint('work_id', 'contributor_id', 'role'),
    )


class Edition(Base):

    """A lightly schematized collection of metadata for a work, or an
    edition of a work, or a book, or whatever. If someone thinks of it
    as a "book" with a "title" it can go in here.
    """

    __tablename__ = 'editions'
    id = Column(Integer, primary_key=True)

    data_source_id = Column(Integer, ForeignKey('datasources.id'), index=True)

    MAX_THUMBNAIL_HEIGHT = 300
    MAX_THUMBNAIL_WIDTH = 200

    # This Edition is associated with one particular
    # identifier--the one used by its data source to identify
    # it. Through the Equivalency class, it is associated with a
    # (probably huge) number of other identifiers.
    primary_identifier_id = Column(
        Integer, ForeignKey('identifiers.id'), index=True)

    # An Edition may be the presentation edition for a single Work. If it's not
    # a presentation edition for a work, work will be None.
    work = relationship("Work", uselist=False, backref="presentation_edition")
 
    # An Edition may show up in many CustomListEntries.
    custom_list_entries = relationship("CustomListEntry", backref="edition")

    # An Edition may be the presentation edition for many LicensePools.
    is_presentation_for = relationship(
        "LicensePool", backref="presentation_edition"
    )

    title = Column(Unicode, index=True)
    sort_title = Column(Unicode, index=True)
    subtitle = Column(Unicode, index=True)
    series = Column(Unicode, index=True)
    series_position = Column(Integer)

    # This is not a foreign key per se; it's a calculated UUID-like
    # identifier for this work based on its title and author, used to
    # group together different editions of the same work.
    permanent_work_id = Column(String(36), index=True)

    # A string depiction of the authors' names.
    author = Column(Unicode, index=True)
    sort_author = Column(Unicode, index=True)

    contributions = relationship("Contribution", backref="edition")

    language = Column(Unicode, index=True)
    publisher = Column(Unicode, index=True)
    imprint = Column(Unicode, index=True)

    # `issued` is the date the ebook edition was sent to the distributor by the publisher, 
    # i.e. the date it became available for librarians to buy for their libraries
    issued = Column(Date)
    # `published is the original publication date of the text.
    # A Project Gutenberg text was likely `published` long before being `issued`.
    published = Column(Date)

    BOOK_MEDIUM = u"Book"
    PERIODICAL_MEDIUM = u"Periodical"
    AUDIO_MEDIUM = u"Audio"
    MUSIC_MEDIUM = u"Music"
    VIDEO_MEDIUM = u"Video"

    ELECTRONIC_FORMAT = u"Electronic"
    CODEX_FORMAT = u"Codex"

    medium_to_additional_type = {
        BOOK_MEDIUM : u"http://schema.org/Book",
        AUDIO_MEDIUM : u"http://schema.org/AudioObject",
        PERIODICAL_MEDIUM : u"http://schema.org/PublicationIssue",
        MUSIC_MEDIUM :  u"http://schema.org/MusicRecording",
        VIDEO_MEDIUM :  u"http://schema.org/VideoObject",
    }

    additional_type_to_medium = {}
    for k, v in medium_to_additional_type.items():
        additional_type_to_medium[v] = k

    medium = Column(
        Enum(BOOK_MEDIUM, PERIODICAL_MEDIUM, AUDIO_MEDIUM,
             MUSIC_MEDIUM, VIDEO_MEDIUM, name="medium"),
        default=BOOK_MEDIUM, index=True
    )

    cover_id = Column(
        Integer, ForeignKey(
            'resources.id', use_alter=True, name='fk_editions_summary_id'), 
        index=True)
    # These two let us avoid actually loading up the cover Resource
    # every time.
    cover_full_url = Column(Unicode)
    cover_thumbnail_url = Column(Unicode)
    
    # An OPDS entry containing all metadata about this entry that
    # would be relevant to display to a library patron.
    simple_opds_entry = Column(Unicode, default=None)

    # Information kept in here probably won't be used.
    extra = Column(MutableDict.as_mutable(JSON), default={})

    def __repr__(self):
        id_repr = repr(self.primary_identifier).decode("utf8")
        a = (u"Edition %s [%r] (%s/%s/%s)" % (
            self.id, id_repr, self.title,
            ", ".join([x.sort_name for x in self.contributors]),
            self.language))
        return a.encode("utf8")

    @property
    def language_code(self):
        return LanguageCodes.three_to_two.get(self.language, self.language)

    @property
    def contributors(self):
        return set([x.contributor for x in self.contributions])

    @property
    def author_contributors(self):
        """All distinct 'author'-type contributors, with the primary author
        first, other authors sorted by sort name.

        Basically, we're trying to figure out what would go on the
        book cover. The primary author should go first, and be
        followed by non-primary authors in alphabetical order. People
        whose role does not rise to the level of "authorship"
        (e.g. author of afterword) do not show up.

        The list as a whole should contain no duplicates. This might
        happen because someone is erroneously listed twice in the same
        role, someone is listed as both primary author and regular
        author, someone is listed as both author and translator,
        etc. However it happens, your name only shows up once on the
        front of the book.
        """
        seen_authors = set()
        primary_author = None
        other_authors = []
        acceptable_substitutes = defaultdict(list)
        if not self.contributions:
            return []

        # If there is one and only one contributor, return them, no
        # matter what their role is.
        if len(self.contributions) == 1:
            return [self.contributions[0].contributor]

        # There is more than one contributor. Try to pick out the ones
        # that rise to the level of being 'authors'.
        for x in self.contributions:
            if not primary_author and x.role == Contributor.PRIMARY_AUTHOR_ROLE:
                primary_author = x.contributor
            elif x.role in Contributor.AUTHOR_ROLES:
                other_authors.append(x.contributor)
            elif x.role.lower().startswith('author and'):
                other_authors.append(x.contributor)
            elif (x.role in Contributor.AUTHOR_SUBSTITUTE_ROLES
                  or x.role in Contributor.PERFORMER_ROLES):
                l = acceptable_substitutes[x.role]
                if x.contributor not in l:
                    l.append(x.contributor)

        def dedupe(l):
            """If an item shows up multiple times in a list, 
            keep only the first occurence.
            """
            seen = set()
            deduped = []
            for i in l:
                if i in seen:
                    continue
                deduped.append(i)
                seen.add(i)
            return deduped

        if primary_author:
            return dedupe([primary_author] + sorted(other_authors, key=lambda x: x.sort_name))

        if other_authors:
            return dedupe(other_authors)

        for role in (
                Contributor.AUTHOR_SUBSTITUTE_ROLES 
                + Contributor.PERFORMER_ROLES
        ):
            if role in acceptable_substitutes:
                contributors = acceptable_substitutes[role]
                return dedupe(sorted(contributors, key=lambda x: x.sort_name))
        else:
            # There are roles, but they're so random that we can't be
            # sure who's the 'author' or so low on the creativity
            # scale (like 'Executive producer') that we just don't
            # want to put them down as 'author'.
            return []


    @classmethod
    def for_foreign_id(cls, _db, data_source,
                       foreign_id_type, foreign_id,
                       create_if_not_exists=True):
        """Find the Edition representing the given data source's view of
        the work that it primarily identifies by foreign ID.

        e.g. for_foreign_id(_db, DataSource.OVERDRIVE,
                            Identifier.OVERDRIVE_ID, uuid)

        finds the Edition for Overdrive's view of a book identified
        by Overdrive UUID.

        This:

        for_foreign_id(_db, DataSource.OVERDRIVE, Identifier.ISBN, isbn)

        will probably return nothing, because although Overdrive knows
        that books have ISBNs, it doesn't use ISBN as a primary
        identifier.
        """
        # Look up the data source if necessary.
        if isinstance(data_source, basestring):
            data_source = DataSource.lookup(_db, data_source)

        identifier, ignore = Identifier.for_foreign_id(
            _db, foreign_id_type, foreign_id)

        # Combine the two to get/create a Edition.
        if create_if_not_exists:
            f = get_one_or_create
            kwargs = dict()
        else:
            f = get_one
            kwargs = dict()
        r = f(_db, Edition, data_source=data_source,
                 primary_identifier=identifier,
                 **kwargs)
        return r

    @property
    def license_pool(self):
        """The Edition's corresponding LicensePool, if any.
        """
        _db = Session.object_session(self)
        return get_one(_db, LicensePool,
                       data_source=self.data_source,
                       identifier=self.primary_identifier)

    def equivalent_identifiers(self, levels=3, threshold=0.5, type=None):
        """All Identifiers equivalent to this
        Edition's primary identifier, at the given level of recursion.
        """
        _db = Session.object_session(self)
        identifier_id_subquery = Identifier.recursively_equivalent_identifier_ids_query(
            self.primary_identifier.id, levels, threshold)
        q = _db.query(Identifier).filter(
            Identifier.id.in_(identifier_id_subquery))
        if type:
            if isinstance(type, list):
                q = q.filter(Identifier.type.in_(type))
            else:
                q = q.filter(Identifier.type==type)
        return q.all()

    def equivalent_editions(self, levels=5, threshold=0.5):
        """All Editions whose primary ID is equivalent to this Edition's
        primary ID, at the given level of recursion.

        Five levels is enough to go from a Gutenberg ID to an Overdrive ID
        (Gutenberg ID -> OCLC Work ID -> OCLC Number -> ISBN -> Overdrive ID)
        """
        _db = Session.object_session(self)
        identifier_id_subquery = Identifier.recursively_equivalent_identifier_ids_query(
            self.primary_identifier.id, levels, threshold)
        return _db.query(Edition).filter(
            Edition.primary_identifier_id.in_(identifier_id_subquery))

    @classmethod
    def missing_coverage_from(
            cls, _db, edition_data_sources, coverage_data_source, 
            operation=None
    ):
        """Find Editions from `edition_data_source` whose primary
        identifiers have no CoverageRecord from
        `coverage_data_source`.

        e.g.

         gutenberg = DataSource.lookup(_db, DataSource.GUTENBERG)
         oclc_classify = DataSource.lookup(_db, DataSource.OCLC)
         missing_coverage_from(_db, gutenberg, oclc_classify)

        will find Editions that came from Project Gutenberg and
        have never been used as input to the OCLC Classify web
        service.

        """
        if isinstance(edition_data_sources, DataSource):
            edition_data_sources = [edition_data_sources]
        edition_data_source_ids = [x.id for x in edition_data_sources]
        join_clause = (
            (Edition.primary_identifier_id==CoverageRecord.identifier_id) &
            (CoverageRecord.data_source_id==coverage_data_source.id) &
            (CoverageRecord.operation==operation)
        )
        
        q = _db.query(Edition).outerjoin(
            CoverageRecord, join_clause)
        if edition_data_source_ids:
            q = q.filter(Edition.data_source_id.in_(edition_data_source_ids))
        q2 = q.filter(CoverageRecord.id==None)
        return q2


    @classmethod
    def _content(cls, content, is_html=False):
        """Represent content that might be plain-text or HTML.

        e.g. a book's summary.
        """
        if not content:
            return None
        if is_html:
            type = "html"
        else:
            type = "text"
        return dict(type=type, value=content)

    def set_cover(self, resource):
        old_cover = self.cover
        old_cover_full_url = self.cover_full_url
        self.cover = resource
        self.cover_full_url = resource.representation.mirror_url

        # TODO: In theory there could be multiple scaled-down
        # versions of this representation and we need some way of
        # choosing between them. Right now we just pick the first one
        # that works.
        if (resource.representation.image_height
            and resource.representation.image_height <= self.MAX_THUMBNAIL_HEIGHT):
            # This image doesn't need a thumbnail.
            self.cover_thumbnail_url = resource.representation.mirror_url
        else:
            for scaled_down in resource.representation.thumbnails:
                if scaled_down.mirror_url and scaled_down.mirrored_at:
                    self.cover_thumbnail_url = scaled_down.mirror_url
                    break
        if old_cover != self.cover or old_cover_full_url != self.cover_full_url:
            logging.debug(
                "Setting cover for %s/%s: full=%s thumb=%s", 
                self.primary_identifier.type, self.primary_identifier.identifier,
                self.cover_full_url, self.cover_thumbnail_url
            )

    def add_contributor(self, name, roles, aliases=None, lc=None, viaf=None,
                        **kwargs):
        """Assign a contributor to this Edition."""
        _db = Session.object_session(self)
        if isinstance(roles, basestring):
            roles = [roles]            

        # First find or create the Contributor.
        if isinstance(name, Contributor):
            contributor = name
        else:
            contributor, was_new = Contributor.lookup(
                _db, name, lc, viaf, aliases)
            if isinstance(contributor, list):
                # Contributor was looked up/created by name,
                # which returns a list.
                contributor = contributor[0]

        # Then add their Contributions.
        for role in roles:
            contribution, was_new = get_one_or_create(
                _db, Contribution, edition=self, contributor=contributor,
                role=role)
        return contributor

    def similarity_to(self, other_record):
        """How likely is it that this record describes the same book as the
        given record?

        1 indicates very strong similarity, 0 indicates no similarity
        at all.

        For now we just compare the sets of words used in the titles
        and the authors' names. This should be good enough for most
        cases given that there is usually some preexisting reason to
        suppose that the two records are related (e.g. OCLC said
        they were).

        Most of the Editions are from OCLC Classify, and we expect
        to get some of them wrong (e.g. when a single OCLC work is a
        compilation of several novels by the same author). That's okay
        because those Editions aren't backed by
        LicensePools. They're purely informative. We will have some
        bad information in our database, but the clear-cut cases
        should outnumber the fuzzy cases, so we we should still group
        the Editions that really matter--the ones backed by
        LicensePools--together correctly.
        
        TODO: apply much more lenient terms if the two Editions are
        identified by the same ISBN or other unique identifier.
        """
        if other_record == self:
            # A record is always identical to itself.
            return 1

        if other_record.language == self.language:
            # The books are in the same language. Hooray!
            language_factor = 1
        else:
            if other_record.language and self.language:
                # Each record specifies a different set of languages. This
                # is an immediate disqualification.
                return 0
            else:
                # One record specifies a language and one does not. This
                # is a little tricky. We're going to apply a penalty, but
                # since the majority of records we're getting from OCLC are in
                # English, the penalty will be less if one of the
                # languages is English. It's more likely that an unlabeled
                # record is in English than that it's in some other language.
                if self.language == 'eng' or other_record.language == 'eng':
                    language_factor = 0.80
                else:
                    language_factor = 0.50
       
        title_quotient = MetadataSimilarity.title_similarity(
            self.title, other_record.title)

        author_quotient = MetadataSimilarity.author_similarity(
            self.author_contributors, other_record.author_contributors)
        if author_quotient == 0:
            # The two works have no authors in common. Immediate
            # disqualification.
            return 0

        # We weight title more heavily because it's much more likely
        # that one author wrote two different books than that two
        # books with the same title have different authors.
        return language_factor * (
            (title_quotient * 0.80) + (author_quotient * 0.20))

    def apply_similarity_threshold(self, candidates, threshold=0.5):
        """Yield the Editions from the given list that are similar 
        enough to this one.
        """
        for candidate in candidates:
            if self == candidate:
                yield candidate
            else:
                similarity = self.similarity_to(candidate)
                if similarity >= threshold:
                    yield candidate

    def best_cover_within_distance(self, distance, threshold=0.5):
        _db = Session.object_session(self)
        identifier_ids = [self.primary_identifier.id]
        if distance > 0:
            identifier_ids = Identifier.recursively_equivalent_identifier_ids(
                _db, identifier_ids, distance, threshold=threshold)

        return Identifier.best_cover_for(_db, identifier_ids)

    @property
    def title_for_permanent_work_id(self):
        title = self.title
        if self.subtitle:
            title += (": " + self.subtitle)
        return title

    @property
    def author_for_permanent_work_id(self):
        authors = self.author_contributors
        if authors:
            # Use the sort name of the primary author.
            author = authors[0].sort_name
        else:
            # This may be an Edition that represents an item on a best-seller list
            # or something like that. In this case it wouldn't have any Contributor
            # objects, just an author string. Use that.
            author = self.sort_author or self.author
        return author

    def calculate_permanent_work_id(self, debug=False):
        title = self.title_for_permanent_work_id
        if not title:
            # If a book has no title, it has no permanent work ID.
            self.permanent_work_id = None
            return

        author = self.author_for_permanent_work_id

        if self.medium == Edition.BOOK_MEDIUM:
            medium = "book"
        elif self.medium == Edition.AUDIO_MEDIUM:
            medium = "book"
        elif self.medium == Edition.MUSIC_MEDIUM:
            medium = "music"
        elif self.medium == Edition.PERIODICAL_MEDIUM:
            medium = "book"
        elif self.medium == Edition.VIDEO_MEDIUM:
            medium = "movie"

        w = WorkIDCalculator
        norm_title = w.normalize_title(title)
        norm_author = w.normalize_author(author)

        old_id = self.permanent_work_id
        self.permanent_work_id = self.calculate_permanent_work_id_for_title_and_author(
            title, author, medium)
        args = (
            "Permanent work ID for %d: %s/%s -> %s/%s/%s -> %s (was %s)",
            self.id, title, author, norm_title, norm_author, medium,
                self.permanent_work_id, old_id
        )
        if debug:
            logging.debug(*args)
        elif old_id != self.permanent_work_id:
            logging.info(*args)

    @classmethod
    def calculate_permanent_work_id_for_title_and_author(
            cls, title, author, medium):
        w = WorkIDCalculator
        norm_title = w.normalize_title(title)
        norm_author = w.normalize_author(author)

        return WorkIDCalculator.permanent_id(
            norm_title, norm_author, medium)

    UNKNOWN_AUTHOR = u"[Unknown]"



    def calculate_presentation(self, policy=None):
        """Make sure the presentation of this Edition is up-to-date."""
        _db = Session.object_session(self)
        changed = False
        if policy is None:
            policy = PresentationCalculationPolicy()

        # Gather information up front that will be used to determine
        # whether this method actually did anything.
        old_author = self.author
        old_sort_author = self.sort_author
        old_sort_title = self.sort_title
        old_work_id = self.permanent_work_id
        old_cover = self.cover
        old_cover_full_url = self.cover_full_url

        if policy.set_edition_metadata:
            self.author, self.sort_author = self.calculate_author()
            self.sort_title = TitleProcessor.sort_title_for(self.title)
            self.calculate_permanent_work_id()
            CoverageRecord.add_for(
                self, data_source=self.data_source,
                operation=CoverageRecord.SET_EDITION_METADATA_OPERATION
            )

        if policy.choose_cover:
            self.choose_cover()

        if (self.author != old_author 
            or self.sort_author != old_sort_author
            or self.sort_title != old_sort_title
            or self.permanent_work_id != old_work_id
            or self.cover != old_cover
            or self.cover_full_url != old_cover_full_url
        ):
            changed = True

        # Now that everything's calculated, log it.
        if policy.verbose:
            if changed:
                changed_status = "changed"
                level = logging.info
            else:
                changed_status = "unchanged"
                level = logging.debug

            msg = u"Presentation %s for Edition %s (by %s, pub=%s, ident=%s/%s, pwid=%s, language=%s, cover=%r)"
            args = [changed_status, self.title, self.author, self.publisher, 
                    self.primary_identifier.type, self.primary_identifier.identifier,
                    self.permanent_work_id, self.language
            ]
            if self.cover and self.cover.representation:
                args.append(self.cover.representation.mirror_url)
            else:
                args.append(None)
            level(msg, *args)
        return changed

    def calculate_author(self):
        """Turn the list of Contributors into string values for .author
        and .sort_author.
        """

        sort_names = []
        display_names = []
        for author in self.author_contributors:
            if author.sort_name and not author.display_name or not author.family_name:
                default_family, default_display = author.default_names()
            display_name = author.display_name or default_display or author.sort_name
            family_name = author.family_name or default_family or author.sort_name
            display_names.append([family_name, display_name])
            sort_names.append(author.sort_name)
        if display_names:
            author = ", ".join([x[1] for x in sorted(display_names)])
        else:
            author = self.UNKNOWN_AUTHOR
        if sort_names:
            sort_author = " ; ".join(sorted(sort_names))
        else:
            sort_author = self.UNKNOWN_AUTHOR
        return author, sort_author

    def choose_cover(self):
        """Try to find a cover that can be used for this Edition."""
        for distance in (0, 5):
            # If there's a cover directly associated with the
            # Edition's primary ID, use it. Otherwise, find the
            # best cover associated with any related identifier.
            best_cover, covers = self.best_cover_within_distance(distance)

            if best_cover:
                if not best_cover.representation:
                    logging.warn(
                        "Best cover for %r has no representation!",
                        self.primary_identifier,
                    )
                else:
                    rep = best_cover.representation
                    if not rep.mirrored_at and not rep.thumbnails:
                        logging.warn(
                            "Best cover for %r (%s) was never mirrored or thumbnailed!",
                            self.primary_identiifer, 
                            rep.url
                        )
                self.set_cover(best_cover)
                break
        else:
            # No cover has been found. If the Edition currently references
            # a cover, it has since been rejected or otherwise removed.
            # All cover details need to be removed.
            cover_info = [self.cover, self.cover_full_url, self.cover_thumbnail_url]
            if any(cover_info):
                self.cover = None
                self.cover_full_url = None
                self.cover_thumbnail_url = None

        # Whether or not we succeeded in setting the cover,
        # record the fact that we tried.
        CoverageRecord.add_for(
            self, data_source=self.data_source,
            operation=CoverageRecord.CHOOSE_COVER_OPERATION
        )

Index("ix_editions_data_source_id_identifier_id", Edition.data_source_id, Edition.primary_identifier_id, unique=True)

class WorkGenre(Base):
    """An assignment of a genre to a work."""

    __tablename__ = 'workgenres'
    id = Column(Integer, primary_key=True)
    genre_id = Column(Integer, ForeignKey('genres.id'), index=True)
    work_id = Column(Integer, ForeignKey('works.id'), index=True)
    affinity = Column(Float, index=True, default=0)

    @classmethod
    def from_genre(cls, genre):
        wg = WorkGenre()
        wg.genre = genre
        return wg

    def __repr__(self):
        return "%s (%d%%)" % (self.genre.name, self.affinity*100)


class PresentationCalculationPolicy(object):
    """Which parts of the Work or Edition's presentation
    are we actually looking to update?
    """
    def __init__(self, 
                 choose_edition=True, 
                 set_edition_metadata=True,
                 classify=True,
                 choose_summary=True, 
                 calculate_quality=True,
                 choose_cover=True,
                 regenerate_opds_entries=False, 
                 update_search_index=False,
                 verbose=True,
    ):
        self.choose_edition = choose_edition
        self.set_edition_metadata = set_edition_metadata
        self.classify = classify
        self.choose_summary=choose_summary
        self.calculate_quality=calculate_quality
        self.choose_cover = choose_cover

        # We will regenerate OPDS entries if any of the metadata
        # changes, but if regenerate_opds_entries is True we will
        # _always_ do so. This is so we can regenerate _all_ the OPDS
        # entries if the OPDS presentation algorithm changes.
        self.regenerate_opds_entries = regenerate_opds_entries

        # Similarly for update_search_index.
        self.update_search_index = update_search_index

        self.verbose = verbose

    @classmethod
    def recalculate_everything(cls):
        """A PresentationCalculationPolicy that always recalculates
        everything, even when it doesn't seem necessary.
        """
        return PresentationCalculationPolicy(
            regenerate_opds_entries=True,
            update_search_index=True,
        )

    @classmethod
    def reset_cover(cls):
        """A PresentationCalculationPolicy that only resets covers
        (including updating cached entries, if necessary) without
        impacting any other metadata.
        """
        return cls(
            choose_cover=True,
            choose_edition=False,
            set_edition_metadata=False,
            classify=False,
            choose_summary=False,
            calculate_quality=False
        )


class Work(Base):

    APPEALS_URI = "http://librarysimplified.org/terms/appeals/"

    CHARACTER_APPEAL = u"Character"
    LANGUAGE_APPEAL = u"Language"
    SETTING_APPEAL = u"Setting"
    STORY_APPEAL = u"Story"
    UNKNOWN_APPEAL = u"Unknown"
    NOT_APPLICABLE_APPEAL = u"Not Applicable"
    NO_APPEAL = u"None"

    CURRENTLY_AVAILABLE = "currently_available"
    ALL = "all"

    # If no quality data is available for a work, it will be assigned
    # a default quality based on where we got it.
    #
    # The assumption is that a librarian would not have ordered a book
    # if it didn't meet a minimum level of quality.
    #
    # For data sources where librarians tend to order big packages of
    # books instead of selecting individual titles, the default
    # quality is lower. For data sources where there is no curation at
    # all, the default quality is zero.
    #
    # If there is absolutely no way to get quality data for a curated
    # data source, each work is assigned the minimum level of quality
    # necessary to show up in featured feeds.
    default_quality_by_data_source = {
        DataSource.GUTENBERG: 0,
        DataSource.ONECLICK: 0.4,
        DataSource.OVERDRIVE: 0.4,
        DataSource.THREEM : 0.65,
        DataSource.AXIS_360: 0.65,
        DataSource.STANDARD_EBOOKS: 0.8,
        DataSource.UNGLUE_IT: 0.4,
        DataSource.PLYMPTON: 0.5,
    }

    __tablename__ = 'works'
    id = Column(Integer, primary_key=True)

    # One Work may have copies scattered across many LicensePools.
    license_pools = relationship("LicensePool", backref="work", lazy='joined')

    # A Work takes its presentation metadata from a single Edition.
    # But this Edition is a composite of provider, metadata wrangler, admin interface, etc.-derived Editions.
    presentation_edition_id = Column(Integer, ForeignKey('editions.id'), index=True)

    # One Work may have many associated WorkCoverageRecords.
    coverage_records = relationship("WorkCoverageRecord", backref="work")

    # One Work may be associated with many CustomListEntries.
    custom_list_entries = relationship('CustomListEntry', backref='work')
    
    # One Work may have multiple CachedFeeds.
    cached_feeds = relationship('CachedFeed', backref='work')

    # One Work may participate in many WorkGenre assignments.
    genres = association_proxy('work_genres', 'genre',
                               creator=WorkGenre.from_genre)
    work_genres = relationship("WorkGenre", backref="work",
                               cascade="all, delete, delete-orphan")
    audience = Column(Unicode, index=True)
    target_age = Column(INT4RANGE, index=True)
    fiction = Column(Boolean, index=True)

    summary_id = Column(
        Integer, ForeignKey(
            'resources.id', use_alter=True, name='fk_works_summary_id'), 
        index=True)
    # This gives us a convenient place to store a cleaned-up version of
    # the content of the summary Resource.
    summary_text = Column(Unicode)

    # The overall suitability of this work for unsolicited
    # presentation to a patron. This is a calculated value taking both
    # rating and popularity into account.
    quality = Column(Numeric(4,3), index=True)

    # The overall rating given to this work.
    rating = Column(Float, index=True)

    # The overall current popularity of this work.
    popularity = Column(Float, index=True)

    # A random number associated with this work, used for sampling/
    random = Column(Numeric(4,3), index=True)

    appeal_type = Enum(CHARACTER_APPEAL, LANGUAGE_APPEAL, SETTING_APPEAL,
                       STORY_APPEAL, NOT_APPLICABLE_APPEAL, NO_APPEAL,
                       UNKNOWN_APPEAL, name="appeal")

    primary_appeal = Column(appeal_type, default=None, index=True)
    secondary_appeal = Column(appeal_type, default=None, index=True)

    appeal_character = Column(Float, default=None, index=True)
    appeal_language = Column(Float, default=None, index=True)
    appeal_setting = Column(Float, default=None, index=True)
    appeal_story = Column(Float, default=None, index=True)

    # The last time the availability or metadata changed for this Work.
    last_update_time = Column(DateTime, index=True)

    # This is set to True once all metadata and availability
    # information has been obtained for this Work. Until this is True,
    # the work will not show up in feeds.
    presentation_ready = Column(Boolean, default=False, index=True)

    # This is the last time we tried to make this work presentation ready.
    presentation_ready_attempt = Column(DateTime, default=None, index=True)

    # This is the error that occured while trying to make this Work
    # presentation ready. Until this is cleared, no further attempt
    # will be made to make the Work presentation ready.
    presentation_ready_exception = Column(Unicode, default=None, index=True)

    # A precalculated OPDS entry containing all metadata about this
    # work that would be relevant to display to a library patron.
    simple_opds_entry = Column(Unicode, default=None)

    # A precalculated OPDS entry containing all metadata about this
    # work that would be relevant to display in a machine-to-machine
    # integration context.
    verbose_opds_entry = Column(Unicode, default=None)

    @property
    def title(self):
        if self.presentation_edition:
            return self.presentation_edition.title
        return None

    @property
    def sort_title(self):
        if not self.presentation_edition:
            return None
        return self.presentation_edition.sort_title or self.presentation_edition.title

    @property
    def subtitle(self):
        if not self.presentation_edition:
            return None
        return self.presentation_edition.subtitle

    @property
    def series(self):
        if not self.presentation_edition:
            return None
        return self.presentation_edition.series

    @property
    def series_position(self):
        if not self.presentation_edition:
            return None
        return self.presentation_edition.series_position

    @property
    def author(self):
        if self.presentation_edition:
            return self.presentation_edition.author
        return None

    @property
    def sort_author(self):
        if not self.presentation_edition:
            return None
        return self.presentation_edition.sort_author or self.presentation_edition.author

    @property
    def language(self):
        if self.presentation_edition:
            return self.presentation_edition.language
        return None

    @property
    def language_code(self):
        if not self.presentation_edition:
            return None
        return self.presentation_edition.language_code

    @property
    def publisher(self):
        if not self.presentation_edition:
            return None
        return self.presentation_edition.publisher

    @property
    def imprint(self):
        if not self.presentation_edition:
            return None
        return self.presentation_edition.imprint

    @property
    def cover_full_url(self):
        if not self.presentation_edition:
            return None
        return self.presentation_edition.cover_full_url

    @property
    def cover_thumbnail_url(self):
        if not self.presentation_edition:
            return None
        return self.presentation_edition.cover_thumbnail_url

    @property
    def target_age_string(self):
        if not self.target_age:
            return ""
        lower = self.target_age.lower
        upper = self.target_age.upper
        if not upper and not lower:
            return ""
        if lower and upper is None:
            return str(lower)
        if upper and lower is None:
            return str(upper)
        return "%s-%s" % (lower,upper)

    @property
    def has_open_access_license(self):
        return any(x.open_access for x in self.license_pools)

    @property
    def complaints(self):
        complaints = list()
        [complaints.extend(pool.complaints) for pool in self.license_pools]
        return complaints

    def __repr__(self):
        return (u'<Work #%s "%s" (by %s) %s lang=%s (%s lp)>' % (
                self.id, self.title, self.author, ", ".join([g.name for g in self.genres]), self.language,
                len(self.license_pools))).encode("utf8")

    @classmethod
    def missing_coverage_from(
            cls, _db, operation=None, count_as_covered=None,
            count_as_missing_before=None
    ):
        """Find Works which have no WorkCoverageRecord for the given
        `operation`.
        """

        clause = and_(Work.id==WorkCoverageRecord.work_id,
                      WorkCoverageRecord.operation==operation)
        q = _db.query(Work).outerjoin(WorkCoverageRecord, clause)

        missing = WorkCoverageRecord.not_covered(
            count_as_covered, count_as_missing_before
        )
        q2 = q.filter(missing)
        return q2

    @classmethod
    def open_access_for_permanent_work_id(cls, _db, pwid, medium):
        """Find or create the Work encompassing all open-access LicensePools
        whose presentation Editions have the given permanent work ID and
        the given medium.

        This may result in the consolidation or splitting of Works, if
        a book's permanent work ID has changed without
        calculate_work() being called, or if the data is in an
        inconsistent state for any other reason.
        """
        is_new = False

        # Find all open-access LicensePools whose presentation
        # Editions have the given permanent work ID and medium.
        qu = _db.query(LicensePool).join(
            LicensePool.presentation_edition).filter(
                Edition.permanent_work_id==pwid
            ).filter(
                LicensePool.open_access==True
            ).filter(
                Edition.medium==medium
            )

        licensepools = qu.all()
        if not licensepools:
            # There are no LicensePools for this PWID. Do nothing.
            return None, is_new

        # Tally up how many LicensePools are associated with each
        # Work.
        licensepools_for_work = Counter()
        for lp in qu:
            if lp.work and not licensepools_for_work[lp.work]:
                licensepools_for_work[lp.work] = len(lp.work.license_pools)

        work = None
        if len(licensepools_for_work) == 0:
            # None of these LicensePools have a Work. Create a new one.
            work = Work()
            is_new = True
        else:
            # Pick the Work with the most LicensePools.
            work, count = licensepools_for_work.most_common(1)[0]

            # In the simple case, there will only be the one Work.
            if len(licensepools_for_work) > 1:
                # But in this case, for whatever reason (probably bad
                # data caused by a bug) there's more than one
                # Work. Merge the other Works into the one we chose
                # earlier.  (This is why we chose the work with the
                # most LicensePools--it minimizes the disruption
                # here.)

                # First, make sure this Work is the exclusive
                # open-access work for its permanent work ID. 
                # Otherwise the merge may fail.
                work.make_exclusive_open_access_for_permanent_work_id(
                    pwid, medium
                )
                for needs_merge in licensepools_for_work.keys():
                    if needs_merge != work:

                        # Make sure that Work we're about to merge has
                        # nothing but LicensePools whose permanent
                        # work ID matches the permanent work ID of the
                        # Work we're about to merge into.
                        needs_merge.make_exclusive_open_access_for_permanent_work_id(pwid, medium)
                        needs_merge.merge_into(work)
            
        # At this point we have one, and only one, Work for this
        # permanent work ID. Assign it to every LicensePool whose
        # presentation Edition has that permanent work ID.
        for lp in licensepools:
            lp.work = work
        return work, is_new

    def make_exclusive_open_access_for_permanent_work_id(self, pwid, medium):
        """Ensure that every open-access LicensePool associated with this Work
        has the given PWID and medium. Any non-open-access
        LicensePool, and any LicensePool with a different PWID or a
        different medium, is kicked out and assigned to a different
        Work. LicensePools with no presentation edition or no PWID
        are kicked out.

        In most cases this Work will be the _only_ work for this PWID,
        but inside open_access_for_permanent_work_id this is called as
        a preparatory step for merging two Works, and after the call
        (but before the merge) there may be two Works for a given PWID.
        """
        _db = Session.object_session(self)
        for pool in list(self.license_pools):
            other_work = is_new = None
            if not pool.open_access:
                # This needs to have its own Work--we don't mix
                # open-access and commercial versions of the same book.
                pool.work = None
                pool.presentation_edition.work = None
                other_work, is_new = pool.calculate_work()
            elif not pool.presentation_edition:
                # A LicensePool with no presentation edition
                # cannot have an associated Work.
                logging.warn(
                    "LicensePool %r has no presentation edition, setting .work to None.",
                    pool
                )
                pool.work = None
            else:
                e = pool.presentation_edition
                this_pwid = e.permanent_work_id
                if not this_pwid:
                    # A LicensePool with no permanent work ID
                    # cannot have an associated Work.
                    logging.warn(
                        "Presentation edition for LicensePool %r has no PWID, setting .work to None.",
                        pool
                    )
                    e.work = None
                    pool.work = None
                    continue
                if this_pwid != pwid or e.medium != medium:
                    # This LicensePool should not belong to this Work.
                    # Make sure it gets its own Work, creating a new one
                    # if necessary.
                    pool.work = None
                    pool.presentation_edition.work = None
                    other_work, is_new = Work.open_access_for_permanent_work_id(
                        _db, this_pwid, pool.presentation_edition.medium
                    )
            if other_work and is_new:
                other_work.calculate_presentation()

    @property
    def pwids(self):
        """Return the set of permanent work IDs associated with this Work.

        There should only be one permanent work ID associated with a
        given work, but if there is more than one, this will find all
        of them.
        """
        pwids = set()
        for pool in self.license_pools:
            if pool.presentation_edition and pool.presentation_edition.permanent_work_id:
                pwids.add(pool.presentation_edition.permanent_work_id)
        return pwids

    def merge_into(self, other_work):
        """Merge this Work into another Work and delete it."""

        # Neither the source nor the destination work may have any
        # non-open-access LicensePools.
        for w in self, other_work:
            for pool in w.license_pools:
                if not pool.open_access:
                    raise ValueError(

                        "Refusing to merge %r into %r because it would put an open-access LicensePool into the same work as a non-open-access LicensePool." %
                        (self, other_work)
                        )

        my_pwids = self.pwids
        other_pwids = other_work.pwids
        if not my_pwids == other_pwids:
            raise ValueError(
                "Refusing to merge %r into %r because permanent work IDs don't match: %s vs. %s" % (
                    self, other_work, ",".join(sorted(my_pwids)),
                    ",".join(sorted(other_pwids))
                )
            )

        # Every LicensePool associated with this work becomes
        # associated instead with the other work.
        for pool in self.license_pools:            
            other_work.license_pools.append(pool)

        # All WorkGenres and WorkCoverageRecords for this Work are
        # deleted. (WorkGenres are deleted via cascade.)
        _db = Session.object_session(self)
        for cr in self.coverage_records:
            _db.delete(cr)
        _db.delete(self)

        other_work.calculate_presentation()

    def set_summary(self, resource):
        self.summary = resource
        # TODO: clean up the content
        if resource and resource.representation:
            self.summary_text = resource.representation.unicode_content
        else:
            self.summary_text = ""
        WorkCoverageRecord.add_for(
            self, operation=WorkCoverageRecord.SUMMARY_OPERATION
        )

    @classmethod
    def with_genre(cls, _db, genre):
        """Find all Works classified under the given genre."""
        if isinstance(genre, basestring):
            genre, ignore = Genre.lookup(_db, genre)
        return _db.query(Work).join(WorkGenre).filter(WorkGenre.genre==genre)

    @classmethod
    def with_no_genres(self, q):
        """Modify a query so it finds only Works that are not classified under
        any genre."""
        q = q.outerjoin(Work.work_genres)
        q = q.options(contains_eager(Work.work_genres))
        q = q.filter(WorkGenre.genre==None)
        return q

    @classmethod
    def from_identifiers(cls, _db, identifiers, base_query=None):
        """Returns all of the works that have one or more license_pools
        associated with either an identifier in the given list or an
        identifier considered equivalent to one of those listed
        """
        identifier_ids = [identifier.id for identifier in identifiers]
        if not identifier_ids:
            return None

        if not base_query:
            # A raw base query that makes no accommodations for works that are
            # suppressed or otherwise undeliverable.
            base_query = _db.query(Work).join(Work.license_pools).\
                join(LicensePool.identifier)

        identifier_ids_subquery = Identifier.recursively_equivalent_identifier_ids_query(
            Identifier.id, levels=1, threshold=0.999)
        identifier_ids_subquery = identifier_ids_subquery.where(Identifier.id.in_(identifier_ids))

        query = base_query.filter(Identifier.id.in_(identifier_ids_subquery))
        return query

    @classmethod
    def reject_covers(cls, _db, works_or_identifiers,
                        search_index_client=None):
        """Suppresses the currently visible covers of a number of Works"""

        works = list(set(works_or_identifiers))
        if not isinstance(works[0], cls):
            # This assumes that everything in the provided list is the
            # same class: either Work or Identifier.
            works = cls.from_identifiers(_db, works_or_identifiers).all()
        work_ids = [w.id for w in works]

        if len(works) == 1:
            logging.info("Suppressing cover for %r", works[0])
        else:
            logging.info("Supressing covers for %i Works", len(works))

        cover_urls = list()
        for work in works:
            # Create a list of the URLs of the works' active cover images.
            edition = work.presentation_edition
            if edition:
                if edition.cover_full_url:
                    cover_urls.append(edition.cover_full_url)
                if edition.cover_thumbnail_url:
                    cover_urls.append(edition.cover_thumbnail_url)

        if not cover_urls:
            # All of the target Works have already had their
            # covers suppressed. Nothing to see here.
            return

        covers = _db.query(Resource).join(Hyperlink.identifier).\
            join(Identifier.licensed_through).filter(
                Resource.url.in_(cover_urls),
                LicensePool.work_id.in_(work_ids)
            )

        editions = list()
        for cover in covers:
            # Record a downvote that will dismiss the Resource.
            cover.reject()
            if len(cover.cover_editions) > 1:
                editions += cover.cover_editions
        _db.flush()

        editions = list(set(editions))
        if editions:
            # More Editions and Works have been impacted by this cover
            # suppression.
            works += [ed.work for ed in editions if ed.work]
            editions = [ed for ed in editions if not ed.work]

        # Remove the cover from the Work and its Edition and reset
        # cached OPDS entries.
        policy = PresentationCalculationPolicy.reset_cover()
        for work in works:
            work.calculate_presentation(
                policy=policy, search_index_client=search_index_client
            )
        for edition in editions:
            edition.calculate_presentation(policy=policy)
        _db.commit()

    def reject_cover(self, search_index_client=None):
        """Suppresses the current cover of the Work"""
        _db = Session.object_session(self)
        self.suppress_covers(
            _db, [self], search_index_client=search_index_client
        )

    def all_editions(self, recursion_level=5):
        """All Editions identified by an Identifier equivalent to 
        the identifiers of this Work's license pools.

        `recursion_level` controls how far to go when looking for equivalent
        Identifiers.
        """
        _db = Session.object_session(self)
        identifier_ids_subquery = Identifier.recursively_equivalent_identifier_ids_query(
            LicensePool.identifier_id, levels=recursion_level)
        identifier_ids_subquery = identifier_ids_subquery.where(LicensePool.work_id==self.id)

        q = _db.query(Edition).filter(
            Edition.primary_identifier_id.in_(identifier_ids_subquery)
        )
        return q

    def all_identifier_ids(self, recursion_level=5):
        _db = Session.object_session(self)
        primary_identifier_ids = [
            lp.identifier.id for lp in self.license_pools
            if lp.identifier
        ]
        # Get a dict that maps identifier ids to lists of their equivalents.
        equivalent_lists = Identifier.recursively_equivalent_identifier_ids(
            _db, primary_identifier_ids, recursion_level)

        identifier_ids = set()
        for equivs in equivalent_lists.values():
            identifier_ids.update(equivs)
        return identifier_ids

    @property
    def language_code(self):
        """A single 2-letter language code for display purposes."""
        if not self.language:
            return None
        language = self.language
        if language in LanguageCodes.three_to_two:
            language = LanguageCodes.three_to_two[language]
        return language

    def all_cover_images(self):
        identifier_ids = self.all_identifier_ids()
        return Identifier.resources_for_identifier_ids(
            _db, identifier_ids, Hyperlink.IMAGE).join(
            Resource.representation).filter(
                Representation.mirrored_at!=None).filter(
                Representation.scaled_at!=None).order_by(
                Resource.quality.desc())

    def all_descriptions(self):
        identifier_ids = self.all_identifier_ids()
        return Identifier.resources_for_identifier_ids(
            _db, identifier_ids, Hyperlink.DESCRIPTION).filter(
                Resource.content != None).order_by(
                Resource.quality.desc())


    def set_presentation_edition(self, new_presentation_edition):
        """ Sets presentation edition and lets owned pools and editions know.
            Raises exception if edition to set to is None.
        """
        # only bother if something changed, or if were explicitly told to 
        # set (useful for setting to None)
        if not new_presentation_edition:
            error_message = "Trying to set presentation_edition to None on Work [%s]" % self.id
            raise ValueError(error_message)

        self.presentation_edition = new_presentation_edition

        # if the edition is the presentation edition for any license
        # pools, let them know they have a Work.
        for pool in self.presentation_edition.is_presentation_for:
            pool.work = self

    def calculate_presentation_edition(self, policy=None):
        """ Which of this Work's Editions should be used as the default?

        First, every LicensePool associated with this work must have
        its presentation edition set.

        Then, we go through the pools, see which has the best presentation edition, 
        and make it our presentation edition.
        """
        changed = False
        policy = policy or PresentationCalculationPolicy()
        if not policy.choose_edition:
            return changed

        # For each owned edition, see if its LicensePool was superceded or suppressed
        # if yes, the edition is unlikely to be the best.
        # An open access pool may be "superceded", if there's a better-quality 
        # open-access pool available.
        self.mark_licensepools_as_superceded()
        edition_metadata_changed = False
        old_presentation_edition = self.presentation_edition
        new_presentation_edition = None

        for pool in self.license_pools:
            # a superceded pool's composite edition is not good enough
            # Note:  making the assumption here that we won't have a situation 
            # where we marked all of the work's pools as superceded or suppressed. 
            if pool.superceded or pool.suppressed:
                continue

            # make sure the pool has most up-to-date idea of its presentation edition, 
            # and then ask what it is.
            pool_edition_changed = pool.set_presentation_edition()
            edition_metadata_changed = (
                edition_metadata_changed or
                pool_edition_changed   
            )
            potential_presentation_edition = pool.presentation_edition

            # We currently have no real way to choose between
            # competing presentation editions. But it doesn't matter much
            # because in the current system there should never be more
            # than one non-superceded license pool per Work.
            #
            # So basically we pick the first available edition and
            # make it the presentation edition.
            if (not new_presentation_edition
                or (potential_presentation_edition is old_presentation_edition and old_presentation_edition)):
                # We would prefer not to change the Work's presentation
                # edition unnecessarily, so if the current presentation
                # edition is still an option, choose it.
                new_presentation_edition = potential_presentation_edition

        if ((self.presentation_edition != new_presentation_edition) and new_presentation_edition != None):
            # did we find a pool whose presentation edition was better than the work's?
            self.set_presentation_edition(new_presentation_edition)

        # tell everyone else we tried to set work's presentation edition
        WorkCoverageRecord.add_for(
            self, operation=WorkCoverageRecord.CHOOSE_EDITION_OPERATION
        )

        changed = (
            edition_metadata_changed or
            old_presentation_edition != self.presentation_edition
        )
        return changed


    def calculate_presentation(self, policy=None, search_index_client=None):
        """Make a Work ready to show to patrons.

        Call calculate_presentation_edition() to find the best-quality presentation edition 
        that could represent this work.

        Then determine the following information, global to the work:

        * Subject-matter classifications for the work.
        * Whether or not the work is fiction.
        * The intended audience for the work.
        * The best available summary for the work.
        * The overall popularity of the work.
        """
        
        # Gather information up front so we can see if anything
        # actually changed.
        changed = False
        edition_changed = False
        classification_changed = False

        policy = policy or PresentationCalculationPolicy()

        edition_changed = self.calculate_presentation_edition(policy)

        if policy.choose_cover:
            cover_changed = self.presentation_edition.calculate_presentation(policy)
            edition_changed = edition_changed or cover_changed

        summary = self.summary
        summary_text = self.summary_text
        quality = self.quality

        # If we find a cover or description that comes direct from a
        # license source, it may short-circuit the process of finding
        # a good cover or description.
        licensed_data_sources = set()
        for pool in self.license_pools:
            # Descriptions from Gutenberg are useless, so we
            # specifically exclude it from being a privileged data
            # source.
            if pool.data_source.name != DataSource.GUTENBERG:
                licensed_data_sources.add(pool.data_source)

        if policy.classify or policy.choose_summary or policy.calculate_quality:
            # Find all related IDs that might have associated descriptions,
            # classifications, or measurements.
            _db = Session.object_session(self)

            identifier_ids = self.all_identifier_ids()
        else:
            identifier_ids = []

        if policy.classify:
            classification_changed = self.assign_genres(identifier_ids)
            WorkCoverageRecord.add_for(
                self, operation=WorkCoverageRecord.CLASSIFY_OPERATION
            )

        if policy.choose_summary:
            staff_data_source = DataSource.lookup(_db, DataSource.LIBRARY_STAFF)
            summary, summaries = Identifier.evaluate_summary_quality(
                _db, identifier_ids, [staff_data_source, licensed_data_sources]
            )
            # TODO: clean up the content
            self.set_summary(summary)      

        if policy.calculate_quality:
            # In the absense of other data, we will make a rough
            # judgement as to the quality of a book based on the
            # license source. Commercial data sources have higher
            # default quality, because it's presumed that a librarian
            # put some work into deciding which books to buy.
            default_quality = None
            for source in licensed_data_sources:
                q = self.default_quality_by_data_source.get(
                    source.name, None
                )
                if q is None:
                    continue
                if default_quality is None or q > default_quality:
                    default_quality = q                    

            if not default_quality:
                # if we still haven't found anything of a quality measurement, 
                # then at least make it an integer zero, not none.
                default_quality = 0
            self.calculate_quality(identifier_ids, default_quality)

        if self.summary_text:
            if isinstance(self.summary_text, unicode):
                new_summary_text = self.summary_text
            else:
                new_summary_text = self.summary_text.decode("utf8")
        else:
            new_summary_text = self.summary_text

        changed = (
            edition_changed or
            classification_changed or
            summary != self.summary or
            summary_text != new_summary_text or
            float(quality) != float(self.quality)
        )

        if changed:
            # last_update_time tracks the last time the data actually
            # changed, not the last time we checked whether or not to
            # change it.
            self.last_update_time = datetime.datetime.utcnow()

        if changed or policy.regenerate_opds_entries:
            self.calculate_opds_entries()

        if changed or policy.update_search_index:
            # Ensure new changes are reflected in database queries
            _db = Session.object_session(self)
            _db.flush()
            self.update_external_index(search_index_client)

        # Now that everything's calculated, print it out.
        if policy.verbose:            
            if changed:
                changed = "changed"
                representation = self.detailed_representation
            else:
                # TODO: maybe change changed to a boolean, and return it as method result
                changed = "unchanged"
                representation = repr(self)                
            logging.info("Presentation %s for work: %s", changed, representation)

    @property
    def detailed_representation(self):
        """A description of this work more detailed than repr()"""
        l = ["%s (by %s)" % (self.title, self.author)]
        l.append(" language=%s" % self.language)
        l.append(" quality=%s" % self.quality)

        if self.presentation_edition and self.presentation_edition.primary_identifier:
            primary_identifier = self.presentation_edition.primary_identifier
        else:
            primary_identifier=None
        l.append(" primary id=%s" % primary_identifier)
        if self.fiction:
            fiction = "Fiction"
        elif self.fiction == False:
            fiction = "Nonfiction"
        else:
            fiction = "???"
        if self.target_age and (self.target_age.upper or self.target_age.lower):
            target_age = " age=" + self.target_age_string
        else:
            target_age = ""
        l.append(" %(fiction)s a=%(audience)s%(target_age)r" % (
                dict(fiction=fiction,
                     audience=self.audience, target_age=target_age)))
        l.append(" " + ", ".join(repr(wg) for wg in self.work_genres))

        if self.cover_full_url:
            l.append(" Full cover: %s" % self.cover_full_url)
        else:
            l.append(" No full cover.")

        if self.cover_thumbnail_url:
            l.append(" Cover thumbnail: %s" % self.cover_full_url)
        else:
            l.append(" No thumbnail cover.")

        downloads = []
        expect_downloads = False
        for pool in self.license_pools:
            if pool.superceded:
                continue
            if pool.open_access:
                expect_downloads = True
            for lpdm in pool.delivery_mechanisms:
                if lpdm.resource and lpdm.resource.final_url:
                    downloads.append(lpdm.resource)

        if downloads:
            l.append(" Open-access downloads:")
            for r in downloads:
                l.append("  " + r.final_url)
        elif expect_downloads:
            l.append(" Expected open-access downloads but found none.")
        def _ensure(s):
            if not s:
                return ""
            elif isinstance(s, unicode):
                return s
            else:
                return s.decode("utf8", "replace")

        if self.summary and self.summary.representation:
            snippet = _ensure(self.summary.representation.content)[:100]
            d = " Description (%.2f) %s" % (self.summary.quality, snippet)
            l.append(d)

        l = [_ensure(s) for s in l]
        return u"\n".join(l)

    def calculate_opds_entries(self, verbose=True):
        from opds import (
            AcquisitionFeed,
            Annotator,
            VerboseAnnotator,
        )
        _db = Session.object_session(self)
        simple = AcquisitionFeed.single_entry(_db, self, Annotator,
                                              force_create=True)
        if simple is not None:
            self.simple_opds_entry = unicode(etree.tostring(simple))
        verbose = AcquisitionFeed.single_entry(_db, self, VerboseAnnotator, 
                                               force_create=True)
        if verbose is not None:
            self.verbose_opds_entry = unicode(etree.tostring(verbose))
        WorkCoverageRecord.add_for(
            self, operation=WorkCoverageRecord.GENERATE_OPDS_OPERATION
        )


    def update_external_index(self, client, add_coverage_record=True):
        client = client or ExternalSearchIndex()
        args = dict(index=client.works_index,
                    doc_type=client.work_document_type,
                    id=self.id)
        if not client.works_index:
            # There is no index set up on this instance.
            return
        present_in_index = False
        if self.presentation_ready:
            doc = self.to_search_document()
            if doc:
                args['body'] = doc
                if logging.getLogger().level == logging.DEBUG:
                    logging.debug(
                        "Indexed work %d (%s): %r", self.id, self.title, doc
                    )
                else:
                    logging.info("Indexed work %d (%s)", self.id, self.title)
                client.index(**args)
                present_in_index = True
            else:
                logging.warn(
                    "Could not generate a search document for allegedly presentation-ready work %d (%s).",
                    self.id, self.title
                )
        else:
            if client.exists(**args):
                client.delete(**args)
        if add_coverage_record and present_in_index:
            WorkCoverageRecord.add_for(
                self, operation=(WorkCoverageRecord.UPDATE_SEARCH_INDEX_OPERATION + "-" + client.works_index)
            )
        return present_in_index

    def set_presentation_ready(self, as_of=None, search_index_client=None):
        as_of = as_of or datetime.datetime.utcnow()
        self.presentation_ready = True
        self.presentation_ready_exception = None
        self.presentation_ready_attempt = as_of
        self.random = random.random()
        self.update_external_index(search_index_client)

    def set_presentation_ready_based_on_content(self, search_index_client=None):
        """Set this work as presentation ready, if it appears to
        be ready based on its data.

        Presentation ready means the book is ready to be shown to
        patrons and (pending availability) checked out. It doesn't
        necessarily mean the presentation is complete.

        The absolute minimum data necessary is a title, a language,
        and a fiction/nonfiction status. We don't need a cover or an
        author -- we can fill in that info later if it exists.
        """

        if (not self.presentation_edition
            or not self.license_pools
            or not self.title
            or not self.language
            or self.fiction is None
        ):
            self.presentation_ready = False
            # This will remove the work from the search index.
            self.update_external_index(search_index_client)
        else:
            self.set_presentation_ready(search_index_client=search_index_client)

    def calculate_quality(self, identifier_ids, default_quality=0):
        _db = Session.object_session(self)
        quantities = [Measurement.POPULARITY, Measurement.RATING,
                      Measurement.DOWNLOADS, Measurement.QUALITY]
        measurements = _db.query(Measurement).filter(
            Measurement.identifier_id.in_(identifier_ids)).filter(
                Measurement.is_most_recent==True).filter(
                    Measurement.quantity_measured.in_(quantities)).all()

        self.quality = Measurement.overall_quality(
            measurements, default_value=default_quality)
        WorkCoverageRecord.add_for(
            self, operation=WorkCoverageRecord.QUALITY_OPERATION
        )

    def assign_genres(self, identifier_ids):
        """Set classification information for this work based on the
        subquery to get equivalent identifiers.

        :return: A boolean explaining whether or not any data actually
        changed.
        """
        classifier = WorkClassifier(self)

        old_fiction = self.fiction
        old_audience = self.audience
        old_target_age = self.target_age

        _db = Session.object_session(self)
        classifications = Identifier.classifications_for_identifier_ids(
            _db, identifier_ids
        )
        for classification in classifications:
            classifier.add(classification)

        (genre_weights, self.fiction, self.audience, 
         target_age) = classifier.classify
        self.target_age = tuple_to_numericrange(target_age)

        workgenres, workgenres_changed = self.assign_genres_from_weights(
            genre_weights
        )

        classification_changed = (
            workgenres_changed or 
            old_fiction != self.fiction or
            old_audience != self.audience or
            numericrange_to_tuple(old_target_age) != target_age
        )

        return classification_changed

    def assign_genres_from_weights(self, genre_weights):
        # Assign WorkGenre objects to the remainder.
        changed = False
        _db = Session.object_session(self)
        total_genre_weight = float(sum(genre_weights.values()))
        workgenres = []
        current_workgenres = _db.query(WorkGenre).filter(WorkGenre.work==self)
        by_genre = dict()
        for wg in current_workgenres:
            by_genre[wg.genre] = wg
        for g, score in genre_weights.items():
            affinity = score / total_genre_weight
            if not isinstance(g, Genre):
                g, ignore = Genre.lookup(_db, g.name)
            if g in by_genre:
                wg = by_genre[g]
                is_new = False
                del by_genre[g]
            else:
                wg, is_new = get_one_or_create(
                    _db, WorkGenre, work=self, genre=g)
            if is_new or round(wg.affinity,2) != round(affinity, 2):
                changed = True
            wg.affinity = affinity
            workgenres.append(wg)

        # Any WorkGenre objects left over represent genres the Work
        # was once classified under, but is no longer. Delete them.
        for wg in by_genre.values():
            _db.delete(wg)
            changed = True

        # ensure that work_genres is up to date without having to read from database again
        self.work_genres = workgenres

        return workgenres, changed


    def assign_appeals(self, character, language, setting, story,
                       cutoff=0.20):
        """Assign the given appeals to the corresponding database fields,
        as well as calculating the primary and secondary appeal.
        """
        self.appeal_character = character
        self.appeal_language = language
        self.appeal_setting = setting
        self.appeal_story = story

        c = Counter()
        c[self.CHARACTER_APPEAL] = character
        c[self.LANGUAGE_APPEAL] = language
        c[self.SETTING_APPEAL] = setting
        c[self.STORY_APPEAL] = story
        primary, secondary = c.most_common(2)
        if primary[1] > cutoff:
            self.primary_appeal = primary[0]
        else:
            self.primary_appeal = self.UNKNOWN_APPEAL

        if secondary[1] > cutoff:
            self.secondary_appeal = secondary[0]
        else:
            self.secondary_appeal = self.NO_APPEAL

    @classmethod
    def to_search_documents(cls, works):
        """Generate search documents for these Works.
        
        This is done by constructing an extremely complicated
        SQL query. The code is ugly, but it's about 100 times
        faster than using python to create documents for
        each work individually. When working on the search
        index, it's very important for this to be fast.
        """

        if not works:
            return []

        _db = Session.object_session(works[0])

        # If this is a batch of search documents, postgres needs extra working
        # memory to process the query quickly.
        if len(works) > 50:
            _db.execute("set work_mem='200MB'")

        # This query gets relevant columns from Work and Edition for the Works we're
        # interested in. The work_id, edition_id, and identifier_id columns are used
        # by other subqueries to filter, and the remaining columns are used directly
        # to create the json document.
        works_alias = select(
            [Work.id.label('work_id'),
             Edition.id.label('edition_id'),
             Edition.primary_identifier_id.label('identifier_id'),
             Edition.title,
             Edition.subtitle,
             Edition.series,
             Edition.language,
             Edition.sort_title,
             Edition.author,
             Edition.sort_author,
             Edition.medium,
             Edition.publisher,
             Edition.imprint,
             Edition.permanent_work_id,
             Work.fiction,
             Work.audience,
             Work.summary_text,
             Work.quality,
             Work.rating,
             Work.popularity,
            ],
            Work.id.in_((w.id for w in works))
        ).select_from(
            join(
                Work, Edition,
                Work.presentation_edition_id==Edition.id
            )
        ).alias('works_alias')


        # This subquery gets Contributors, filtered on edition_id.
        contributors = select(
            [Contributor.sort_name,
             Contributor.family_name,
             Contribution.role,
            ]
        ).where(
            Contribution.edition_id==literal_column(works_alias.name + "." + works_alias.c.edition_id.name)
        ).select_from(
            join(
                Contributor, Contribution,
                Contributor.id==Contribution.contributor_id
            )
        ).alias("contributors_subquery")

        # Create a json array from the set of Contributors.
        contributors_json = select(
            [func.array_to_json(
                    func.array_agg(
                        func.row_to_json(
                            literal_column(contributors.name)
                        )))]
        ).select_from(contributors)


        # For Classifications, use a subquery to get recursively equivalent Identifiers
        # for the Edition's primary_identifier_id.
        identifiers = Identifier.recursively_equivalent_identifier_ids_query(
            literal_column(works_alias.name + "." + works_alias.c.identifier_id.name),
            levels=5, threshold=0.5)

        # Map our constants for Subject type to their URIs. 
        scheme_column = case(
            [(Subject.type==key, literal_column("'%s'" % val)) for key, val in Subject.uri_lookup.items()]
        )

        # If the Subject has a name, use that, otherwise use the Subject's identifier.
        # Also, 3M's classifications have slashes, e.g. "FICTION/Adventure". Make sure
        # we get separated words for search.
        term_column = func.replace(case([(Subject.name != None, Subject.name)], else_=Subject.identifier), "/", " ")

        # Normalize by dividing each weight by the sum of the weights for that Identifier's Classifications.
        weight_column = func.sum(Classification.weight) / func.sum(func.sum(Classification.weight)).over()

        # The subquery for Subjects, with those three columns. The labels will become keys in json objects.
        subjects = select(
            [scheme_column.label('scheme'),
             term_column.label('term'),
             weight_column.label('weight'),
            ],
            # Only include Subjects with terms that are useful for search.
            and_(Subject.type.in_(Subject.TYPES_FOR_SEARCH),
                 term_column != None)
        ).group_by(
            scheme_column, term_column
        ).where(
            Classification.identifier_id.in_(identifiers)
        ).select_from(
            join(Classification, Subject, Classification.subject_id==Subject.id)
        ).alias("subjects_subquery")

        # Create a json array for the set of Subjects.
        subjects_json = select(
            [func.array_to_json(
                    func.array_agg(
                        func.row_to_json(
                            literal_column(subjects.name)
                        )))]
        ).select_from(subjects)


        # Subquery for genres.
        genres = select(
            # All Genres have the same scheme - the simplified genre URI.
            [literal_column("'%s'" % Subject.SIMPLIFIED_GENRE).label('scheme'),
             Genre.name,
             Genre.id.label('term'),
             WorkGenre.affinity.label('weight'),
            ]
        ).where(
            WorkGenre.work_id==literal_column(works_alias.name + "." + works_alias.c.work_id.name)
        ).select_from(
            join(WorkGenre, Genre, WorkGenre.genre_id==Genre.id)
        ).alias("genres_subquery")

        # Create a json array for the set of Genres.
        genres_json = select(
            [func.array_to_json(
                    func.array_agg(
                        func.row_to_json(
                            literal_column(genres.name)
                        )))]
        ).select_from(genres)


        # When we set an inclusive target age range, the upper bound is converted to
        # exclusive and is 1 + our original upper bound, so we need to subtract 1.
        upper_column = func.upper(Work.target_age) - 1

        # Subquery for target age. This has to be a subquery so it can become a
        # nested object in the final json.
        target_age = select(
            [func.lower(Work.target_age).label('lower'),
             upper_column.label('upper'),
            ]
        ).where(
            Work.id==literal_column(works_alias.name + "." + works_alias.c.work_id.name)
        ).alias('target_age_subquery')
        # Create the target age json object.
        target_age_json = select(
            [func.row_to_json(literal_column(target_age.name))]
        ).select_from(target_age)


        # Now, create a query that brings together everything we need for the final
        # search document.
        search_data = select(
            [works_alias.c.work_id.label("_id"),
             works_alias.c.title,
             works_alias.c.subtitle,
             works_alias.c.series,
             works_alias.c.language,
             works_alias.c.sort_title,
             works_alias.c.author,
             works_alias.c.sort_author,
             works_alias.c.medium,
             works_alias.c.publisher,
             works_alias.c.imprint,
             works_alias.c.permanent_work_id,

             # Convert true/false to "Fiction"/"Nonfiction".
             case(
                    [(works_alias.c.fiction==True, literal_column("'Fiction'"))],
                    else_=literal_column("'Nonfiction'")
                    ).label("fiction"),

             # Replace "Young Adult" with "YoungAdult" and "Adults Only" with "AdultsOnly".
             func.replace(works_alias.c.audience, " ", "").label('audience'),

             works_alias.c.summary_text.label('summary'),
             works_alias.c.quality,
             works_alias.c.rating,
             works_alias.c.popularity,

             # Here are all the subqueries.
             contributors_json.label("contributors"),
             subjects_json.label("classifications"),
             genres_json.label('genres'),
             target_age_json.label('target_age'),
            ]
        ).select_from(
            works_alias
        ).alias("search_data_subquery")
        
        # Finally, convert everything to json.
        search_json = select(
            [func.row_to_json(
                    literal_column(search_data.name)
                )]
        ).select_from(search_data)

        result = _db.execute(search_json)
        if result:
            return [r[0] for r in result]

    def to_search_document(self):
        """Generate a search document for this Work."""
        return Work.to_search_documents([self])[0]

    def mark_licensepools_as_superceded(self):
        """Make sure that all but the single best open-access LicensePool for
        this Work are superceded. A non-open-access LicensePool should
        never be superceded, and this method will mark them as
        un-superceded.
        """
        champion_open_access_license_pool = None
        for pool in self.license_pools:
            if not pool.open_access:
                pool.superceded = False
                continue
            if pool.better_open_access_pool_than(champion_open_access_license_pool):
                if champion_open_access_license_pool:
                    champion_open_access_license_pool.superceded = True
                champion_open_access_license_pool = pool
                pool.superceded = False
            else:
                pool.superceded = True
    
    @classmethod
    def restrict_to_custom_lists_from_data_source(
            cls, _db, base_query, data_source, on_list_as_of=None):
        """Annotate a query that joins Work against Edition to match only
        Works that are on a custom list from the given data source."""

        condition = CustomList.data_source==data_source
        return cls._restrict_to_customlist_subquery_condition(
            _db, base_query, condition, on_list_as_of)

    @classmethod
    def restrict_to_custom_lists(
            cls, _db, base_query, custom_lists, on_list_as_of=None):
        """Annotate a query that joins Work against Edition to match only
        Works that are on one of the given custom lists."""
        condition = CustomList.id.in_([x.id for x in custom_lists])
        return cls._restrict_to_customlist_subquery_condition(
            _db, base_query, condition, on_list_as_of)

    @classmethod
    def _restrict_to_customlist_subquery_condition(
            cls, _db, base_query, condition, on_list_as_of=None):
        """Annotate a query that joins Work against Edition to match only
        Works that are on a custom list from the given data source."""
        # Find works that are on a list that meets the given condition.
        qu = base_query.join(LicensePool.custom_list_entries).join(
            CustomListEntry.customlist)
        if on_list_as_of:
            qu = qu.filter(
                CustomListEntry.most_recent_appearance >= on_list_as_of)
        qu = qu.filter(condition)
        return qu

    def classifications_with_genre(self):
        _db = Session.object_session(self)
        identifier = self.presentation_edition.primary_identifier
        return _db.query(Classification) \
            .join(Subject) \
            .filter(Classification.identifier_id == identifier.id) \
            .filter(Subject.genre_id != None) \
            .order_by(Classification.weight.desc())

    def top_genre(self):
        _db = Session.object_session(self)
        genre = _db.query(Genre) \
            .join(WorkGenre) \
            .filter(WorkGenre.work_id == self.id) \
            .order_by(WorkGenre.affinity.desc()) \
            .first()
        return genre.name if genre else None


# Used for quality filter queries.
Index("ix_works_audience_target_age_quality_random", Work.audience, Work.target_age, Work.quality, Work.random)
Index("ix_works_audience_fiction_quality_random", Work.audience, Work.fiction, Work.quality, Work.random)

class Measurement(Base):
    """A  measurement of some numeric quantity associated with a
    Identifier.
    """
    __tablename__ = 'measurements'

    # Some common measurement types
    POPULARITY = u"http://librarysimplified.org/terms/rel/popularity"
    QUALITY = u"http://librarysimplified.org/terms/rel/quality"
    PUBLISHED_EDITIONS = u"http://librarysimplified.org/terms/rel/editions"
    HOLDINGS = u"http://librarysimplified.org/terms/rel/holdings"
    RATING = u"http://schema.org/ratingValue"
    DOWNLOADS = u"https://schema.org/UserDownloads"
    PAGE_COUNT = u"https://schema.org/numberOfPages"
    AWARDS = u"http://librarysimplified.org/terms/rel/awards"

    GUTENBERG_FAVORITE = u"http://librarysimplified.org/terms/rel/lists/gutenberg-favorite"

    # If a book's popularity measurement is found between index n and
    # index n+1 on this list, it is in the nth percentile for
    # popularity and its 'popularity' value should be n * 0.01.
    # 
    # These values are empirically determined and may change over
    # time.
    POPULARITY_PERCENTILES = {
        DataSource.OVERDRIVE : [1, 1, 1, 2, 2, 2, 3, 3, 4, 4, 5, 5, 6, 6, 7, 7, 8, 9, 9, 10, 10, 11, 12, 13, 14, 15, 15, 16, 18, 19, 20, 21, 22, 24, 25, 26, 28, 30, 31, 33, 35, 37, 39, 41, 43, 46, 48, 51, 53, 56, 59, 63, 66, 70, 74, 78, 82, 87, 92, 97, 102, 108, 115, 121, 128, 135, 142, 150, 159, 168, 179, 190, 202, 216, 230, 245, 260, 277, 297, 319, 346, 372, 402, 436, 478, 521, 575, 632, 702, 777, 861, 965, 1100, 1248, 1428, 1665, 2020, 2560, 3535, 5805],
        DataSource.AMAZON : [14937330, 1974074, 1702163, 1553600, 1432635, 1327323, 1251089, 1184878, 1131998, 1075720, 1024272, 978514, 937726, 898606, 868506, 837523, 799879, 770211, 743194, 718052, 693932, 668030, 647121, 627642, 609399, 591843, 575970, 559942, 540713, 524397, 511183, 497576, 483884, 470850, 458438, 444475, 432528, 420088, 408785, 398420, 387895, 377244, 366837, 355406, 344288, 333747, 324280, 315002, 305918, 296420, 288522, 279185, 270824, 262801, 253865, 246224, 238239, 230537, 222611, 215989, 208641, 202597, 195817, 188939, 181095, 173967, 166058, 160032, 153526, 146706, 139981, 133348, 126689, 119201, 112447, 106795, 101250, 96534, 91052, 85837, 80619, 75292, 69957, 65075, 59901, 55616, 51624, 47598, 43645, 39403, 35645, 31795, 27990, 24496, 20780, 17740, 14102, 10498, 7090, 3861],

        # This is as measured by the criteria defined in
        # ContentCafeSOAPClient.estimate_popularity(), in which
        # popularity is the maximum of a) the largest number of books
        # ordered in a single month within the last year, or b)
        # one-half the largest number of books ever ordered in a
        # single month.
        DataSource.CONTENT_CAFE : [0, 1, 1, 1, 1, 1, 1, 1, 1, 1, 1, 1, 1, 1, 1, 1, 1, 1, 1, 1, 1, 1, 1, 1, 1, 1, 1, 1, 1, 1, 1, 1, 1, 1, 1, 1, 1, 1, 1, 1, 1, 1, 1, 1, 1, 1, 1, 1, 2, 2, 2, 2, 2, 2, 2, 2, 2, 2, 2, 2, 2, 2, 2, 2, 2, 2, 2, 2, 3, 3, 3, 3, 3, 3, 3, 3, 3, 4, 4, 4, 4, 4, 4, 5, 5, 5, 5, 6, 6, 7, 8, 9, 10, 11, 14, 18, 25, 41, 125, 387]

        # This is a percentile list of OCLC Work IDs and OCLC Numbers
        # associated with Project Gutenberg texts via OCLC Linked
        # Data.
        #
        # TODO: Calculate a separate distribution for more modern works.
        # DataSource.OCLC_LINKED_DATA : [1, 1, 1, 1, 1, 1, 1, 1, 1, 1, 1, 1, 1, 1, 1, 1, 1, 1, 1, 1, 1, 1, 1, 1, 1, 1, 1, 1, 1, 1, 1, 1, 1, 1, 1, 1, 1, 1, 1, 1, 1, 1, 1, 1, 1, 1, 1, 1, 1, 2, 2, 2, 2, 2, 2, 2, 2, 2, 2, 2, 2, 2, 2, 2, 2, 2, 2, 3, 3, 3, 3, 3, 3, 3, 3, 4, 4, 4, 4, 5, 5, 5, 5, 6, 6, 7, 7, 8, 8, 9, 10, 11, 12, 14, 15, 18, 21, 29, 41, 81],
    }

    DOWNLOAD_PERCENTILES = {
        DataSource.GUTENBERG : [0, 1, 2, 3, 4, 5, 5, 6, 7, 7, 8, 8, 9, 9, 10, 10, 11, 12, 12, 12, 13, 14, 14, 15, 15, 16, 16, 17, 18, 18, 19, 19, 20, 21, 21, 22, 23, 23, 24, 25, 26, 27, 28, 28, 29, 30, 32, 33, 34, 35, 36, 37, 38, 40, 41, 43, 45, 46, 48, 50, 52, 55, 57, 60, 62, 65, 69, 72, 76, 79, 83, 87, 93, 99, 106, 114, 122, 130, 140, 152, 163, 179, 197, 220, 251, 281, 317, 367, 432, 501, 597, 658, 718, 801, 939, 1065, 1286, 1668, 2291, 4139]
    }

    RATING_SCALES = {
        DataSource.OVERDRIVE : [1, 5],
        DataSource.AMAZON : [1, 5],
        DataSource.UNGLUE_IT: [1, 5],
        DataSource.NOVELIST: [0, 5]
    }

    id = Column(Integer, primary_key=True)

    # A Measurement is always associated with some Identifier.
    identifier_id = Column(
        Integer, ForeignKey('identifiers.id'), index=True)

    # A Measurement always comes from some DataSource.
    data_source_id = Column(
        Integer, ForeignKey('datasources.id'), index=True)

    # The quantity being measured.
    quantity_measured = Column(Unicode, index=True)

    # The measurement itself.
    value = Column(Float)

    # The measurement normalized to a 0...1 scale.
    _normalized_value = Column(Float, name="normalized_value")

    # How much weight should be assigned this measurement, relative to
    # other measurements of the same quantity from the same source.
    weight = Column(Float, default=1)

    # When the measurement was taken
    taken_at = Column(DateTime, index=True)
    
    # True if this is the most recent measurement of this quantity for
    # this Identifier.
    #
    is_most_recent = Column(Boolean, index=True)

    def __repr__(self):
        return "%s(%r)=%s (norm=%.2f)" % (
            self.quantity_measured, self.identifier, self.value,
            self.normalized_value or 0)

    @classmethod
    def overall_quality(cls, measurements, popularity_weight=0.3,
                        rating_weight=0.7, default_value=0):
        """Turn a bunch of measurements into an overall measure of quality."""
        if popularity_weight + rating_weight != 1.0:
            raise ValueError(
                "Popularity weight and rating weight must sum to 1! (%.2f + %.2f)" % (
                    popularity_weight, rating_weight)
        )
        popularities = []
        ratings = []
        qualities = []
        for m in measurements:
            l = None
            if m.quantity_measured in (cls.POPULARITY, cls.DOWNLOADS):
                l = popularities
            elif m.quantity_measured == cls.RATING:
                l = ratings
            elif m.quantity_measured == cls.QUALITY:
                l = qualities
            if l is not None:
                l.append(m)
        popularity = cls._average_normalized_value(popularities)
        rating = cls._average_normalized_value(ratings)
        quality = cls._average_normalized_value(qualities)
        if popularity is None and rating is None and quality is None:
            # We have absolutely no idea about the quality of this work.
            return default_value
        if popularity is not None and rating is None and quality is None:
            # Our idea of the quality depends entirely on the work's popularity.
            return popularity
        if rating is not None and popularity is None and quality is None:
            # Our idea of the quality depends entirely on the work's rating.
            return rating
        if quality is not None and rating is None and popularity is None:
            # Our idea of the quality depends entirely on the work's quality scores.
            return quality

        # We have at least two of the three... but which two?
        if popularity is None:
            # We have rating and quality but not popularity.
            final = rating
        elif rating is None:
            # We have quality and popularity but not rating.
            final = popularity
        else:
            # We have popularity and rating but not quality.
            final = (popularity * popularity_weight) + (rating * rating_weight)
            logging.debug(
                "(%.2f * %.2f) + (%.2f * %.2f) = %.2f", 
                popularity, popularity_weight, rating, rating_weight, final
            )
        if quality:
            logging.debug("Popularity+Rating: %.2f, Quality: %.2f" % (final, quality))
            final = (final / 2) + (quality / 2)
            logging.debug("Final value: %.2f" % final)
        return final

    @classmethod
    def _average_normalized_value(cls, measurements):
        num_measurements = 0
        measurement_total = 0
        for m in measurements:
            v = m.normalized_value
            if v is None:
                continue
            num_measurements += m.weight
            measurement_total += (v * m.weight)
        if num_measurements:
            return measurement_total / num_measurements
        else:
            return None

    @property
    def normalized_value(self):
        if self._normalized_value:
            pass
        elif not self.value:
            return None
        elif (self.quantity_measured == self.POPULARITY
              and self.data_source.name in self.POPULARITY_PERCENTILES):
            d = self.POPULARITY_PERCENTILES[self.data_source.name]
            position = bisect.bisect_left(d, self.value)
            self._normalized_value = position * 0.01            
        elif (self.quantity_measured == self.DOWNLOADS
              and self.data_source.name in self.DOWNLOAD_PERCENTILES):
            d = self.DOWNLOAD_PERCENTILES[self.data_source.name]
            position = bisect.bisect_left(d, self.value)
            self._normalized_value = position * 0.01            
        elif (self.quantity_measured == self.RATING
              and self.data_source.name in self.RATING_SCALES):
            scale_min, scale_max = self.RATING_SCALES[self.data_source.name]
            width = float(scale_max-scale_min)
            value = self.value-scale_min
            self._normalized_value = value / width
        elif self.data_source.name == DataSource.METADATA_WRANGLER:
            # Data from the metadata wrangler comes in pre-normalized.
            self._normalized_value = self.value
            
        return self._normalized_value


class LicensePoolDeliveryMechanism(Base):
    """A mechanism for delivering a specific book from a specific
    distributor.

    It's presumed that all LicensePools for a given DataSource and
    Identifier have the same set of LicensePoolDeliveryMechanisms.

    This is mostly an association class between DataSource, Identifier and
    DeliveryMechanism, but it also may incorporate a specific Resource
    (i.e. a static link to a downloadable file) which explains exactly
    where to go for delivery.
    """
    __tablename__ = 'licensepooldeliveries'

    id = Column(Integer, primary_key=True)

    data_source_id = Column(
        Integer, ForeignKey('datasources.id'), index=True, nullable=False
    )

    identifier_id = Column(
        Integer, ForeignKey('identifiers.id'), index=True, nullable=False
    )
    
    delivery_mechanism_id = Column(
        Integer, ForeignKey('deliverymechanisms.id'), 
        index=True,
        nullable=False
    )

    resource_id = Column(Integer, ForeignKey('resources.id'), nullable=True)

    # One LicensePoolDeliveryMechanism may fulfill many Loans.
    fulfills = relationship("Loan", backref="fulfillment")

    # One LicensePoolDeliveryMechanism may be associated with one RightsStatus.
    rightsstatus_id = Column(
        Integer, ForeignKey('rightsstatus.id'), index=True)

    @classmethod
    def set(cls, data_source, identifier, content_type, drm_scheme, rights_uri,
            resource=None):
        """Register the fact that a distributor makes a title available in a
        certain format.

        :param data_source: A DataSource identifying the distributor.
        :param identifier: An Identifier identifying the title.
        :param content_type: The title is available in this media type.
        :param drm_scheme: Access to the title is confounded by this
            DRM scheme.
        :param rights_uri: A URI representing the public's rights to the
            title.
        :param resource: A Resource representing the book itself in
            a freely redistributable form.
        """
        _db = Session.object_session(data_source)
        delivery_mechanism, ignore = DeliveryMechanism.lookup(
            _db, content_type, drm_scheme
        )
        rights_status = RightsStatus.lookup(_db, rights_uri)
        lpdm, ignore = get_one_or_create(
            _db, LicensePoolDeliveryMechanism,
            identifier=identifier,
            data_source=data_source,
            delivery_mechanism=delivery_mechanism,
            resource=resource
        )
        lpdm.rights_status = rights_status

        # Creating or modifying a LPDM might change the open-access status
        # of all LicensePools for that DataSource/Identifier.
        for pool in lpdm.license_pools:
            pool.set_open_access_status()
        return lpdm

    @property
    def is_open_access(self):
        """Is this an open-access delivery mechanism?"""
        return (self.rights_status
                and self.rights_status.uri in RightsStatus.OPEN_ACCESS)
    
    def delete(self):
        """Delete a LicensePoolDeliveryMechanism."""
        _db = Session.object_session(self)
        pools = list(self.license_pools)
        _db.delete(self)        
        # The deletion of a LicensePoolDeliveryMechanism might affect
        # the open-access status of its associated LicensePools.
        for pool in pools:
            pool.set_open_access_status()
        
    def set_rights_status(self, uri):
        _db = Session.object_session(self)
        status = RightsStatus.lookup(_db, uri)
        self.rights_status = status
        # A change to a LicensePoolDeliveryMechanism's rights status
        # might affect the open-access status of its associated
        # LicensePools.
        for pool in self.license_pools:
            pool.set_open_access_status()
        return status

    @property
    def license_pools(self):
        """Find all LicensePools for this LicensePoolDeliveryMechanism.
        """
        _db = Session.object_session(self)
        return _db.query(LicensePool).filter(
            LicensePool.data_source==self.data_source).filter(
                LicensePool.identifier==self.identifier)
    
    def __repr__(self):
        return "<LicensePoolDeliveryMechanism: data_source=%s, identifier=%r, mechanism=%r>" % (self.data_source, self.identifier, self.delivery_mechanism)

    __table_args__ = (
        UniqueConstraint('data_source_id', 'identifier_id',
                         'delivery_mechanism_id', 'resource_id'),
    )

Index(
    "ix_licensepooldeliveries_datasource_identifier_mechanism",
    LicensePoolDeliveryMechanism.data_source_id,
    LicensePoolDeliveryMechanism.identifier_id,
    LicensePoolDeliveryMechanism.delivery_mechanism_id,
    LicensePoolDeliveryMechanism.resource_id,
)

    
class Hyperlink(Base):
    """A link between an Identifier and a Resource."""

    __tablename__ = 'hyperlinks'

    # Some common link relations.
    CANONICAL = u"canonical"
    GENERIC_OPDS_ACQUISITION = u"http://opds-spec.org/acquisition"
    OPEN_ACCESS_DOWNLOAD = u"http://opds-spec.org/acquisition/open-access"
    IMAGE = u"http://opds-spec.org/image"
    THUMBNAIL_IMAGE = u"http://opds-spec.org/image/thumbnail"
    SAMPLE = u"http://opds-spec.org/acquisition/sample"
    ILLUSTRATION = u"http://librarysimplified.org/terms/rel/illustration"
    REVIEW = u"http://schema.org/Review"
    DESCRIPTION = u"http://schema.org/description"
    SHORT_DESCRIPTION = u"http://librarysimplified.org/terms/rel/short-description"
    AUTHOR = u"http://schema.org/author"
    ALTERNATE = u"alternate"

    # TODO: Is this the appropriate relation?
    DRM_ENCRYPTED_DOWNLOAD = u"http://opds-spec.org/acquisition/"

    CIRCULATION_ALLOWED = [OPEN_ACCESS_DOWNLOAD, DRM_ENCRYPTED_DOWNLOAD]
    METADATA_ALLOWED = [CANONICAL, IMAGE, THUMBNAIL_IMAGE, ILLUSTRATION, REVIEW, 
        DESCRIPTION, SHORT_DESCRIPTION, AUTHOR, ALTERNATE, SAMPLE]
    MIRRORED = [OPEN_ACCESS_DOWNLOAD, IMAGE]

    id = Column(Integer, primary_key=True)

    # A Hyperlink is always associated with some Identifier.
    identifier_id = Column(
        Integer, ForeignKey('identifiers.id'), index=True, nullable=False)

    # The DataSource through which this link was discovered.
    data_source_id = Column(
        Integer, ForeignKey('datasources.id'), index=True, nullable=False)

    # The link relation between the Identifier and the Resource.
    rel = Column(Unicode, index=True, nullable=False)

    # The Resource on the other end of the link.
    resource_id = Column(
        Integer, ForeignKey('resources.id'), index=True, nullable=False)

    @classmethod
    def generic_uri(cls, data_source, identifier, rel, content=None):
        """Create a generic URI for the other end of this hyperlink.

        This is useful for resources that are obtained through means
        other than fetching a single URL via HTTP. It lets us get a
        URI that's most likely unique, so we can create a Resource
        object without violating the uniqueness constraint.

        If the output of this method isn't unique in your situation
        (because the data source provides more than one link with a
        given link relation for a given identifier), you'll need some
        other way of coming up with generic URIs.

        """
        l = [identifier.urn, urllib.quote(data_source.name), urllib.quote(rel)]
        if content:
            m = md5.new()
            if isinstance(content, unicode):
                content = content.encode("utf8")
            m.update(content)
            l.append(m.hexdigest())
        return ":".join(l)

    @classmethod
    def _default_filename(self, rel):
        if rel == self.OPEN_ACCESS_DOWNLOAD:
            return 'content'
        elif rel == self.IMAGE:
            return 'cover'
        elif rel == self.THUMBNAIL_IMAGE:
            return 'cover-thumbnail'

    @property
    def default_filename(self):
        return self._default_filename(self.rel)


class Resource(Base):
    """An external resource that may be mirrored locally.
    E.g: a cover image, an epub, a description.
    """

    __tablename__ = 'resources'

    # How many votes is the initial quality estimate worth?
    ESTIMATED_QUALITY_WEIGHT = 5

    # The point at which a generic geometric image is better
    # than a lousy cover we got from the Internet.
    MINIMUM_IMAGE_QUALITY = 0.25

    id = Column(Integer, primary_key=True)

    # A URI that uniquely identifies this resource. Most of the time
    # this will be an HTTP URL, which is why we're calling it 'url',
    # but it may also be a made-up URI.
    url = Column(Unicode, index=True)

    # Many Editions may choose this resource (as opposed to other
    # resources linked to them with rel="image") as their cover image.
    cover_editions = relationship("Edition", backref="cover", foreign_keys=[Edition.cover_id])

    # Many Works may use this resource (as opposed to other resources
    # linked to them with rel="description") as their summary.
    summary_works = relationship("Work", backref="summary", foreign_keys=[Work.summary_id])

    # Many LicensePools (but probably one at most) may use this
    # resource in a delivery mechanism.
    licensepooldeliverymechanisms = relationship(
        "LicensePoolDeliveryMechanism", backref="resource",
        foreign_keys=[LicensePoolDeliveryMechanism.resource_id]
    )

    links = relationship("Hyperlink", backref="resource")

    # The DataSource that is the controlling authority for this Resource.
    data_source_id = Column(Integer, ForeignKey('datasources.id'), index=True)

    # An archived Representation of this Resource.
    representation_id = Column(
        Integer, ForeignKey('representations.id'), index=True)

    # A calculated value for the quality of this resource, based on an
    # algorithmic treatment of its content.
    estimated_quality = Column(Float)

    # The average of human-entered values for the quality of this
    # resource.
    voted_quality = Column(Float, default=float(0))

    # How many votes contributed to the voted_quality value. This lets
    # us scale new votes proportionately while keeping only two pieces
    # of information.
    votes_for_quality = Column(Integer, default=0)

    # A combination of the calculated quality value and the
    # human-entered quality value.
    quality = Column(Float, index=True)

    # URL must be unique.
    __table_args__ = (
        UniqueConstraint('url'),
    )

    @property
    def final_url(self):        
        """URL to the final, mirrored version of this resource, suitable
        for serving to the client.

        :return: A URL, or None if the resource has no mirrored
        representation.
        """
        if not self.representation:
            return None
        if not self.representation.mirror_url:
            return None
        return self.representation.mirror_url

    def set_mirrored_elsewhere(self, media_type):
        """We don't need our own copy of this resource's representation--
        a copy of it has been mirrored already.
        """
        _db = Session.object_session(self)
        if not self.representation:
            self.representation, is_new = get_one_or_create(
                _db, Representation, url=self.url, media_type=media_type)
        self.representation.mirror_url = self.url
        self.representation.set_as_mirrored()

    def set_fetched_content(self, media_type, content, content_path):
        """Simulate a successful HTTP request for a representation
        of this resource.

        This is used when the content of the representation is obtained
        through some other means.
        """
        _db = Session.object_session(self)

        if not (content or content_path):
            raise ValueError(
                "One of content and content_path must be specified.")
        if content and content_path:
            raise ValueError(
                "Only one of content and content_path may be specified.")
        representation, is_new = get_one_or_create(
            _db, Representation, url=self.url, media_type=media_type)
        self.representation = representation
        representation.set_fetched_content(content, content_path)

    def set_estimated_quality(self, estimated_quality):
        """Update the estimated quality."""
        self.estimated_quality = estimated_quality
        self.update_quality()

    def add_quality_votes(self, quality, weight=1):
        """Record someone's vote as to the quality of this resource."""
        self.voted_quality = self.voted_quality or 0
        self.votes_for_quality = self.votes_for_quality or 0

        total_quality = self.voted_quality * self.votes_for_quality
        total_quality += (quality * weight)
        self.votes_for_quality += weight
        self.voted_quality = total_quality / float(self.votes_for_quality)
        self.update_quality()

    def reject(self):
        """Reject a Resource by making its voted_quality negative.

        If the Resource is a cover, this rejection will render it unusable to
        all Editions and Identifiers. Even if the cover is later `approved`
        a rejection impacts the overall weight of the `vote_quality`.
        """
        if not self.voted_quality:
            self.add_quality_votes(-1)
            return

        if self.voted_quality < 0:
            # This Resource has already been rejected.
            return

        # Humans have voted positively on this Resource, and now it's
        # being rejected regardless.
        logging.warn("Rejecting Resource with positive votes: %r", self)

        # Make the voted_quality negative without impacting the weight
        # of existing votes so the value can be restored relatively
        # painlessly if necessary.
        self.voted_quality = -self.voted_quality

        # However, because `votes_for_quality` is incremented, a
        # rejection will impact the weight of all `voted_quality` votes
        # even if the Resource is later approved.
        self.votes_for_quality += 1
        self.update_quality()

    def approve(self):
        """Approve a rejected Resource by making its human-generated
        voted_quality positive while taking its rejection into account.
        """
        if self.voted_quality < 0:
            # This Resource has been rejected. Reset its value to be
            # positive.
            if self.voted_quality == -1 and self.votes_for_quality == 1:
                # We're undoing a single rejection.
                self.voted_quality = 0
            else:
                # An existing positive voted_quality was made negative.
                self.voted_quality = abs(self.voted_quality)
            self.votes_for_quality += 1
            self.update_quality()
            return

        self.add_quality_votes(1)

    def update_quality(self):
        """Combine computer-generated `estimated_quality` with
        human-generated `voted_quality` to form overall `quality`.
        """
        estimated_weight = self.ESTIMATED_QUALITY_WEIGHT
        votes_for_quality = self.votes_for_quality or 0
        total_weight = estimated_weight + votes_for_quality

        voted_quality = (self.voted_quality or 0) * votes_for_quality
        total_quality = (((self.estimated_quality or 0) * self.ESTIMATED_QUALITY_WEIGHT) +
                         voted_quality)

        if voted_quality < 0 and total_quality > 0:
            # If `voted_quality` is negative, the Resource has been
            # rejected by a human and should no longer be available.
            #
            # This human-generated negativity must be passed to the final
            # Resource.quality value.
            total_quality = -(total_quality)
        self.quality = total_quality / float(total_weight)

    @classmethod
    def image_type_priority(cls, media_type):
        """Where does the given image media type rank on our list of
        preferences?

        :return: A lower number is better. None means it's not an
        image type or we don't care about it at all.
        """
        if media_type in Representation.IMAGE_MEDIA_TYPES: 
            return Representation.IMAGE_MEDIA_TYPES.index(media_type)
        return None
        
    @classmethod
    def best_covers_among(cls, resources):

        """Choose the best covers from a list of Resources."""
        champions = []
        champion_score = None
        champion_media_type_score = None

        for r in resources:
            rep = r.representation
            if not rep:
                # A Resource with no Representation is not usable, period
                continue
            media_priority = cls.image_type_priority(rep.media_type)

            # This method will set the quality if it hasn't been set before.
            r.quality_as_thumbnail_image
            # Now we can use it.
            quality = r.quality
            if not quality >= cls.MINIMUM_IMAGE_QUALITY:
                # A Resource below the minimum quality threshold is not
                # usable, period.
                continue
            if not champions or quality > champion_score:
                champions = [r]
                champion_score = r.quality
                champion_media_type_priority = media_priority
            elif quality == champion_score:
                # We have two images with the same score. One might be
                # in a format we prefer.
                if (champion_media_type_priority is None
                    or (media_priority is not None
                        and media_priority < champion_media_type_priority)):
                    champions = [r]
                    champion_score = r.quality
                    champion_media_type_priority = media_priority
                elif media_priority == champion_media_type_priority:
                    # Same score, same format. We have two champions.
                    champions.append(r)

        return champions

    @property
    def quality_as_thumbnail_image(self):
        """Determine this image's suitability for use as a thumbnail image.
        """
        rep = self.representation
        if not rep:
            return 0

        quality = 1
        # If the size of the image is known, that might affect
        # the quality.
        quality = quality * rep.thumbnail_size_quality_penalty

        # Scale the estimated quality by the source of the image.
        source_name = self.data_source.name
        if source_name==DataSource.GUTENBERG_COVER_GENERATOR:
            quality = quality * 0.60
        elif source_name==DataSource.GUTENBERG:
            quality = quality * 0.50
        elif source_name==DataSource.OPEN_LIBRARY:
            quality = quality * 0.25
        elif source_name in DataSource.PRESENTATION_EDITION_PRIORITY:
            # Covers from the data sources listed in
            # PRESENTATION_EDITION_PRIORITY (e.g. the metadata wrangler 
            # and the administrative interface) are given priority
            # over all others, relative to their position in 
            # PRESENTATION_EDITION_PRIORITY.
            i = DataSource.PRESENTATION_EDITION_PRIORITY.index(source_name)
            quality = quality * (i+2)
        self.set_estimated_quality(quality)
        return quality


class Genre(Base):
    """A subject-matter classification for a book.

    Much, much more general than Classification.
    """
    __tablename__ = 'genres'
    id = Column(Integer, primary_key=True)
    name = Column(Unicode)

    # One Genre may have affinity with many Subjects.
    subjects = relationship("Subject", backref="genre")

    # One Genre may participate in many WorkGenre assignments.
    works = association_proxy('work_genres', 'work')

    work_genres = relationship("WorkGenre", backref="genre", 
                               cascade="all, delete, delete-orphan")

    def __repr__(self):
        if classifier.genres.get(self.name):
            length = len(classifier.genres[self.name].subgenres)
        else:
            length = 0
        return "<Genre %s (%d subjects, %d works, %d subcategories)>" % (
            self.name, len(self.subjects), len(self.works), length)

    @classmethod
    def lookup(cls, _db, name, autocreate=False):
        if isinstance(name, GenreData):
            name = name.name
        args = (_db, Genre)
        if autocreate:
            result, new = get_one_or_create(*args, name=name)
        else:
            result = get_one(*args, name=name)
            new = False
        if result is None:
            logging.getLogger().error('"%s" is not a recognized genre.', name)
        return result, new

    @property
    def genredata(self):
        if classifier.genres.get(self.name):
            return classifier.genres[self.name]
        else:
            return GenreData(self.name, False)

    @property
    def subgenres(self):
        for genre in self.self_and_subgenres:
            if genre != self:
                yield genre

    @property
    def self_and_subgenres(self):
        _db = Session.object_session(self)
        genres = []
        for genre_data in self.genredata.self_and_subgenres:
            genres.append(self.lookup(_db, genre_data.name)[0])
        return genres

    @property
    def default_fiction(self):
        if self.name not in classifier.genres:
            return None
        return classifier.genres[self.name].is_fiction


class Subject(Base):
    """A subject under which books might be classified."""

    # Types of subjects.
    LCC = Classifier.LCC              # Library of Congress Classification
    LCSH = Classifier.LCSH            # Library of Congress Subject Headings
    FAST = Classifier.FAST
    DDC = Classifier.DDC              # Dewey Decimal Classification
    OVERDRIVE = Classifier.OVERDRIVE  # Overdrive's classification system
    ONECLICK = Classifier.ONECLICK    # OneClick's genre system
    THREEM = Classifier.THREEM        # 3M's classification system
    BISAC = Classifier.BISAC
    BIC = Classifier.BIC              # BIC Subject Categories
    TAG = Classifier.TAG              # Folksonomic tags.
    FREEFORM_AUDIENCE = Classifier.FREEFORM_AUDIENCE
    NYPL_APPEAL = Classifier.NYPL_APPEAL

    # Types with terms that are suitable for search.
    TYPES_FOR_SEARCH = [
        FAST, OVERDRIVE, THREEM, BISAC, TAG
    ]

    AXIS_360_AUDIENCE = Classifier.AXIS_360_AUDIENCE
    ONECLICK_AUDIENCE = Classifier.ONECLICK_AUDIENCE
    GRADE_LEVEL = Classifier.GRADE_LEVEL
    AGE_RANGE = Classifier.AGE_RANGE
    LEXILE_SCORE = Classifier.LEXILE_SCORE
    ATOS_SCORE = Classifier.ATOS_SCORE
    INTEREST_LEVEL = Classifier.INTEREST_LEVEL

    GUTENBERG_BOOKSHELF = Classifier.GUTENBERG_BOOKSHELF
    TOPIC = Classifier.TOPIC
    PLACE = Classifier.PLACE
    PERSON = Classifier.PERSON
    ORGANIZATION = Classifier.ORGANIZATION
    SIMPLIFIED_GENRE = Classifier.SIMPLIFIED_GENRE
    SIMPLIFIED_FICTION_STATUS = Classifier.SIMPLIFIED_FICTION_STATUS

    by_uri = {
        SIMPLIFIED_GENRE : SIMPLIFIED_GENRE,
        SIMPLIFIED_FICTION_STATUS : SIMPLIFIED_FICTION_STATUS,
        "http://librarysimplified.org/terms/genres/Overdrive/" : OVERDRIVE,
        "http://librarysimplified.org/terms/genres/3M/" : THREEM,
        "http://id.worldcat.org/fast/" : FAST, # I don't think this is official.
        "http://purl.org/dc/terms/LCC" : LCC,
        "http://purl.org/dc/terms/LCSH" : LCSH,
        "http://purl.org/dc/terms/DDC" : DDC,
        "http://schema.org/typicalAgeRange" : AGE_RANGE,
        "http://schema.org/audience" : FREEFORM_AUDIENCE,
    }

    uri_lookup = dict()
    for k, v in by_uri.items():
        uri_lookup[v] = k

    __tablename__ = 'subjects'
    id = Column(Integer, primary_key=True)
    # Type should be one of the constants in this class.
    type = Column(Unicode, index=True)

    # Formal identifier for the subject (e.g. "300" for Dewey Decimal
    # System's Social Sciences subject.)
    identifier = Column(Unicode, index=True)

    # Human-readable name, if different from the
    # identifier. (e.g. "Social Sciences" for DDC 300)
    name = Column(Unicode, default=None, index=True)

    # Whether classification under this subject implies anything about
    # the fiction/nonfiction status of a book.
    fiction = Column(Boolean, default=None)

    # Whether classification under this subject implies anything about
    # the book's audience.
    audience = Column(
        Enum("Adult", "Young Adult", "Children", "Adults Only", 
             name="audience"),
        default=None, index=True)

    # For children's books, the target age implied by this subject.
    target_age = Column(INT4RANGE, default=None, index=True)

    # Each Subject may claim affinity with one Genre.
    genre_id = Column(Integer, ForeignKey('genres.id'), index=True)

    # A locked Subject has been reviewed by a human and software will
    # not mess with it without permission.
    locked = Column(Boolean, default=False, index=True)

    # A checked Subject has been reviewed by software and will
    # not be checked again unless forced.
    checked = Column(Boolean, default=False, index=True)

    # One Subject may participate in many Classifications.
    classifications = relationship(
        "Classification", backref="subject"
    )

    # Type + identifier must be unique.
    __table_args__ = (
        UniqueConstraint('type', 'identifier'),
    )

    def __repr__(self):
        if self.name:
            name = u' ("%s")' % self.name
        else:
            name = u""
        if self.audience:
            audience = " audience=%s" % self.audience
        else:
            audience = ""
        if self.fiction:
            fiction = " (Fiction)"
        elif self.fiction == False:
            fiction = " (Nonfiction)"
        else:
            fiction = ""
        if self.genre:
            genre = ' genre="%s"' % self.genre.name
        else:
            genre = ""
        if (self.target_age is not None
            and (self.target_age.lower or self.target_age.upper)
        ):
            age_range= " " + self.target_age_string
        else:
            age_range = ""
        a = u'[%s:%s%s%s%s%s%s]' % (
            self.type, self.identifier, name, fiction, audience, genre, age_range)
        return a.encode("utf8")

    @property
    def target_age_string(self):
        lower = self.target_age.lower
        upper = self.target_age.upper
        if lower and upper is None:
            return str(lower)
        if upper and lower is None:
            return str(upper)
        if not self.target_age.upper_inc:
            upper -= 1
        if not self.target_age.lower_inc:
            lower += 1
        return "%s-%s" % (lower,upper)

    @property
    def describes_format(self):
        """Does this Subject describe a format of book rather than
        subject matter, audience, etc?

        If so, there are limitations on when we believe this Subject
        actually applies to a given book--it may describe a very
        different adaptation of the same underlying work.

        TODO: See note in assign_genres about the hacky way this is used.
        """
        if self.genre and self.genre.name==COMICS_AND_GRAPHIC_NOVELS:
            return True
        return False

    @classmethod
    def lookup(cls, _db, type, identifier, name, autocreate=True):
        """Turn a subject type and identifier into a Subject."""
        classifier = Classifier.lookup(type)
        if autocreate:
            subject, new = get_one_or_create(
                _db, Subject, type=type,
                identifier=identifier,
                create_method_kwargs=dict(name=name)
            )
        else:
            new = False
            subject = get_one(_db, Subject, type=type, identifier=identifier)
        if name and not subject.name:
            # We just discovered the name of a subject that previously
            # had only an ID.
            subject.name = name
        return subject, new

    @classmethod
    def common_but_not_assigned_to_genre(cls, _db, min_occurances=1000, 
                                         type_restriction=None):
        q = _db.query(Subject).join(Classification).filter(Subject.genre==None)

        if type_restriction:
            q = q.filter(Subject.type==type_restriction)
        q = q.group_by(Subject.id).having(
            func.count(Subject.id) > min_occurances).order_by(
            func.count(Classification.id).desc())
        return q

    @classmethod
    def assign_to_genres(cls, _db, type_restriction=None, force=False,
                         batch_size=1000):
        """Find subjects that have not been checked yet, assign each a
        genre/audience/fiction status if possible, and mark each as
        checked.

        :param type_restriction: Only consider subjects of the given type.
        :param force: Assign a genre to all subjects not just the ones that
                      have been checked.
        :param batch_size: Perform a database commit every time this many
                           subjects have been checked.
        """
        q = _db.query(Subject).filter(Subject.locked==False)

        if type_restriction:
            q = q.filter(Subject.type==type_restriction)

        if not force:
            q = q.filter(Subject.checked==False)

        counter = 0
        for subject in q:
            subject.assign_to_genre()
            counter += 1
            if not counter % batch_size:
                _db.commit()
        _db.commit()

    def assign_to_genre(self):
        """Assign this subject to a genre."""
        classifier = Classifier.classifiers.get(self.type, None)
        if not classifier:
            return
        self.checked = True
        log = logging.getLogger("Subject-genre assignment")

        genredata, audience, target_age, fiction = classifier.classify(self)
        # If the genre is erotica, the audience will always be ADULTS_ONLY,
        # no matter what the classifier says.
        if genredata == Erotica:
            audience = Classifier.AUDIENCE_ADULTS_ONLY

        if audience in Classifier.AUDIENCES_ADULT:
            target_age = Classifier.default_target_age_for_audience(audience)
        if not audience:
            # We have no audience but some target age information.
            # Try to determine an audience based on that.
            audience = Classifier.default_audience_for_target_age(target_age)

        if genredata:
            _db = Session.object_session(self)
            genre, was_new = Genre.lookup(_db, genredata.name, True)
        else:
            genre = None
        if genre != self.genre:
            log.info(
                "%s:%s genre %r=>%r", self.type, self.identifier,
                self.genre, genre
            )
        self.genre = genre

        if audience:
            if self.audience != audience:
                log.info(
                    "%s:%s audience %s=>%s", self.type, self.identifier,
                    self.audience, audience
                )
        self.audience = audience

        if fiction is not None:
            if self.fiction != fiction:
                log.info(
                    "%s:%s fiction %s=>%s", self.type, self.identifier,
                    self.fiction, fiction
                )
        self.fiction = fiction

        if numericrange_to_tuple(self.target_age) != target_age:
            log.info(
                "%s:%s target_age %r=>%r", self.type, self.identifier,
                self.target_age, tuple_to_numericrange(target_age)
            )        
        self.target_age = tuple_to_numericrange(target_age)


class Classification(Base):
    """The assignment of a Identifier to a Subject."""
    __tablename__ = 'classifications'
    id = Column(Integer, primary_key=True)
    identifier_id = Column(
        Integer, ForeignKey('identifiers.id'), index=True)
    subject_id = Column(Integer, ForeignKey('subjects.id'), index=True)
    data_source_id = Column(Integer, ForeignKey('datasources.id'), index=True)

    # How much weight the data source gives to this classification.
    weight = Column(Integer)

    @property
    def scaled_weight(self):
        weight = self.weight
        if self.data_source.name == DataSource.OCLC_LINKED_DATA:
            weight = weight / 10.0
        elif self.data_source.name == DataSource.OVERDRIVE:
            weight = weight * 50
        return weight

    # These subject types are known to be problematic in that their
    # "Juvenile" classifications are applied indiscriminately to both
    # YA books and Children's books. As such, we need to split the
    # difference when weighing a classification whose subject is of
    # this type.
    #
    # This goes into Classification rather than Subject because it's
    # possible that one particular data source could use a certain
    # subject type in an unreliable way.
    #
    # In fact, the 3M classifications are basically BISAC
    # classifications used in an unreliable way, so we could merge
    # them in the future.
    _juvenile_subject_types = set([
        Subject.THREEM,
        Subject.LCC
    ])

    _quality_as_indicator_of_target_age = {
        
        # Not all classifications are equally reliable as indicators
        # of a target age. This dictionary contains the coefficients
        # we multiply against the weights of incoming classifications
        # to reflect the overall reliability of that type of
        # classification.
        #
        # If we had a ton of information about target age this might
        # not be necessary--it doesn't seem necessary for genre
        # classifications. But we sometimes have very little
        # information about target age, so being careful about how
        # much we trust different data sources can become important.
        
        DataSource.MANUAL : 1.0,
        DataSource.LIBRARY_STAFF: 1.0,        
        (DataSource.METADATA_WRANGLER, Subject.AGE_RANGE) : 1.0,

        Subject.AXIS_360_AUDIENCE : 0.9,
        (DataSource.OVERDRIVE, Subject.INTEREST_LEVEL) : 0.9,
        (DataSource.OVERDRIVE, Subject.OVERDRIVE) : 0.9, # But see below
        (DataSource.AMAZON, Subject.AGE_RANGE) : 0.85,
        (DataSource.AMAZON, Subject.GRADE_LEVEL) : 0.85,
        
        # Although Overdrive usually reserves Fiction and Nonfiction
        # for books for adults, it's not as reliable an indicator as
        # other Overdrive classifications.
        (DataSource.OVERDRIVE, Subject.OVERDRIVE, "Fiction") : 0.7,
        (DataSource.OVERDRIVE, Subject.OVERDRIVE, "Nonfiction") : 0.7,
        
        Subject.AGE_RANGE : 0.6,
        Subject.GRADE_LEVEL : 0.6,
        
        # There's no real way to know what this measures, since it
        # could be anything. If a tag mentions a target age or a grade
        # level, the accuracy seems to be... not terrible.
        Subject.TAG : 0.45,

        # Tags that come from OCLC Linked Data are of lower quality
        # because they sometimes talk about completely the wrong book.
        (DataSource.OCLC_LINKED_DATA, Subject.TAG) : 0.3,
        
        # These measure reading level, not age appropriateness.
        # However, if the book is a remedial work for adults we won't
        # be calculating a target age in the first place, so it's okay
        # to use reading level as a proxy for age appropriateness in a
        # pinch. (But not outside of a pinch.)
        (DataSource.OVERDRIVE, Subject.GRADE_LEVEL) : 0.35,
        Subject.LEXILE_SCORE : 0.1,
        Subject.ATOS_SCORE: 0.1,
    }

    @property
    def generic_juvenile_audience(self):        
        """Is this a classification that mentions (e.g.) a Children's audience
        but is actually a generic 'Juvenile' classification?
        """
        return (
            self.subject.audience in Classifier.AUDIENCES_JUVENILE
            and self.subject.type in self._juvenile_subject_types
        )
    
    @property
    def quality_as_indicator_of_target_age(self):
        if not self.subject.target_age:
            return 0
        data_source = self.data_source.name
        subject_type = self.subject.type
        q = self._quality_as_indicator_of_target_age

        keys = [
            (data_source, subject_type, self.subject.identifier),
            (data_source, subject_type),
            data_source,
            subject_type
        ]
        for key in keys:
            if key in q:
                return q[key]
        return 0.1

    @property
    def weight_as_indicator_of_target_age(self):
        return self.weight * self.quality_as_indicator_of_target_age

    @property
    def comes_from_license_source(self):
        """Does this Classification come from a data source that also
        provided a license for this book?
        """
        if not self.identifier.licensed_through:
            return False
        for pool in self.identifier.licensed_through:
            if self.data_source == pool.data_source:
                return True
        return False


class WillNotGenerateExpensiveFeed(Exception):
    """This exception is raised when a feed is not cached, but it's too
    expensive to generate.
    """
    pass

class CachedFeed(Base):

    __tablename__ = 'cachedfeeds'
    id = Column(Integer, primary_key=True)

    # Every feed is associated with a lane. If null, this is a feed
    # for the top level.
    lane_name = Column(Unicode, nullable=True)

    # Every feed includes book from a subset of available languages
    languages = Column(Unicode)

    # Every feed has a timestamp reflecting when it was created.
    timestamp = Column(DateTime, nullable=True)

    # A feed is of a certain type--currently either 'page' or 'groups'.
    type = Column(Unicode, nullable=False)

    # A 'page' feed is associated with a set of values for the facet
    # groups.
    facets = Column(Unicode, nullable=True)

    # A 'page' feed is associated with a set of values for pagination.
    pagination = Column(Unicode, nullable=False)

    # The content of the feed.
    content = Column(Unicode, nullable=True)

    # A feed may be associated with a Work.
    work_id = Column(Integer, ForeignKey('works.id'),
        nullable=True, index=True)

    GROUPS_TYPE = u'groups'
    PAGE_TYPE = u'page'
    RECOMMENDATIONS_TYPE = u'recommendations'
    SERIES_TYPE = u'series'
    CONTRIBUTOR_TYPE = u'contributor'

    log = logging.getLogger("CachedFeed")

    @classmethod
    def fetch(cls, _db, lane, type, facets, pagination, annotator,
              force_refresh=False, max_age=None):
        if max_age is None:
            if lane and hasattr(lane, 'MAX_CACHE_AGE'):
                max_age = lane.MAX_CACHE_AGE
            elif type == cls.GROUPS_TYPE:
                max_age = Configuration.groups_max_age()
            elif type == cls.PAGE_TYPE:
                max_age = Configuration.page_max_age()
        if isinstance(max_age, int):
            max_age = datetime.timedelta(seconds=max_age)

        work = None
        if lane:
            lane_name = unicode(lane.name)
            work = getattr(lane, 'work', None)
        else:
            lane_name = None

        if not lane.languages:
            languages_key = None
        else:
            languages_key = unicode(",".join(lane.languages))

        if facets:
            facets_key = unicode(facets.query_string)
        else:
            facets_key = u""

        if pagination:
            pagination_key = unicode(pagination.query_string)
        else:
            pagination_key = u""

        # Get a CachedFeed object. We will either return its .content,
        # or update its .content.
        constraint_clause = and_(cls.content!=None, cls.timestamp!=None)
        feed, is_new = get_one_or_create(
            _db, cls,
            on_multiple='interchangeable',
            constraint=constraint_clause,
            lane_name=lane_name,
            work=work,
            type=type,
            languages=languages_key,
            facets=facets_key,
            pagination=pagination_key)

        if force_refresh is True:
            # No matter what, we've been directed to treat this
            # cached feed as stale.
            return feed, False

        if max_age is Configuration.CACHE_FOREVER:
            # This feed is so expensive to generate that it must be cached
            # forever (unless force_refresh is True).
            if not is_new and feed.content:
                # Cacheable!
                return feed, True
            else:
                # We're supposed to generate this feed, but as a group
                # feed, it's too expensive.
                #
                # Rather than generate an error (which will provide a
                # terrible user experience), fall back to generating a
                # default page-type feed, which should be cheap to fetch.
                cls.log.warn(
                    "Could not generate a groups feed for %s, falling back to a page feed.",
                    lane.name
                )
                return cls.fetch(
                    _db, lane, CachedFeed.PAGE_TYPE, facets, pagination, 
                    annotator, force_refresh, max_age=None
                )
        else:
            # This feed is cheap enough to generate on the fly.
            cutoff = datetime.datetime.utcnow() - max_age
            fresh = False
            if feed.timestamp and feed.content:
                if feed.timestamp >= cutoff:
                    fresh = True
            return feed, fresh

        # Either there is no cached feed or it's time to update it.
        return feed, False

    def update(self, _db, content):
        self.content = content
        self.timestamp = datetime.datetime.utcnow()
        _db.flush()

    def __repr__(self):
        if self.content:
            length = len(self.content)
        else:
            length = "No content"
        return "<CachedFeed #%s %s %s %s %s %s %s %s >" % (
            self.id, self.languages, self.lane_name, self.type, 
            self.facets, self.pagination,
            self.timestamp, length
        )


Index(
    "ix_cachedfeeds_lane_name_type_facets_pagination", CachedFeed.lane_name, CachedFeed.type,
    CachedFeed.facets, CachedFeed.pagination
)


class LicensePool(Base):
    """A pool of undifferentiated licenses for a work from a given source.
    """

    __tablename__ = 'licensepools'
    id = Column(Integer, primary_key=True)

    # A LicensePool may be associated with a Work. (If it's not, no one
    # can check it out.)
    work_id = Column(Integer, ForeignKey('works.id'), index=True)

    # Each LicensePool is associated with one DataSource and one
    # Identifier.
    data_source_id = Column(Integer, ForeignKey('datasources.id'), index=True)
    identifier_id = Column(Integer, ForeignKey('identifiers.id'), index=True)

    # Each LicensePool belongs to one Collection.
    collection_id = Column(Integer, ForeignKey('collections.id'),
                           index=True, nullable=False)
    
    # Each LicensePool has an Edition which contains the metadata used
    # to describe this book.
    presentation_edition_id = Column(Integer, ForeignKey('editions.id'), index=True)

    # One LicensePool can have many Loans.
    loans = relationship('Loan', backref='license_pool')

    # One LicensePool can have many Holds.
    holds = relationship('Hold', backref='license_pool')

    # One LicensePool can have many CirculationEvents
    circulation_events = relationship(
        "CirculationEvent", backref="license_pool")

    # One LicensePool can be associated with many Complaints.
    complaints = relationship('Complaint', backref='license_pool')

    # The date this LicensePool was first created in our db
    # (the date we first discovered that ​we had that book in ​our collection).
    availability_time = Column(DateTime, index=True)

    # A LicensePool may be superceded by some other LicensePool
    # associated with the same Work. This may happen if it's an
    # open-access LicensePool and a better-quality version of the same
    # book is available from another Open-Access source.
    superceded = Column(Boolean, default=False)

    # A LicensePool that seemingly looks fine may be manually suppressed
    # to be temporarily or permanently removed from the collection.
    suppressed = Column(Boolean, default=False, index=True)

    # A textual description of a problem with this license pool
    # that caused us to suppress it.
    license_exception = Column(Unicode, index=True)

    open_access = Column(Boolean, index=True)
    last_checked = Column(DateTime, index=True)
    licenses_owned = Column(Integer,default=0)
    licenses_available = Column(Integer,default=0, index=True)
    licenses_reserved = Column(Integer,default=0)
    patrons_in_hold_queue = Column(Integer,default=0)

    # This lets us cache the work of figuring out the best open access
    # link for this LicensePool.
    _open_access_download_url = Column(Unicode, name="open_access_download_url")
    
    # A Collection can not have more than one LicensePool for a given
    # Identifier from a given DataSource.
    __table_args__ = (
        UniqueConstraint('identifier_id', 'data_source_id', 'collection_id'),
    )

    @property
    def delivery_mechanisms(self):
        """Find all LicensePoolDeliveryMechanisms for this LicensePool.        
        """
        _db = Session.object_session(self)
        LPDM = LicensePoolDeliveryMechanism
        return _db.query(LPDM).filter(
            LPDM.data_source==self.data_source).filter(
                LPDM.identifier==self.identifier)
    
    def __repr__(self):
        if self.identifier:
            identifier = "%s/%s" % (self.identifier.type, 
                                    self.identifier.identifier)
        else:
            identifier = "unknown identifier"
        return "<LicensePool #%s for %s: owned=%d available=%d reserved=%d holds=%d>" % (
            self.id, identifier, self.licenses_owned, self.licenses_available, 
            self.licenses_reserved, self.patrons_in_hold_queue
        )

    @classmethod
    def for_foreign_id(self, _db, data_source, foreign_id_type, foreign_id,
                       rights_status=None, collection=None, autocreate=True):
        """Find or create a LicensePool for the given foreign ID."""

        if not collection:
            raise CollectionMissing()
        
        # Get the DataSource.
        if isinstance(data_source, basestring):
            data_source = DataSource.lookup(_db, data_source)

        # The type of the foreign ID must be the primary identifier
        # type for the data source.
        if (data_source.primary_identifier_type and 
            foreign_id_type != data_source.primary_identifier_type
            and foreign_id_type != Identifier.DEPRECATED_NAMES.get(data_source.primary_identifier_type)
        ):
            raise ValueError(
                "License pools for data source '%s' are keyed to "
                "identifier type '%s' (not '%s', which was provided)" % (
                    data_source.name, data_source.primary_identifier_type,
                    foreign_id_type
                )
            )
 
        # Get the Identifier.
        identifier, ignore = Identifier.for_foreign_id(
            _db, foreign_id_type, foreign_id
            )

        kw = dict(data_source=data_source, identifier=identifier,
                  collection=collection)
        if rights_status:
            kw['rights_status'] = rights_status

        # Get the LicensePool that corresponds to the
        # DataSource/Identifier/Collection.
        if autocreate:
            license_pool, was_new = get_one_or_create(_db, LicensePool, **kw)
        else:
            license_pool = get_one(_db, LicensePool, **kw)
            was_new = False
            
        if was_new and not license_pool.availability_time:
            now = datetime.datetime.utcnow()
            license_pool.availability_time = now

        if was_new:
            # Set the LicensePool's initial values to indicate
            # that we don't actually know how many copies we own.
            license_pool.licenses_owned = 0
            license_pool.licenses_available = 0
            license_pool.licenses_reserved = 0
            license_pool.patrons_in_hold_queue = 0

        return license_pool, was_new

    @classmethod
    def with_no_work(cls, _db):
        """Find LicensePools that have no corresponding Work."""
        return _db.query(LicensePool).outerjoin(Work).filter(
            Work.id==None).all()

    @property
    def deliverable(self):
        """This LicensePool can actually be delivered to patrons.
        """
        return (
            (self.open_access or self.licenses_owned > 0)
            and any(
                [dm.delivery_mechanism.default_client_can_fulfill
                for dm in self.delivery_mechanisms]
            )
        )

    @classmethod
    def with_complaint(cls, _db, resolved=False):
        """Return query for LicensePools that have at least one Complaint."""
        subquery = _db.query(
                LicensePool.id,
                func.count(LicensePool.id).label("complaint_count")
            ).\
            select_from(LicensePool).\
            join(LicensePool.complaints).\
            group_by(LicensePool.id)

        if resolved == False:
            subquery = subquery.filter(Complaint.resolved == None)
        elif resolved == True:
            subquery = subquery.filter(Complaint.resolved != None)

        subquery = subquery.subquery()

        return _db.query(LicensePool).\
            join(subquery, LicensePool.id == subquery.c.id).\
            order_by(subquery.c.complaint_count.desc()).\
            add_columns(subquery.c.complaint_count)

    @property
    def open_access_source_priority(self):
        """What priority does this LicensePool's DataSource have in
        our list of open-access content sources?
        
        e.g. GITenberg books are prefered over Gutenberg books,
        because there's a defined process for fixing errors and they
        are more likely to have good cover art.
        """
        try:
            priority = DataSource.OPEN_ACCESS_SOURCE_PRIORITY.index(
                self.data_source.name
            )
        except ValueError, e:
            # The source of this download is not mentioned in our
            # priority list. Treat it as the lowest priority.
            priority = -1
        return priority

    def better_open_access_pool_than(self, champion):
        """ Is this open-access pool generally known for better-quality
        download files than the passed-in pool?
        """
        # A license pool with no identifier shouldn't happen, but it
        # definitely shouldn't be considered.
        if not self.identifier:
            return False

        # A suppressed license pool should never be used, even if there is
        # no alternative.
        if self.suppressed:
            return False

        # A non-open-access license pool is not eligible for consideration.
        if not self.open_access:
            return False

        # At this point we have a LicensePool that is at least
        # better than nothing.
        if not champion:
            return True

        challenger_resource = self.best_open_access_link
        if not challenger_resource:
            # This LicensePool is supposedly open-access but we don't
            # actually know where the book is. It will be chosen only
            # if there is no alternative.
            return False

        champion_priority = champion.open_access_source_priority
        challenger_priority = self.open_access_source_priority

        if challenger_priority > champion_priority:
            return True

        if challenger_priority < champion_priority:
            return False

        if (self.data_source.name == DataSource.GUTENBERG
            and champion.data_source == self.data_source):
            # These two LicensePools are both from Gutenberg, and
            # normally this wouldn't matter, but higher Gutenberg
            # numbers beat lower Gutenberg numbers.
            champion_id = int(champion.identifier.identifier)
            challenger_id = int(self.identifier.identifier)

            if challenger_id > champion_id:
                logging.info(
                    "Gutenberg %d beats Gutenberg %d",
                    challenger_id, champion_id
                )
                return True
        return False


    def editions_in_priority_order(self):
        """Return all Editions that describe the Identifier associated with
        this LicensePool, in the order they should be used to create a
        presentation Edition for the LicensePool.
        """
        def sort_key(edition):
            """Return a numeric ordering of this edition."""
            source = edition.data_source
            if not source:
                # This shouldn't happen. Give this edition the
                # lowest priority.
                return -100

            if source == self.data_source:
                # This Edition contains information from the same data
                # source as the LicensePool itself. Put it below any
                # Edition from one of the data sources in
                # PRESENTATION_EDITION_PRIORITY, but above all other
                # Editions.
                return -1
            if source.name in DataSource.PRESENTATION_EDITION_PRIORITY:
                return DataSource.PRESENTATION_EDITION_PRIORITY.index(source.name)
            else:
                return -2

        return sorted(self.identifier.primarily_identifies, key=sort_key)

    def set_open_access_status(self):
        """Set .open_access based on whether there is currently
        an open-access LicensePoolDeliveryMechanism for this LicensePool.
        """
        for dm in self.delivery_mechanisms:
            if dm.is_open_access:
                self.open_access = True
                break
        else:
            self.open_access = False

    def set_presentation_edition(self):
        """Create or update the presentation Edition for this LicensePool.

        The presentation Edition is made of metadata from all Editions
        associated with the LicensePool's identifier.

        :return: A boolean explaining whether any of the presentation
        information associated with this LicensePool actually changed.
        """
        _db = Session.object_session(self)
        old_presentation_edition = self.presentation_edition
        all_editions = list(self.editions_in_priority_order())
        changed = False

        # Note: We can do a cleaner solution, if we refactor to not use metadata's 
        # methods to update editions.  For now, we're choosing to go with the below approach.
        from metadata_layer import (
            Metadata, 
            IdentifierData, 
            ReplacementPolicy,
        )

        if len(all_editions) == 1:
            # There's only one edition associated with this
            # LicensePool. Use it as the presentation edition rather
            # than creating an identical composite.
            self.presentation_edition = all_editions[0]
        else:
            edition_identifier = IdentifierData(self.identifier.type, self.identifier.identifier)
            metadata = Metadata(data_source=DataSource.PRESENTATION_EDITION, primary_identifier=edition_identifier)

            for edition in all_editions:
                if (edition.data_source.name != DataSource.PRESENTATION_EDITION):
                    metadata.update(Metadata.from_edition(edition))

            # Note: Since this is a presentation edition it does not have a
            # license data source, even if one of the editions it was
            # created from does have a license data source.
            metadata._license_data_source = None
            metadata.license_data_source_obj = None
            edition, is_new = metadata.edition(_db)

            policy = ReplacementPolicy.from_metadata_source()
            self.presentation_edition, edition_core_changed = metadata.apply(
                edition, collection=self.collection, replace=policy
            )
            changed = changed or edition_core_changed

        presentation_changed = self.presentation_edition.calculate_presentation()
        changed = changed or presentation_changed

        # if the license pool is associated with a work, and the work currently has no presentation edition, 
        # then do a courtesy call to the work, and tell it about the presentation edition.
        if self.work and not self.work.presentation_edition:
            self.work.set_presentation_edition(self.presentation_edition)

        return (
            self.presentation_edition != old_presentation_edition 
            or changed
        )


    def add_link(self, rel, href, data_source, media_type=None,
                 content=None, content_path=None):
        """Add a link between this LicensePool and a Resource.

        :param rel: The relationship between this LicensePool and the resource
               on the other end of the link.
        :param href: The URI of the resource on the other end of the link.
        :param media_type: Media type of the representation associated
               with the resource.
        :param content: Content of the representation associated with the
               resource.
        :param content_path: Path (relative to DATA_DIRECTORY) of the
               representation associated with the resource.
        """
        return self.identifier.add_link(
            rel, href, data_source, media_type, content, content_path)

    def needs_update(self):
        """Is it time to update the circulation info for this license pool?"""
        now = datetime.datetime.utcnow()
        if not self.last_checked:
            # This pool has never had its circulation info checked.
            return True
        maximum_stale_time = self.data_source.extra.get(
            'circulation_refresh_rate_seconds')
        if maximum_stale_time is None:
            # This pool never needs to have its circulation info checked.
            return False
        age = now - self.last_checked
        return age > maximum_stale_time

    def update_availability(
            self, new_licenses_owned, new_licenses_available, 
            new_licenses_reserved, new_patrons_in_hold_queue, as_of=None):
        """Update the LicensePool with new availability information.
        Log the implied changes as CirculationEvents.
        """
        changes_made = False
        _db = Session.object_session(self)
        if not as_of:
            as_of = datetime.datetime.utcnow()

        old_licenses_owned = self.licenses_owned
        old_licenses_available = self.licenses_available
        old_licenses_reserved = self.licenses_reserved
        old_patrons_in_hold_queue = self.patrons_in_hold_queue

        for old_value, new_value, more_event, fewer_event in (
                [self.patrons_in_hold_queue,  new_patrons_in_hold_queue,
                 CirculationEvent.DISTRIBUTOR_HOLD_PLACE, CirculationEvent.DISTRIBUTOR_HOLD_RELEASE],
                [self.licenses_available, new_licenses_available,
                 CirculationEvent.DISTRIBUTOR_CHECKIN, CirculationEvent.DISTRIBUTOR_CHECKOUT],
                [self.licenses_reserved, new_licenses_reserved,
                 CirculationEvent.DISTRIBUTOR_AVAILABILITY_NOTIFY, None],
                [self.licenses_owned, new_licenses_owned,
                 CirculationEvent.DISTRIBUTOR_LICENSE_ADD,
                 CirculationEvent.DISTRIBUTOR_LICENSE_REMOVE]):
            if new_value is None:
                continue
            if old_value == new_value:
                continue
            changes_made = True

            if old_value < new_value:
                event_name = more_event
            else:
                event_name = fewer_event

            if not event_name:
                continue

            Analytics.collect_event(
                _db, self, event_name, as_of,
                old_value=old_value, new_value=new_value)

        # Update the license pool with the latest information.
        any_data = False
        if new_licenses_owned is not None:
            self.licenses_owned = new_licenses_owned
            any_data = True
        if new_licenses_available is not None:
            self.licenses_available = new_licenses_available
            any_data = True
        if new_licenses_reserved is not None:
            self.licenses_reserved = new_licenses_reserved
            any_data = True
        if new_patrons_in_hold_queue is not None:
            self.patrons_in_hold_queue = new_patrons_in_hold_queue
            any_data = True

        if any_data or changes_made:
            # Sometimes update_availability is called with no actual
            # numbers, but that's not the case this time. We got
            # numbers and they may have even changed our view of the
            # LicensePool.
            self.last_checked = as_of
            if self.work:
                self.work.last_update_time = as_of

        if changes_made:
            message, args = self.circulation_changelog(
                old_licenses_owned, old_licenses_available,
                old_licenses_reserved, old_patrons_in_hold_queue
            )
            logging.info(message, *args)

        return changes_made

    def circulation_changelog(self, old_licenses_owned, old_licenses_available,
                              old_licenses_reserved, old_patrons_in_hold_queue):
        """Generate a log message describing a change to the circulation.

        :return: a 2-tuple (message, args) suitable for passing into 
        logging.info or a similar method
        """
        edition = self.presentation_edition
        message = 'CHANGED '
        args = []
        if edition:
            message += '%s "%s" %s (%s)'
            args.extend([edition.medium, 
                         edition.title or "[NO TITLE]",
                         edition.author or "[NO AUTHOR]",
                         self.identifier]
                    )
        else:
            message += '%s'
            args.append(self.identifier)

        def _part(message, args, string, old_value, new_value):
            if old_value != new_value:
                args.extend([string, old_value, new_value])
                message += ' %s: %s=>%s'
            return message, args

        message, args = _part(
            message, args, "OWN", old_licenses_owned, self.licenses_owned
        )
        
        message, args = _part(
            message, args, "AVAIL", old_licenses_available, 
            self.licenses_available
        )

        message, args = _part(
            message, args, "RSRV", old_licenses_reserved, 
            self.licenses_reserved
        )

        message, args =_part(
            message, args, "HOLD", old_patrons_in_hold_queue, 
            self.patrons_in_hold_queue
        )
        return message, tuple(args)

    def loan_to(self, patron, start=None, end=None, fulfillment=None):
        _db = Session.object_session(patron)
        kwargs = dict(start=start or datetime.datetime.utcnow(),
                      end=end)
        loan, is_new = get_one_or_create(
            _db, Loan, patron=patron, license_pool=self, 
            create_method_kwargs=kwargs)
        if fulfillment:
            loan.fulfillment = fulfillment
        return loan, is_new

    def on_hold_to(self, patron, start=None, end=None, position=None):
        _db = Session.object_session(patron)
        if (Configuration.hold_policy() 
            != Configuration.HOLD_POLICY_ALLOW):
            raise PolicyException("Holds are disabled on this system.")
        start = start or datetime.datetime.utcnow()
        hold, new = get_one_or_create(
            _db, Hold, patron=patron, license_pool=self)
        hold.update(start, end, position)
        return hold, new

    @classmethod
    def consolidate_works(cls, _db, calculate_work_even_if_no_author=False,
                          batch_size=10):
        """Assign a (possibly new) Work to every unassigned LicensePool."""
        a = 0
        lps = cls.with_no_work(_db)
        logging.info(
            "Assigning Works to %d LicensePools with no Work.", len(lps)
        )
        for unassigned in lps:
            etext, new = unassigned.calculate_work(
                even_if_no_author=calculate_work_even_if_no_author)
            if not etext:
                # We could not create a work for this LicensePool,
                # most likely because it does not yet have any
                # associated Edition.
                continue
            a += 1
            logging.info("When consolidating works, created %r", etext)
            if a and not a % batch_size:
                _db.commit()
        _db.commit()


    def calculate_work(self, even_if_no_author=False, known_edition=None):
        """Find or create a Work for this LicensePool.

        A pool that is not open-access will always have its own
        Work. Open-access LicensePools will be grouped together with
        other open-access LicensePools based on the permanent work ID
        of the LicensePool's presentation edition.

        :param even_if_no_author: Ordinarily this method will refuse
        to create a Work for a LicensePool whose Edition has no title
        or author. But sometimes a book just has no known author. If
        that's really the case, pass in even_if_no_author=True and the
        Work will be created.

        TODO: I think known_edition is mostly useless. We should
        either remove it or replace it with a boolean that stops us
        from calling set_presentation_edition() and assumes we've
        already done that work.
        """
        if not self.identifier:
            # A LicensePool with no Identifier should never have a Work.
            self.work = None
            return None, False
       
        if known_edition:
            presentation_edition = known_edition
        else:
            self.set_presentation_edition()
            presentation_edition = self.presentation_edition
            
        if presentation_edition:
            if self not in presentation_edition.is_presentation_for:
                raise ValueError(
                    "Alleged presentation edition is not the presentation edition for the license pool for which work is being calculated!"
                )
                    
        logging.info("Calculating work for %r", presentation_edition)
        if not presentation_edition:
            # We don't have any information about the identifier
            # associated with this LicensePool, so we can't create a work.
            logging.warn("NO EDITION for %s, cowardly refusing to create work.",
                     self.identifier)

            # If there was a work associated with this LicensePool,
            # it was by mistake. Remove it.
            self.work = None
            return None, False

        if not presentation_edition.title or not presentation_edition.author:
            presentation_edition.calculate_presentation()

        if not presentation_edition.title:
            if presentation_edition.work:
                logging.warn(
                    "Edition %r has no title but has a Work assigned. This will not stand.", presentation_edition
                )
            else:
                logging.info("Edition %r has no title and it will not get a Work.", presentation_edition)
            self.work = None
            self.work_id = None
            return None, False

        if (not presentation_edition.work
            and presentation_edition.author in (None, Edition.UNKNOWN_AUTHOR)
            and not even_if_no_author
        ):
            logging.warn(
                "Edition %r has no author, not assigning Work to Edition.", 
                presentation_edition
            )
            # If there was a work associated with this LicensePool,
            # it was by mistake. Remove it.
            self.work = None
            self.work_id = None
            return None, False

        presentation_edition.calculate_permanent_work_id()

        _db = Session.object_session(self)
        work = None
        is_new = False
        licensepools_changed = False
        if self.open_access and presentation_edition.permanent_work_id:
            # This is an open-access book. Use the Work for all
            # open-access books associated with this book's permanent
            # work ID.
            #
            # If the dataset is in an inconsistent state, calling
            # Work.open_access_for_permanent_work_id may result in works being
            # merged.
            work, is_new = Work.open_access_for_permanent_work_id(
                _db, presentation_edition.permanent_work_id,
                presentation_edition.medium
            )

            # Run a sanity check to make sure every LicensePool
            # associated with this Work actually belongs there. This
            # may result in new Works being created.
            #
            # This could go into Work.for_permanent_work_id, but that
            # could conceivably lead to an infinite loop, or at least
            # a very long recursive call, so I've put it here.
            work.make_exclusive_open_access_for_permanent_work_id(
                presentation_edition.permanent_work_id, 
                presentation_edition.medium
            )
            self.work = work
            licensepools_changed = True

        # All LicensePools with a given Identifier must share a work.
        existing_works = set([x.work for x in self.identifier.licensed_through])
        if len(existing_works) > 1:
            logging.warn(
                "LicensePools for %r have more than one Work between them. Removing them all and starting over."
            )
            for lp in self.identifier.licensed_through:
                lp.work = None
                if lp.presentation_edition:
                    lp.presentation_edition.work = None
        else:
            # There is a consensus Work for this Identifier.
            [self.work] = existing_works

        if self.work:
            # This pool is already associated with a Work. Use that
            # Work.
            work = self.work
        elif presentation_edition.work:
            # This pool's presentation edition is already associated with
            # a Work. Use that Work.
            work = presentation_edition.work
            self.work = work

        if work:
            # There is already a Work associated with this LicensePool,
            # but we need to run a sanity check because occasionally
            # LicensePools get mis-grouped due to bugs.
            #
            # A commercially-licensed book should have a Work to
            # itself. All other LicensePools need to be kicked out and
            # associated with some other work.
            #
            # This won't cause an infinite recursion because we're
            # setting pool.work to None before calling
            # pool.calculate_work(), and the recursive call only
            # happens if self.work is set.
            for pool in list(work.license_pools):
                if pool is self:
                    continue
                if not (self.open_access and pool.open_access):
                    pool.work = None
                    pool.calculate_work()
                    licensepools_changed = True

        else:
            # There is no better choice than creating a brand new Work.
            is_new = True
            logging.info(
                "Creating a new work for %r" % presentation_edition.title
            )
            work = Work()
            _db = Session.object_session(self)
            _db.add(work)
            _db.flush()
            licensepools_changed = True

        # Associate this LicensePool and its Edition with the work we
        # chose or created.
        if not self in work.license_pools:
            work.license_pools.append(self)
            licensepools_changed = True

        # Recalculate the display information for the Work, since the
        # associated LicensePools have changed, which may have caused
        # the Work's presentation Edition to change.
        #
        # TODO: In theory we can speed things up by only calling
        # calculate_presentation if licensepools_changed is
        # True. However, some bits of other code call calculate_work()
        # under the assumption that it always calls
        # calculate_presentation(), so we'd need to evaluate those
        # call points first.
        work.calculate_presentation()

        # Ensure that all LicensePools with this Identifier share
        # the same Work. (We may have wiped out their .work earlier
        # in this method.)
        for lp in self.identifier.licensed_through:
            lp.work = work
        
        if is_new:
            logging.info("Created a new work: %r", work)

        # All done!
        return work, is_new


    @property
    def open_access_links(self):
        """Yield all open-access Resources for this LicensePool."""

        open_access = Hyperlink.OPEN_ACCESS_DOWNLOAD
        _db = Session.object_session(self)
        if not self.identifier:
            return
        q = Identifier.resources_for_identifier_ids(
            _db, [self.identifier.id], open_access
        )
        for resource in q:
            yield resource

    @property
    def open_access_download_url(self):
        """Alias for best_open_access_link.

        If _open_access_download_url is currently None, this will set
        to a good value if possible.
        """
        return self.best_open_access_link
        
    @property
    def best_open_access_link(self):
        """Find the best open-access link for this LicensePool.

        Cache it so that the next access will be faster.
        """
        if not self.open_access:
            return None
        if not self._open_access_download_url:
            url = None
            resource = self.best_open_access_resource
            if resource and resource.representation:
                url = resource.representation.mirror_url
            self._open_access_download_url = url
        return self._open_access_download_url

    @property
    def best_open_access_resource(self):
        """Determine the best open-access Resource currently provided by this 
        LicensePool.
        """
        best = None
        best_priority = -1
        for resource in self.open_access_links:
            if not any(
                    [resource.representation and
                     resource.representation.media_type and
                     resource.representation.media_type.startswith(x) 
                     for x in Representation.SUPPORTED_BOOK_MEDIA_TYPES]):
                # This representation is not in a media type we 
                # support. We can't serve it, so we won't consider it.
                continue
                
            data_source_priority = self.open_access_source_priority
            if not best or data_source_priority > best_priority:
                # Something is better than nothing.
                best = resource
                best_priority = data_source_priority
                continue

            if (best.data_source.name==DataSource.GUTENBERG
                and resource.data_source.name==DataSource.GUTENBERG
                and 'noimages' in best.representation.mirror_url
                and not 'noimages' in resource.representation.mirror_url):
                # A Project Gutenberg-ism: an epub without 'noimages'
                # in the filename is better than an epub with
                # 'noimages' in the filename.
                best = resource
                best_priority = data_source_priority
                continue

        return best

    @property
    def best_license_link(self):
        """Find the best available licensing link for the work associated
        with this LicensePool.

        # TODO: This needs work and may not be necessary anymore.
        """
        edition = self.edition
        if not edition:
            return self, None
        link = edition.best_open_access_link
        if link:
            return self, link

        # Either this work is not open-access, or there was no epub
        # link associated with it.
        work = self.work
        for pool in work.license_pools:
            edition = pool.edition
            link = edition.best_open_access_link
            if link:
                return pool, link
        return self, None

    def set_delivery_mechanism(self, *args, **kwargs):
        """Ensure that this LicensePool (and any other LicensePools for the same
        book) have a LicensePoolDeliveryMechanism for this media type,
        DRM scheme, rights status, and resource.
        """
        return LicensePoolDeliveryMechanism.set(
            self.data_source, self.identifier, *args, **kwargs
        )

Index("ix_licensepools_data_source_id_identifier_id_collection_id", LicensePool.collection_id, LicensePool.data_source_id, LicensePool.identifier_id, unique=True)


class RightsStatus(Base):

    """The terms under which a book has been made available to the general
    public.

    This will normally be 'in copyright', or 'public domain', or a
    Creative Commons license.
    """

    # Currently in copyright.
    IN_COPYRIGHT = u"http://librarysimplified.org/terms/rights-status/in-copyright"

    # Public domain in the USA.
    PUBLIC_DOMAIN_USA = u"http://librarysimplified.org/terms/rights-status/public-domain-usa"

    # Public domain in some unknown territory
    PUBLIC_DOMAIN_UNKNOWN = u"http://librarysimplified.org/terms/rights-status/public-domain-unknown"

    # Creative Commons Public Domain Dedication (No rights reserved)
    CC0 = u"https://creativecommons.org/publicdomain/zero/1.0/"

    # Creative Commons Attribution (CC BY)
    CC_BY = u"http://creativecommons.org/licenses/by/4.0/"
    
    # Creative Commons Attribution-ShareAlike (CC BY-SA)
    CC_BY_SA = u"https://creativecommons.org/licenses/by-sa/4.0"

    # Creative Commons Attribution-NoDerivs (CC BY-ND)
    CC_BY_ND = u"https://creativecommons.org/licenses/by-nd/4.0"

    # Creative Commons Attribution-NonCommercial (CC BY-NC)
    CC_BY_NC = u"https://creativecommons.org/licenses/by-nc/4.0"

    # Creative Commons Attribution-NonCommercial-ShareAlike (CC BY-NC-SA)
    CC_BY_NC_SA = u"https://creativecommons.org/licenses/by-nc-sa/4.0"

    # Creative Commons Attribution-NonCommercial-NoDerivs (CC BY-NC-ND)
    CC_BY_NC_ND = u"https://creativecommons.org/licenses/by-nc-nd/4.0"

    # Open access download but no explicit license
    GENERIC_OPEN_ACCESS = u"http://librarysimplified.org/terms/rights-status/generic-open-access"

    # Unknown copyright status.
    UNKNOWN = u"http://librarysimplified.org/terms/rights-status/unknown"

    OPEN_ACCESS = [
        PUBLIC_DOMAIN_USA,
        CC0,
        CC_BY,
        CC_BY_SA,
        CC_BY_ND,
        CC_BY_NC,
        CC_BY_NC_SA,
        CC_BY_NC_ND,
        GENERIC_OPEN_ACCESS,
    ]

    NAMES = {
        IN_COPYRIGHT: "In Copyright",
        PUBLIC_DOMAIN_USA: "Public domain in the USA",
        CC0: "Creative Commons Public Domain Dedication (CC0)",
        CC_BY: "Creative Commons Attribution (CC BY)",
        CC_BY_SA: "Creative Commons Attribution-ShareAlike (CC BY-SA)",
        CC_BY_ND: "Creative Commons Attribution-NoDerivs (CC BY-ND)",
        CC_BY_NC: "Creative Commons Attribution-NonCommercial (CC BY-NC)",
        CC_BY_NC_SA: "Creative Commons Attribution-NonCommercial-ShareAlike (CC BY-NC-SA)",
        CC_BY_NC_ND: "Creative Commons Attribution-NonCommercial-NoDerivs (CC BY-NC-ND)",
        GENERIC_OPEN_ACCESS: "Open access with no specific license",
        UNKNOWN: "Unknown",
    }

    DATA_SOURCE_DEFAULT_RIGHTS_STATUS = {
        DataSource.GUTENBERG: PUBLIC_DOMAIN_USA,
        DataSource.PLYMPTON: CC_BY_NC,
        # workaround for opds-imported license pools with 'content server' as data source
        DataSource.OA_CONTENT_SERVER : GENERIC_OPEN_ACCESS,

        DataSource.OVERDRIVE: IN_COPYRIGHT,
        DataSource.THREEM: IN_COPYRIGHT,
        DataSource.AXIS_360: IN_COPYRIGHT,
    }
    
    __tablename__ = 'rightsstatus'
    id = Column(Integer, primary_key=True)

    # A URI unique to the license. This may be a URL (e.g. Creative
    # Commons)
    uri = Column(String, index=True, unique=True)

    # Human-readable name of the license.
    name = Column(String, index=True)

    # One RightsStatus may apply to many LicensePoolDeliveryMechanisms.
    licensepooldeliverymechanisms = relationship("LicensePoolDeliveryMechanism", backref="rights_status")

    @classmethod
    def lookup(cls, _db, uri):
        if not uri in cls.NAMES.keys():
            uri = cls.UNKNOWN
        name = cls.NAMES.get(uri)
        create_method_kwargs = dict(name=name)
        status, ignore = get_one_or_create(
            _db, RightsStatus, uri=uri,
            create_method_kwargs=create_method_kwargs
        )
        return status

    @classmethod
    def rights_uri_from_string(cls, rights):
        rights = rights.lower()
        if rights == 'public domain in the usa.':
            return RightsStatus.PUBLIC_DOMAIN_USA
        elif rights == 'public domain in the united states.':
            return RightsStatus.PUBLIC_DOMAIN_USA
        elif rights == 'pd-us':
            return RightsStatus.PUBLIC_DOMAIN_USA
        elif rights.startswith('public domain'):
            return RightsStatus.PUBLIC_DOMAIN_UNKNOWN
        elif rights.startswith('copyrighted.'):
            return RightsStatus.IN_COPYRIGHT
        elif rights == 'cc0':
            return RightsStatus.CC0
        elif rights == 'cc by':
            return RightsStatus.CC_BY
        elif rights == 'cc by-sa':
            return RightsStatus.CC_BY_SA
        elif rights == 'cc by-nd':
            return RightsStatus.CC_BY_ND
        elif rights == 'cc by-nc':
            return RightsStatus.CC_BY_NC
        elif rights == 'cc by-nc-sa':
            return RightsStatus.CC_BY_NC_SA
        elif rights == 'cc by-nc-nd':
            return RightsStatus.CC_BY_NC_ND
        elif (rights in RightsStatus.OPEN_ACCESS
              or rights == RightsStatus.IN_COPYRIGHT):
            return rights
        else:
            return RightsStatus.UNKNOWN

    
class CirculationEvent(Base):

    """Changes to a license pool's circulation status.

    We log these so we can measure things like the velocity of
    individual books.
    """
    __tablename__ = 'circulationevents'

    id = Column(Integer, primary_key=True)

    # One LicensePool can have many circulation events.
    license_pool_id = Column(
        Integer, ForeignKey('licensepools.id'), index=True)

    type = Column(String(32), index=True)
    start = Column(DateTime, index=True)
    end = Column(DateTime)
    old_value = Column(Integer)
    delta = Column(Integer)
    new_value = Column(Integer)
    foreign_patron_id = Column(String)

    # A given license pool can only have one event of a given type for
    # a given patron at a given time.
    __table_args__ = (UniqueConstraint('license_pool_id', 'type', 'start',
                                       'foreign_patron_id'),)

    # Constants for use in logging circulation events to JSON
    SOURCE = u"source"
    TYPE = u"event"

    # The names of the circulation events we recognize.
    # They may be sent to third-party analytics services
    # as well as used locally.

    # Events that happen in a circulation manager.
    NEW_PATRON = u"circulation_manager_new_patron"
    CM_CHECKOUT = u"circulation_manager_check_out"
    CM_CHECKIN = u"circulation_manager_check_in"
    CM_HOLD_PLACE = u"circulation_manager_hold_place"
    CM_HOLD_RELEASE = u"circulation_manager_hold_release"
    CM_FULFILL = u"circulation_manager_fulfill"

    # Events that we hear about from a distributor.
    DISTRIBUTOR_CHECKOUT = u"distributor_check_out"
    DISTRIBUTOR_CHECKIN = u"distributor_check_in"
    DISTRIBUTOR_HOLD_PLACE = u"distributor_hold_place"
    DISTRIBUTOR_HOLD_RELEASE = u"distributor_hold_release"
    DISTRIBUTOR_LICENSE_ADD = u"distributor_license_add"
    DISTRIBUTOR_LICENSE_REMOVE = u"distributor_license_remove"
    DISTRIBUTOR_AVAILABILITY_NOTIFY = u"distributor_availability_notify"
    DISTRIBUTOR_TITLE_ADD = u"distributor_title_add"
    DISTRIBUTOR_TITLE_REMOVE = u"distributor_title_remove"

    # Events that we hear about from a client app.
    OPEN_BOOK = u"open_book"
    
    CLIENT_EVENTS = [
        OPEN_BOOK,
    ]


    # The time format used when exporting to JSON.
    TIME_FORMAT = "%Y-%m-%dT%H:%M:%S+00:00"

    @classmethod
    def log(cls, _db, license_pool, event_name, old_value, new_value,
            start=None, end=None, foreign_patron_id=None):
        if new_value is None or old_value is None:
            delta = None
        else:
            delta = new_value - old_value
        if not start:
            start = datetime.datetime.utcnow()
        if not end:
            end = start
        logging.info("EVENT %s %s=>%s", event_name, old_value, new_value)
        event, was_new = get_one_or_create(
            _db, CirculationEvent, license_pool=license_pool,
            type=event_name, start=start, foreign_patron_id=foreign_patron_id,
            create_method_kwargs=dict(
                old_value=old_value,
                new_value=new_value,
                delta=delta,
                end=end)
            )
        return event, was_new

Index("ix_circulationevents_start_desc_nullslast", CirculationEvent.start.desc().nullslast())


class Credential(Base):
    """A place to store credentials for external services."""
    __tablename__ = 'credentials'
    id = Column(Integer, primary_key=True)
    data_source_id = Column(Integer, ForeignKey('datasources.id'), index=True)
    patron_id = Column(Integer, ForeignKey('patrons.id'), index=True)
    type = Column(String(255), index=True)
    credential = Column(String)
    expires = Column(DateTime)

    # One Credential can have many associated DRMDeviceIdentifiers.
    drm_device_identifiers = relationship(
        "DRMDeviceIdentifier", backref=backref("credential", lazy='joined')
    )
    
    __table_args__ = (
        UniqueConstraint('data_source_id', 'patron_id', 'type'),
    )

    @classmethod
    def lookup(self, _db, data_source, type, patron, refresher_method,
               allow_persistent_token=False):
        if isinstance(data_source, basestring):
            data_source = DataSource.lookup(_db, data_source)
        credential, is_new = get_one_or_create(
            _db, Credential, data_source=data_source, type=type, patron=patron)
        if (is_new or (not credential.expires and not allow_persistent_token)
            or (credential.expires 
                and credential.expires <= datetime.datetime.utcnow())):
            if refresher_method:
                refresher_method(credential)
        return credential

    @classmethod
    def lookup_by_token(self, _db, data_source, type, token,
                               allow_persistent_token=False):
        """Look up a unique token.

        Lookup will fail on expired tokens. Unless persistent tokens
        are specifically allowed, lookup will fail on persistent tokens.
        """

        credential = get_one(
            _db, Credential, data_source=data_source, type=type, 
            credential=token)

        if not credential:
            # No matching token.
            return None

        if not credential.expires:
            if allow_persistent_token:
                return credential
            else:
                # It's an error that this token never expires. It's invalid.
                return None
        elif credential.expires > datetime.datetime.utcnow():
            return credential
        else:
            # Token has expired.
            return None

    @classmethod
    def lookup_and_expire_temporary_token(cls, _db, data_source, type, token):
        """Look up a temporary token and expire it immediately."""
        credential = cls.lookup_by_token(_db, data_source, type, token)
        if not credential:
            return None
        credential.expires = datetime.datetime.utcnow() - datetime.timedelta(
            seconds=5)
        return credential

    @classmethod
    def temporary_token_create(
            self, _db, data_source, type, patron, duration, value=None
    ):
        """Create a temporary token for the given data_source/type/patron.

        The token will be good for the specified `duration`.
        """
        expires = datetime.datetime.utcnow() + duration
        token_string = value or str(uuid.uuid1())
        credential, is_new = get_one_or_create(
            _db, Credential, data_source=data_source, type=type, patron=patron)
        # If there was already a token of this type for this patron,
        # the new one overwrites the old one.
        credential.credential=token_string
        credential.expires=expires
        return credential, is_new

    @classmethod
    def persistent_token_create(self, _db, data_source, type, patron):
        """Create or retrieve a persistent token for the given 
        data_source/type/patron.
        """
        token_string = str(uuid.uuid1())
        credential, is_new = get_one_or_create(
            _db, Credential, data_source=data_source, type=type, patron=patron,
            create_method_kwargs=dict(credential=token_string)
        )
        credential.expires=None
        return credential, is_new

    # A Credential may have many associated DRMDeviceIdentifiers.
    def register_drm_device_identifier(self, device_identifier):
        _db = Session.object_session(self)
        return get_one_or_create(
            _db, DRMDeviceIdentifier,
            credential=self,
            device_identifier=device_identifier
        )

    def deregister_drm_device_identifier(self, device_identifier):
        _db = Session.object_session(self)
        device_id_obj = get_one(
            _db, DRMDeviceIdentifier,
            credential=self,
            device_identifier=device_identifier
        )
        if device_id_obj:
            _db.delete(device_id_obj)

    
# Index to make lookup_by_token() fast.
Index("ix_credentials_data_source_id_type_token", Credential.data_source_id, Credential.type, Credential.credential, unique=True)


class DelegatedPatronIdentifier(Base):
    """This library is in charge of coming up with, and storing,
    identifiers associated with the patrons of some other library.

    e.g. NYPL provides Adobe IDs for patrons of all libraries that use
    the SimplyE app.

    Those identifiers are stored here.
    """
    ADOBE_ACCOUNT_ID = u'Adobe Account ID'
    
    __tablename__ = 'delegatedpatronidentifiers'
    id = Column(Integer, primary_key=True)
    type = Column(String(255), index=True)
    library_uri = Column(String(255), index=True)

    # This is the ID the foreign library gives us when referring to
    # this patron.
    patron_identifier = Column(String(255), index=True)

    # This is the identifier we made up for the patron. This is what the
    # foreign library is trying to look up.
    delegated_identifier = Column(String)
    
    __table_args__ = (
        UniqueConstraint('type', 'library_uri', 'patron_identifier'),
    )

    @classmethod
    def get_one_or_create(
            cls, _db, library_uri, patron_identifier, identifier_type,
            create_function
    ):
        """Look up the delegated identifier for the given patron. If there is
        none, create one.

        :param library_uri: A URI identifying the patron's library.

        :param patron_identifier: An identifier used by that library to
         distinguish between this patron and others. This should be
         an identifier created solely for the purpose of identifying the
         patron with _this_ library, and not (e.g.) the patron's barcode.

        :param identifier_type: The type of the delegated identifier
         to look up. (probably ADOBE_ACCOUNT_ID)

        :param create_function: If this patron does not have a
         DelegatedPatronIdentifier, one will be created, and this
         function will be called to determine the value of
         DelegatedPatronIdentifier.delegated_identifier. 

        :return: A 2-tuple (DelegatedPatronIdentifier, is_new)
        """
        identifier, is_new = get_one_or_create(
            _db, DelegatedPatronIdentifier, library_uri=library_uri,
            patron_identifier=patron_identifier, type=identifier_type
        )
        if is_new:
            identifier.delegated_identifier = create_function()
        return identifier, is_new

    
class DRMDeviceIdentifier(Base):
    """A device identifier for a particular DRM scheme.

    Associated with a Credential, most commonly a patron's "Identifier
    for Adobe account ID purposes" Credential.
    """
    __tablename__ = 'drmdeviceidentifiers'
    id = Column(Integer, primary_key=True)
    credential_id = Column(Integer, ForeignKey('credentials.id'), index=True)
    device_identifier = Column(String(255), index=True)    

    
class Timestamp(Base):
    """A general-purpose timestamp for Monitors."""

    __tablename__ = 'timestamps'
    id = Column(Integer, primary_key=True)
    service = Column(String(255), index=True, nullable=False)
    collection_id = Column(Integer, ForeignKey('collections.id'),
                           index=True, nullable=True)
    timestamp = Column(DateTime)
    counter = Column(Integer)

    def __repr__(self):
        if self.timestamp:
            timestamp = self.timestamp.strftime('%b %d, %Y at %H:%M')
        else:
            timestamp = None
        if self.counter:
            timestamp += (' %d' % self.counter)
        if self.collection:
            collection = self.collection.name
        else:
            collection = None

        message = u"<Timestamp %s: collection=%s, timestamp=%s>" % (
            self.service, collection, timestamp
        )
        return message.encode("utf8")

    @classmethod
    def stamp(self, _db, service, collection, date=None):
        date = date or datetime.datetime.utcnow()
        stamp, was_new = get_one_or_create(
            _db, Timestamp,
            service=service,
            collection=collection,
            create_method_kwargs=dict(timestamp=date))
        if not was_new:
            stamp.timestamp = date
        return stamp

    __table_args__ = (
        UniqueConstraint('service', 'collection_id'),
    )

    
class Representation(Base):
    """A cached document obtained from (and possibly mirrored to) the Web
    at large.

    Sometimes this is a DataSource's representation of a specific
    book.

    Sometimes it's associated with a database Resource (which has a
    well-defined relationship to one specific book).

    Sometimes it's just a web page that we need a cached local copy
    of.
    """

    EPUB_MEDIA_TYPE = u"application/epub+zip"
    PDF_MEDIA_TYPE = u"application/pdf"
    MOBI_MEDIA_TYPE = u"application/x-mobipocket-ebook"
    TEXT_XML_MEDIA_TYPE = u"text/xml"
    TEXT_HTML_MEDIA_TYPE = u"text/html"
    APPLICATION_XML_MEDIA_TYPE = u"application/xml"
    JPEG_MEDIA_TYPE = u"image/jpeg"
    PNG_MEDIA_TYPE = u"image/png"
    GIF_MEDIA_TYPE = u"image/gif"
    SVG_MEDIA_TYPE = u"image/svg+xml"
    MP3_MEDIA_TYPE = u"audio/mpeg"
    OCTET_STREAM_MEDIA_TYPE = u"application/octet-stream"
    TEXT_PLAIN = u"text/plain"

    BOOK_MEDIA_TYPES = [
        EPUB_MEDIA_TYPE,
        PDF_MEDIA_TYPE,
        MOBI_MEDIA_TYPE,
        MP3_MEDIA_TYPE,
    ]

    # These media types are in the order we would prefer to use them.
    # e.g. all else being equal, we would prefer a PNG to a JPEG.
    IMAGE_MEDIA_TYPES = [
        PNG_MEDIA_TYPE,
        JPEG_MEDIA_TYPE,
        GIF_MEDIA_TYPE,
        SVG_MEDIA_TYPE,
    ]

    SUPPORTED_BOOK_MEDIA_TYPES = [
        EPUB_MEDIA_TYPE
    ]

    # Most of the time, if you believe a resource to be media type A,
    # but then you make a request and get media type B, then the
    # actual media type (B) takes precedence over what you thought it
    # was (A). These media types are the exceptions: they are so
    # generic that they don't tell you anything, so it's more useful
    # to stick with A.
    GENERIC_MEDIA_TYPES = [OCTET_STREAM_MEDIA_TYPE]

    FILE_EXTENSIONS = {
        EPUB_MEDIA_TYPE: "epub",
        MOBI_MEDIA_TYPE: "mobi",
        PDF_MEDIA_TYPE: "pdf",
        MP3_MEDIA_TYPE: "mp3",
        JPEG_MEDIA_TYPE: "jpg",
        PNG_MEDIA_TYPE: "png",
        SVG_MEDIA_TYPE: "svg",
        GIF_MEDIA_TYPE: "gif",
    }

    __tablename__ = 'representations'
    id = Column(Integer, primary_key=True)

    # URL from which the representation was fetched.
    url = Column(Unicode, index=True)

    # The media type of the representation.
    media_type = Column(Unicode)

    resource = relationship("Resource", backref="representation", uselist=False)

    ### Records of things we tried to do with this representation.

    # When the representation was last fetched from `url`.
    fetched_at = Column(DateTime, index=True)

    # A textual description of the error encountered the last time
    # we tried to fetch the representation
    fetch_exception = Column(Unicode, index=True)

    # A URL under our control to which this representation will be
    # mirrored.
    mirror_url = Column(Unicode, index=True)

    # When the representation was last pushed to `mirror_url`.
    mirrored_at = Column(DateTime, index=True)
    
    # An exception that happened while pushing this representation
    # to `mirror_url.
    mirror_exception = Column(Unicode, index=True)

    # If this image is a scaled-down version of some other image,
    # `scaled_at` is the time it was last generated.
    scaled_at = Column(DateTime, index=True)

    # If this image is a scaled-down version of some other image,
    # this is the exception that happened the last time we tried
    # to scale it down.
    scale_exception = Column(Unicode, index=True)

    ### End records of things we tried to do with this representation.

    # An image Representation may be a thumbnail version of another
    # Representation.
    thumbnail_of_id = Column(
        Integer, ForeignKey('representations.id'), index=True)

    thumbnails = relationship(
        "Representation",
        backref=backref("thumbnail_of", remote_side = [id]),
        lazy="joined")

    # The HTTP status code from the last fetch.
    status_code = Column(Integer)

    # A textual representation of the HTTP headers sent along with the
    # representation.
    headers = Column(Unicode)

    # The Location header from the last representation.
    location = Column(Unicode)

    # The Last-Modified header from the last representation.
    last_modified = Column(Unicode)

    # The Etag header from the last representation.
    etag = Column(Unicode)

    # The size of the representation, in bytes.
    file_size = Column(Integer)
    
    # If this representation is an image, the height of the image.
    image_height = Column(Integer, index=True)

    # If this representation is an image, the width of the image.
    image_width = Column(Integer, index=True)

    # The content of the representation itself.
    content = Column(Binary)

    # Instead of being stored in the database, the content of the
    # representation may be stored on a local file relative to the
    # data root.
    local_content_path = Column(Unicode)

    # At any given time, we will have a single representation for a
    # given URL and media type.
    __table_args__ = (
        UniqueConstraint('url', 'media_type'),
    )

    # A User-Agent to use when acting like a web browser.
    # BROWSER_USER_AGENT = "Mozilla/5.0 (Windows NT 6.3; Win64; x64) AppleWebKit/537.36 (KHTML, like Gecko) Chrome/37.0.2049.0 Safari/537.36 (Simplified)"
    BROWSER_USER_AGENT = "Mozilla/5.0 (X11; Ubuntu; Linux x86_64; rv:37.0) Gecko/20100101 Firefox/37.0"

    @property
    def age(self):
        if not self.fetched_at:
            return 1000000
        return (datetime.datetime.utcnow() - self.fetched_at).total_seconds()

    @property
    def has_content(self):
        if self.content and self.status_code == 200 and self.fetch_exception is None:
            return True
        if self.local_content_path and os.path.exists(self.local_content_path) and self.fetch_exception is None:
            return True
        return False

    @classmethod
    def is_media_type(cls, s):
        """Return true if the given string looks like a media type."""
        if not s:
            return False
        s = s.lower()
        return any(s.startswith(x) for x in [
                   'application/', 
                   'audio/',
                   'example/',
                   'image/',
                   'message/',
                   'model/',
                   'multipart/',
                   'text/', 
                   'video/'
        ])

    @classmethod
    def get(cls, _db, url, do_get=None, extra_request_headers=None,
            accept=None, max_age=None, pause_before=0, allow_redirects=True,
            presumed_media_type=None, debug=True, response_reviewer=None,
            exception_handler=None):
        """Retrieve a representation from the cache if possible.
        
        If not possible, retrieve it from the web and store it in the
        cache.
        
        :param do_get: A function that takes arguments (url, headers)
        and retrieves a representation over the network.

        :param max_age: A timedelta object representing the maximum
        time to consider a cached representation fresh. (We ignore the
        caching directives from web servers because they're usually
        far too conservative for our purposes.)

        :return: A 2-tuple (representation, obtained_from_cache)

        """
        representation = None
        do_get = do_get or cls.simple_http_get

        exception_handler = exception_handler or cls.record_exception

        # TODO: We allow representations of the same URL in different
        # media types, but we don't have a good solution here for
        # doing content negotiation (letting the caller ask for a
        # specific set of media types and matching against what we
        # have cached). Fortunately this isn't an issue with any of
        # the data sources we currently use, so for now we can treat
        # different representations of a URL as interchangeable.

        a = dict(url=url)
        if accept:
            a['media_type'] = accept
        representation = get_one(_db, Representation, 'interchangeable', **a)

        # Convert a max_age timedelta to a number of seconds.
        if isinstance(max_age, datetime.timedelta):
            max_age = max_age.total_seconds()

        # Do we already have a usable representation?
        #
        # 'Usable' means we tried it and either got some data or
        # received a status code that's not in the 5xx series.
        usable_representation = (
            representation and not representation.fetch_exception
            and (
                representation.content or representation.local_path
                or representation.status_code and representation.status_code / 100 != 5
            )
        )

        # Assuming we have a usable representation, is it
        # fresh?
        fresh_representation = (
            usable_representation and (
                max_age is None or max_age > representation.age))

        if debug is True:
            debug_level = logging.DEBUG
        elif debug is False:
            debug_level = None
        else:
            debug_level = debug

        if fresh_representation:
            if debug_level is not None:
                logging.info("Cached %s", url)
            return representation, True

        # We have a representation that is either not fresh or not usable.
        # We must make an HTTP request.
        if debug_level is not None:
            logging.log(debug_level, "Fetching %s", url)
        headers = {}
        if extra_request_headers:
            headers.update(extra_request_headers)
        if accept:
            headers['Accept'] = accept

        if usable_representation:
            # We have a representation but it's not fresh. We will
            # be making a conditional HTTP request to see if there's
            # a new version.
            if representation.last_modified:
                headers['If-Modified-Since'] = representation.last_modified
            if representation.etag:
                headers['If-None-Match'] = representation.etag

        fetched_at = datetime.datetime.utcnow()
        if pause_before:
            time.sleep(pause_before)
        media_type = None
        fetch_exception = None
        exception_traceback = None
        try:
            status_code, headers, content = do_get(url, headers)
            if response_reviewer:
                # An optional function passed to raise errors if the
                # post response isn't worth caching.
                response_reviewer((status_code, headers, content))
            exception = None
            media_type = cls._best_media_type(headers, presumed_media_type)
            if isinstance(content, unicode):
                content = content.encode("utf8")
        except Exception, fetch_exception:
            # This indicates there was a problem with making the HTTP
            # request, not that the HTTP request returned an error
            # condition.
            logging.error("Error making HTTP request to %s", url, exc_info=fetch_exception)
            exception_traceback = traceback.format_exc()

            status_code = None
            headers = None
            content = None
            media_type = None

        # At this point we can create/fetch a Representation object if
        # we don't have one already, or if the URL or media type we
        # actually got from the server differs from what we thought
        # we had.
        if (not usable_representation
            or media_type != representation.media_type
            or url != representation.url):
            representation, is_new = get_one_or_create(
                _db, Representation, url=url, media_type=unicode(media_type))

        if fetch_exception:
            exception_handler(
                representation, fetch_exception, exception_traceback
            )
        representation.fetched_at = fetched_at

        if status_code == 304:
            # The representation hasn't changed since we last checked.
            # Set its fetched_at property and return the cached
            # version as though it were new.
            representation.fetched_at = fetched_at
            representation.status_code = status_code
            return representation, False

        if status_code:
            status_code_series = status_code / 100
        else:
            status_code_series = None

        if status_code_series in (2,3) or status_code in (404, 410):
            # We have a new, good representation. Update the
            # Representation object and return it as fresh.
            representation.status_code = status_code
            representation.content = content
            representation.media_type = media_type

            for header, field in (
                    ('etag', 'etag'),
                    ('last-modified', 'last_modified'),
                    ('location', 'location')):
                if header in headers:
                    value = headers[header]
                else:
                    value = None
                setattr(representation, field, value)

            representation.headers = cls.headers_to_string(headers)
            representation.content = content          
            representation.update_image_size()
            return representation, False

        # Okay, things didn't go so well.
        date_string = fetched_at.strftime("%Y-%m-%d %H:%M:%S")
        representation.fetch_exception = representation.fetch_exception or (
            "Most recent fetch attempt (at %s) got status code %s" % (
                date_string, status_code))
        if usable_representation:
            # If we have a usable (but stale) representation, we'd
            # rather return the cached data than destroy the information.
            return representation, True

        # We didn't have a usable representation before, and we still don't.
        # At this point we're just logging an error.
        representation.status_code = status_code
        representation.headers = cls.headers_to_string(headers)
        representation.content = content
        return representation, False

    @classmethod
    def _best_media_type(cls, headers, default):
        """Determine the most likely media type for the given HTTP headers.

        Almost all the time, this is the value of the content-type
        header, if present. However, if the content-type header has a
        really generic value like "application/octet-stream" (as often
        happens with binary files hosted on Github), we'll privilege
        the default value.
        """
        if not headers or not 'content-type' in headers:
            return default
        headers_type = headers['content-type'].lower()
        clean = cls._clean_media_type(headers_type)
        if clean in Representation.GENERIC_MEDIA_TYPES and default:
            return default
        return headers_type

    @classmethod
    def reraise_exception(cls, representation, exception, traceback):
        """Deal with a fetch exception by re-raising it."""
        raise exception

    @classmethod
    def record_exception(cls, representation, exception, traceback):
        """Deal with a fetch exception by recording it
        and moving on.
        """
        representation.fetch_exception = traceback

    @classmethod
    def cacheable_post(cls, _db, url, params, max_age=None,
                       response_reviewer=None):
        """Transforms cacheable POST request into a Representation"""

        def do_post(url, headers, **kwargs):
            kwargs.update({'data' : params})
            return cls.simple_http_post(url, headers, **kwargs)

        return cls.get(
            _db, url, do_get=do_post, max_age=max_age,
            response_reviewer=response_reviewer
        )

    @property
    def mirrorable_media_type(self):
        """Does this Representation look like the kind of thing we
        create mirrors of?

        Basically, images and books.
        """
        return any(
            self.media_type in x for x in 
            (Representation.BOOK_MEDIA_TYPES, 
             Representation.IMAGE_MEDIA_TYPES)
        )

    def update_image_size(self):
        """Make sure .image_height and .image_width are up to date.
       
        Clears .image_height and .image_width if the representation
        is not an image.
        """
        if self.media_type and self.media_type.startswith('image/'):
            image = self.as_image()
            self.image_width, self.image_height = image.size
        else:
            self.image_width = self.image_height = None

    @classmethod
    def normalize_content_path(cls, content_path, base=None):
        if not content_path:
            return None
        base = base or Configuration.data_directory()
        if content_path.startswith(base):
            content_path = content_path[len(base):]
            if content_path.startswith('/'):
                content_path = content_path[1:]
        return content_path

    @property
    def unicode_content(self):
        """Attempt to convert the content into Unicode.
        
        If all attempts fail, we will return None rather than raise an exception.
        """
        content = None
        for encoding in ('utf-8', 'windows-1252'):
            try:
                content = self.content.decode(encoding)
                break
            except UnicodeDecodeError, e:
                pass
        return content

    def set_fetched_content(self, content, content_path=None):
        """Simulate a successful HTTP request for this representation.

        This is used when the content of the representation is obtained
        through some other means.
        """
        if isinstance(content, unicode):
            content = content.encode("utf8")
        self.content = content

        self.local_content_path = self.normalize_content_path(content_path)
        self.status_code = 200
        self.fetched_at = datetime.datetime.utcnow()
        self.fetch_exception = None
        self.update_image_size()

    def set_as_mirrored(self):
        """Record the fact that the representation has been mirrored
        to its .mirror_url.
        """
        self.mirrored_at = datetime.datetime.utcnow()
        self.mirror_exception = None

    @classmethod
    def headers_to_string(cls, d):
        if d is None:
            return None
        return json.dumps(dict(d))

    @classmethod
    def simple_http_get(cls, url, headers, **kwargs):
        """The most simple HTTP-based GET."""
        if not 'allow_redirects' in kwargs:
            kwargs['allow_redirects'] = True
        response = HTTP.get_with_timeout(url, headers=headers, **kwargs)
        return response.status_code, response.headers, response.content

    @classmethod
    def simple_http_post(cls, url, headers, **kwargs):
        """The most simple HTTP-based POST."""
        response = HTTP.post_with_timeout(url, headers=headers, **kwargs)
        return response.status_code, response.headers, response.content

    @classmethod
    def http_get_no_timeout(cls, url, headers, **kwargs):
        return Representation.simple_http_get(url, headers, timeout=None, **kwargs)

    @classmethod
    def http_get_no_redirect(cls, url, headers, **kwargs):
        """HTTP-based GET with no redirects."""
        return cls.simple_http_get(url, headers, allow_redirects=False, **kwargs)

    @classmethod
    def browser_http_get(cls, url, headers, **kwargs):
        """GET the representation that would be displayed to a web browser.
        """
        headers = dict(headers)
        headers['User-Agent'] = cls.BROWSER_USER_AGENT
        return cls.simple_http_get(url, headers, **kwargs)

    @property
    def is_image(self):
        return self.media_type and self.media_type.startswith("image/")

    @property
    def local_path(self):
        """Return the full local path to the representation on disk."""
        if not self.local_content_path:
            return None
        return os.path.join(Configuration.data_directory(),
                            self.local_content_path)

    @property
    def clean_media_type(self):
        """The most basic version of this representation's media type.

        No profiles or anything.
        """
        return self._clean_media_type(self.media_type)

    @property
    def url_extension(self):
        """The file extension in this representation's original url."""

        url_path = urlparse.urlparse(self.url).path

        # Known extensions can be followed by a version number (.epub3)
        # or an additional extension (.epub.noimages)
        known_extensions = "|".join(self.FILE_EXTENSIONS.values())
        known_extension_re = re.compile("\.(%s)\d?\.?[\w\d]*$" % known_extensions, re.I)

        known_match = known_extension_re.search(url_path)

        if known_match:
            return known_match.group()

        else:
            any_extension_re = re.compile("\.[\w\d]*$", re.I)
        
            any_match = any_extension_re.search(url_path)

            if any_match:
                return any_match.group()
        return None

    def extension(self, destination_type=None):
        """Try to come up with a good file extension for this representation."""
        if destination_type:
            return self._extension(destination_type)

        # We'd like to use url_extension because it has some extra
        # features for preserving information present in the original
        # URL. But if we're going to be changing the media type of the
        # resource when mirroring it, the original URL is irrelevant
        # and we need to use an extension associated with the
        # outward-facing media type.
        internal = self.clean_media_type
        external = self._clean_media_type(self.external_media_type)
        if internal != external:
            # External media type overrides any information that might
            # be present in the URL.
            return self._extension(external)

        # If there is information in the URL, use it.
        extension = self.url_extension
        if extension:
            return extension

        # Take a guess based on the internal media type.
        return self._extension(internal)

    @classmethod
    def _clean_media_type(cls, media_type):
        if not media_type:
            return media_type
        if ';' in media_type:
            media_type = media_type[:media_type.index(';')].strip()
        return media_type

    @classmethod
    def _extension(cls, media_type):
        value = cls.FILE_EXTENSIONS.get(media_type, '')
        if not value:
            return value
        return '.' + value

    def default_filename(self, link=None, destination_type=None):
        """Try to come up with a good filename for this representation."""

        scheme, netloc, path, query, fragment = urlparse.urlsplit(self.url)
        path_parts = path.split("/")
        filename = None
        if path_parts:
            filename = path_parts[-1]

        if not filename and link:
            filename = link.default_filename
        if not filename:
            # This is the absolute last-ditch filename solution, and
            # it's basically only used when we try to mirror the root
            # URL of a domain.
            filename = 'resource'

        default_extension = self.extension()
        extension = self.extension(destination_type)
        if default_extension and default_extension != extension and filename.endswith(default_extension):
            filename = filename[:-len(default_extension)] + extension
        elif extension and not filename.endswith(extension):
            filename += extension
        return filename

    @property
    def external_media_type(self):
        if self.clean_media_type == self.SVG_MEDIA_TYPE:
            return self.PNG_MEDIA_TYPE
        return self.media_type

    def external_content(self):
        """Return a filehandle to the representation's contents, as they
        should be mirrored externally, and the media type to be used
        when mirroring.
        """
        if not self.is_image or self.clean_media_type != self.SVG_MEDIA_TYPE:
            # Passthrough
            return self.content_fh()

        # This representation is an SVG image. We want to mirror it as
        # PNG.
        image = self.as_image()
        output = StringIO()
        image.save(output, format='PNG')
        output.seek(0)
        return output

    def content_fh(self):
        """Return an open filehandle to the representation's contents.

        This works whether the representation is kept in the database
        or in a file on disk.
        """
        if self.content:
            return StringIO(self.content)
        elif self.local_path:
            if not os.path.exists(self.local_path):
                raise ValueError("%s does not exist." % self.local_path)
            return open(self.local_path)
        return None

    def as_image(self):
        """Load this Representation's contents as a PIL image."""
        if not self.is_image:
            raise ValueError(
                "Cannot load non-image representation as image: type %s." 
                % self.media_type)
        if not self.content and not self.local_path:
            raise ValueError("Image representation has no content.")

        fh = self.content_fh()
        if not fh:
            return None
        if self.clean_media_type == self.SVG_MEDIA_TYPE:
            # Transparently convert the SVG to a PNG.
            png_data = cairosvg.svg2png(fh.read())
            fh = StringIO(png_data)
        return Image.open(fh)

    pil_format_for_media_type = {
        "image/gif": "gif",
        "image/png": "png",
        "image/jpeg": "jpeg",
    }

    def scale(self, max_height, max_width,
              destination_url, destination_media_type, force=False):
        """Return a Representation that's a scaled-down version of this
        Representation, creating it if necessary.

        :param destination_url: The URL the scaled-down resource will
        (eventually) be uploaded to.

        :return: A 2-tuple (Representation, is_new)

        """
        _db = Session.object_session(self)

        if not destination_media_type in self.pil_format_for_media_type:
            raise ValueError("Unsupported destination media type: %s" % destination_media_type)
                
        pil_format = self.pil_format_for_media_type[destination_media_type]

        # Make sure we actually have an image to scale.
        try:
            image = self.as_image()
        except Exception, e:
            self.scale_exception = traceback.format_exc()
            self.scaled_at = None
            # This most likely indicates an error during the fetch
            # phrase.
            self.fetch_exception = "Error found while scaling: %s" % (
                self.scale_exception)
            logging.error("Error found while scaling %r", self, exc_info=e)
            return self, False

        # Now that we've loaded the image, take the opportunity to set
        # the image size of the original representation.
        self.image_width, self.image_height = image.size

        # If the image is already a thumbnail-size bitmap, don't bother.
        if (self.clean_media_type != Representation.SVG_MEDIA_TYPE
            and self.image_height <= max_height 
            and self.image_width <= max_width):
            self.thumbnails = []
            return self, False

        # Do we already have a representation for the given URL?
        thumbnail, is_new = get_one_or_create(
            _db, Representation, url=destination_url, 
            media_type=destination_media_type
        )
        if thumbnail not in self.thumbnails:
            thumbnail.thumbnail_of = self

        if not is_new and not force:
            # We found a preexisting thumbnail and we're allowed to
            # use it.
            return thumbnail, is_new

        # At this point we have a parent Representation (self), we
        # have a Representation that will contain a thumbnail
        # (thumbnail), and we know we need to actually thumbnail the
        # parent into the thumbnail.
        #
        # Because the representation of this image is being
        # changed, it will need to be mirrored later on.
        now = datetime.datetime.utcnow()
        thumbnail.mirror_url = thumbnail.url
        thumbnail.mirrored_at = None
        thumbnail.mirror_exception = None

        args = [(max_width, max_height),
                Image.ANTIALIAS]
        try:
            image.thumbnail(*args)
        except IOError, e:
            # I'm not sure why, but sometimes just trying
            # it again works.
            original_exception = traceback.format_exc()
            try:
                image.thumbnail(*args)
            except IOError, e:
                self.scale_exception = original_exception
                self.scaled_at = None
                return self, False

        # Save the thumbnail image to the database under
        # thumbnail.content.
        output = StringIO()
        if image.mode != 'RGB':
            image = image.convert('RGB')
        try:
            image.save(output, pil_format)
        except Exception, e:
            self.scale_exception = traceback.format_exc()
            self.scaled_at = None
            # This most likely indicates a problem during the fetch phase,
            # Set fetch_exception so we'll retry the fetch.
            self.fetch_exception = "Error found while scaling: %s" % (self.scale_exception)
            return self, False
        thumbnail.content = output.getvalue()
        thumbnail.image_width, thumbnail.image_height = image.size
        output.close()
        thumbnail.scale_exception = None
        thumbnail.scaled_at = now
        return thumbnail, True      

    @property
    def thumbnail_size_quality_penalty(self):
        return self._thumbnail_size_quality_penalty(
            self.image_width, self.image_height
        )

    @classmethod
    def _thumbnail_size_quality_penalty(cls, width, height):
        """Measure a cover image's deviation from the ideal aspect ratio, and
        by its deviation (in the "too small" direction only) from the
        ideal thumbnail resolution.
        """

        quotient = 1

        if not width or not height:
            # In the absence of any information, assume the cover is
            # just dandy.
            #
            # This is obviously less than ideal, but this code is used
            # pretty rarely now that we no longer have hundreds of
            # covers competing for the privilege of representing a
            # public domain book, so I'm not too concerned about it.
            #
            # Look at it this way: this escape hatch only causes a
            # problem if we compare an image whose size we know
            # against an image whose size we don't know.
            #
            # In the circulation manager, we never know what size an
            # image is, and we must always trust that the cover
            # (e.g. Overdrive and the metadata wrangler) give us
            # "thumbnail" images that are approximately the right
            # size. So we always use this escape hatch.
            #
            # In the metadata wrangler and content server, we always
            # have access to the covers themselves, so we always have
            # size information and we never use this escape hatch.
            return quotient

        # Penalize an image for deviation from the ideal aspect ratio.
        aspect_ratio = width / float(height)
        ideal = Identifier.IDEAL_COVER_ASPECT_RATIO
        if aspect_ratio > ideal:
            deviation = ideal / aspect_ratio
        else:
            deviation = aspect_ratio/ideal
        if deviation != 1:
            quotient *= deviation

        # Penalize an image for not being wide enough.
        width_shortfall = (
            float(width - Identifier.IDEAL_IMAGE_WIDTH) / Identifier.IDEAL_IMAGE_WIDTH)
        if width_shortfall < 0:
            quotient *= (1+width_shortfall)

        # Penalize an image for not being tall enough.
        height_shortfall = (
            float(height - Identifier.IDEAL_IMAGE_HEIGHT) / Identifier.IDEAL_IMAGE_HEIGHT)
        if height_shortfall < 0:
            quotient *= (1+height_shortfall)
        return quotient


class DeliveryMechanism(Base):
    """A technique for delivering a book to a patron.

    There are two parts to this: a DRM scheme and a content
    type. Either may be identified with a MIME media type
    (e.g. "vnd.adobe/adept+xml" or "application/epub+zip") or an
    informal name ("Kindle via Amazon").
    """
    KINDLE_CONTENT_TYPE = u"Kindle via Amazon"
    NOOK_CONTENT_TYPE = u"Nook via B&N"
    STREAMING_TEXT_CONTENT_TYPE = u"Streaming Text"
    STREAMING_AUDIO_CONTENT_TYPE = u"Streaming Audio"
    STREAMING_VIDEO_CONTENT_TYPE = u"Streaming Video"

    NO_DRM = None
    ADOBE_DRM = u"vnd.adobe/adept+xml"
    KINDLE_DRM = u"Kindle DRM"
    NOOK_DRM = u"Nook DRM"
    STREAMING_DRM = u"Streaming"
    ONECLICK_DRM = u"OneClick DRM"
    OVERDRIVE_DRM = u"Overdrive DRM"

    STREAMING_PROFILE = ";profile=http://librarysimplified.org/terms/profiles/streaming-media"
    MEDIA_TYPES_FOR_STREAMING = {
        STREAMING_TEXT_CONTENT_TYPE: Representation.TEXT_HTML_MEDIA_TYPE
    }

    __tablename__ = 'deliverymechanisms'
    id = Column(Integer, primary_key=True)
    content_type = Column(String, nullable=False)
    drm_scheme = Column(String)

    # Can the Library Simplified client fulfill a book with this
    # content type and this DRM scheme?
    default_client_can_fulfill = Column(Boolean, default=False, index=True)
 
    # These are the media type/DRM scheme combos known to be supported
    # by the default Library Simplified client.
    default_client_can_fulfill_lookup = set([
        (Representation.EPUB_MEDIA_TYPE, NO_DRM),
        (Representation.EPUB_MEDIA_TYPE, ADOBE_DRM),
    ])

    license_pool_delivery_mechanisms = relationship(
        "LicensePoolDeliveryMechanism",
        backref="delivery_mechanism"
    )

    @property
    def name(self):
        if self.drm_scheme is self.NO_DRM:
            drm_scheme = "DRM-free"
        else:
            drm_scheme = self.drm_scheme
        return "%s (%s)" % (self.content_type, drm_scheme)

    def __repr__(self):   

        if self.default_client_can_fulfill:
            fulfillable = "fulfillable"
        else:
            fulfillable = "not fulfillable"

        return "<Delivery mechanism: %s, %s)>" % (
            self.name, fulfillable
        )

    @classmethod
    def lookup(cls, _db, content_type, drm_scheme):
        return get_one_or_create(
            _db, DeliveryMechanism, content_type=content_type,
            drm_scheme=drm_scheme
        )

    @property
    def implicit_medium(self):
        """What would be a good setting for Edition.MEDIUM for an edition
        available through this DeliveryMechanism?
        """
        if self.content_type in (
                Representation.EPUB_MEDIA_TYPE,
                Representation.PDF_MEDIA_TYPE,
                "Kindle via Amazon",
                "Streaming Text"):
            return Edition.BOOK_MEDIUM
        elif self.content_type in (
                "Streaming Video" or self.content_type.startswith('video/')
        ):
            return Edition.VIDEO_MEDIUM
        else:
            return None

    @classmethod
    def is_media_type(cls, x):
        "Does this string look like a media type?"
        if x is None:
            return False

        return any(x.startswith(prefix) for prefix in 
                   ['vnd.', 'application', 'text', 'video', 'audio', 'image'])

    @property
    def is_streaming(self):
        return self.content_type in self.MEDIA_TYPES_FOR_STREAMING.keys()

    @property
    def drm_scheme_media_type(self):
        """Return the media type for this delivery mechanism's
        DRM scheme, assuming it's represented that way.
        """
        if self.is_media_type(self.drm_scheme):
            return self.drm_scheme
        return None

    @property
    def content_type_media_type(self):
        """Return the media type for this delivery mechanism's
        content type, assuming it's represented as a media type.
        """
        if self.is_media_type(self.content_type):
            return self.content_type

        media_type_for_streaming = self.MEDIA_TYPES_FOR_STREAMING.get(self.content_type)
        if media_type_for_streaming:
            return media_type_for_streaming + self.STREAMING_PROFILE

        return None


Index("ix_deliverymechanisms_drm_scheme_content_type", 
      DeliveryMechanism.drm_scheme, 
      DeliveryMechanism.content_type,
      unique=True)


class CustomList(Base):
    """A custom grouping of Editions."""

    STAFF_PICKS_NAME = u"Staff Picks"

    __tablename__ = 'customlists'
    id = Column(Integer, primary_key=True)
    primary_language = Column(Unicode, index=True)
    data_source_id = Column(Integer, ForeignKey('datasources.id'), index=True)
    foreign_identifier = Column(Unicode, index=True)
    name = Column(Unicode, index=True)
    description = Column(Unicode)
    created = Column(DateTime, index=True)
    updated = Column(DateTime, index=True)
    responsible_party = Column(Unicode)

    entries = relationship(
        "CustomListEntry", backref="customlist", lazy="joined")

    __table_args__ = (
        UniqueConstraint('data_source_id', 'foreign_identifier'),
        UniqueConstraint('data_source_id', 'name'),
    )

    # TODO: It should be possible to associate a CustomList with an
    # audience, fiction status, and subject, but there is no planned
    # interface for managing this.

    def __repr__(self):
        return (u'<Custom List name="%s" foreign_identifier="%s" [%d entries]>' % (
            self.name, self.foreign_identifier, len(self.entries))).encode('utf8')

    @classmethod
    def all_from_data_sources(cls, _db, data_sources):
        """All custom lists from the given data sources."""
        if not isinstance(data_sources, list):
            data_sources = [data_sources]
        ids = []
        for ds in data_sources:
            if isinstance(ds, basestring):
                ds = DataSource.lookup(_db, ds)
            ids.append(ds.id)
        return _db.query(CustomList).filter(CustomList.data_source_id.in_(ids))

    @classmethod
    def find(cls, _db, source, foreign_identifier_or_name):
        """Finds a foreign list in the database by its foreign_identifier
        or its name.
        """
        source_name = source
        if isinstance(source, DataSource):
            source_name = source.name
        foreign_identifier = unicode(foreign_identifier_or_name)

        custom_lists = _db.query(cls).join(CustomList.data_source).filter(
            DataSource.name==unicode(source_name),
            or_(CustomList.foreign_identifier==foreign_identifier,
                CustomList.name==foreign_identifier)).all()

        if not custom_lists:
            return None
        return custom_lists[0]

    @property
    def featured_works(self):
        _db = Session.object_session(self)
        editions = [e.edition for e in self.entries if e.featured]
        if not editions:
            return None

        identifiers = [ed.primary_identifier for ed in editions]
        return Work.from_identifiers(_db, identifiers)

    def add_entry(self, edition, annotation=None, first_appearance=None,
                  featured=None):
        first_appearance = first_appearance or datetime.datetime.utcnow()
        _db = Session.object_session(self)

        existing = list(self.entries_for_work(edition))
        if existing:
            was_new = False
            entry = existing[0]
            if len(existing) > 1:
                entry.update(_db, equivalent_entries=existing[1:])
            entry.edition = edition
            _db.commit()
        else:
            entry, was_new = get_one_or_create(
                _db, CustomListEntry,
                customlist=self, edition=edition,
                create_method_kwargs=dict(first_appearance=first_appearance)
            )

        if (not entry.most_recent_appearance 
            or entry.most_recent_appearance < first_appearance):
            entry.most_recent_appearance = first_appearance
        if annotation:
            entry.annotation = unicode(annotation)
        if edition.work and not entry.work:
            entry.work = edition.work
        if featured is not None:
            entry.featured = featured

        if was_new:
            self.updated = datetime.datetime.utcnow()

        return entry, was_new

    def remove_entry(self, edition):
        """Remove the entry for a particular Edition and/or any of its
        equivalent Editions.
        """
        _db = Session.object_session(self)

        existing_entries = list(self.entries_for_work(edition))
        for entry in existing_entries:
            _db.delete(entry)

        if existing_entries:
            self.updated = datetime.datetime.utcnow()
        _db.commit()

    def entries_for_work(self, work_or_edition):
        """Find all of the entries in the list representing a particular
        Edition or Work.
        """
        edition = work_or_edition
        if isinstance(work_or_edition, Work):
            edition = work_or_edition.presentation_edition

        equivalents = edition.equivalent_editions().all()

        for entry in self.entries:
            if entry.edition in equivalents:
                yield entry


class CustomListEntry(Base):

    __tablename__ = 'customlistentries'
    id = Column(Integer, primary_key=True)    
    list_id = Column(Integer, ForeignKey('customlists.id'), index=True)
    edition_id = Column(Integer, ForeignKey('editions.id'), index=True)
    work_id = Column(Integer, ForeignKey('works.id'), index=True)
    featured = Column(Boolean, nullable=False, default=False)
    annotation = Column(Unicode)

    # These two fields are for best-seller lists. Even after a book
    # drops off the list, the fact that it once was on the list is
    # still relevant.
    first_appearance = Column(DateTime, index=True)
    most_recent_appearance = Column(DateTime, index=True)
    
    def set_work(self, metadata=None, metadata_client=None):
        """If possible, identify a locally known Work that is the same
        title as the title identified by this CustomListEntry.
        """
        _db = Session.object_session(self)
        edition = self.edition
        if not self.edition:
            # This shouldn't happen, but no edition means no work
            self.work = None
            return self.work

        new_work = None
        if not metadata:
            from metadata_layer import Metadata
            metadata = Metadata.from_edition(edition)

        # Try to guess based on metadata, if we can get a high-quality
        # guess.
        potential_license_pools = metadata.guess_license_pools(
            _db, metadata_client)
        for lp, quality in sorted(
                potential_license_pools.items(), key=lambda x: -x[1]):
            if lp.deliverable and lp.work and quality >= 0.8:
                # This work has at least one deliverable LicensePool
                # associated with it, so it's likely to be real
                # data and not leftover junk.
                new_work = lp.work
                break

        if not new_work:
            # Try using the less reliable, more expensive method of
            # matching based on equivalent identifiers.
            equivalent_identifier_id_subquery = Identifier.recursively_equivalent_identifier_ids_query(
                self.edition.primary_identifier.id, levels=3, threshold=0.5)
            pool_q = _db.query(LicensePool).filter(
                LicensePool.identifier_id.in_(equivalent_identifier_id_subquery)).order_by(
                    LicensePool.licenses_available.desc(),
                    LicensePool.patrons_in_hold_queue.asc())
            pools = [x for x in pool_q if x.deliverable]
            for pool in pools:
                if pool.deliverable and pool.work:
                    new_work = pool.work
                    break

        old_work = self.work
        if old_work != new_work:
            if old_work:
                logging.info(
                    "Changing work for list entry %r to %r (was %r)", 
                    self.edition, new_work, old_work
                )
            else:
                logging.info(
                    "Setting work for list entry %r to %r", 
                    self.edition, new_work
                )
        self.work = new_work
        return self.work

    def update(self, _db, equivalent_entries=None):
        """Combines any number of equivalent entries into a single entry
        and updates the edition being used to represent the Work.
        """
        if not equivalent_entries:
            # There are no entries to compare against. Leave it be.
            return
        equivalent_entries += [self]
        equivalent_entries = list(set(equivalent_entries))

        # Confirm that all the entries are from the same CustomList.
        list_ids = set([e.list_id for e in equivalent_entries])
        if not len(list_ids)==1:
            raise ValueError("Cannot combine entries on different CustomLists.")

        # Confirm that all the entries are equivalent.
        error = "Cannot combine entries that represent different Works."
        equivalents = self.edition.equivalent_editions()
        for equivalent_entry in equivalent_entries:
            if equivalent_entry.edition not in equivalents:
                raise ValueError(error)

        # And get a Work if one exists.
        works = set([])
        for e in equivalent_entries:
            work = e.edition.work
            if work:
                works.add(work)
        works = [w for w in works if w]

        if works:
            if not len(works)==1:
                # This shouldn't happen, given all the Editions are equivalent.
                raise ValueError(error)
            [work] = works

        self.first_appearance = min(
            [e.first_appearance for e in equivalent_entries]
        )
        self.most_recent_appearance = max(
            [e.most_recent_appearance for e in equivalent_entries]
        )

        annotations = [unicode(e.annotation) for e in equivalent_entries
                       if e.annotation]
        if annotations:
            if len(annotations) > 1:
                # Just pick the longest one?
                self.annotation = max(annotations, key=lambda a: len(a))
            else:
                self.annotation = annotations[0]

        # Reset the entry's edition to be the Work's presentation edition.
        best_edition = work.presentation_edition
        if work and not best_edition:
            work.calculate_presentation()
            best_edition = work.presentation_edition
        if best_edition and not best_edition==self.edition:
            logging.info(
                "Changing edition for list entry %r to %r from %r",
                self, best_edition, self.edition
            )
            self.edition = best_edition

        self.set_work()

        for entry in equivalent_entries:
            if entry != self:
                _db.delete(entry)
        _db.commit


class Complaint(Base):
    """A complaint about a LicensePool (or, potentially, something else)."""

    __tablename__ = 'complaints'

    VALID_TYPES = set([
        u"http://librarysimplified.org/terms/problem/" + x
        for x in [
                'wrong-genre',
                'wrong-audience', 
                'wrong-age-range',
                'wrong-title',
                'wrong-medium',
                'wrong-author',
                'bad-cover-image',
                'bad-description',
                'cannot-fulfill-loan', 
                'cannot-issue-loan',
                'cannot-render',
                'cannot-return',
              ]
    ])

    LICENSE_POOL_TYPES = [
        'cannot-fulfill-loan',
        'cannot-issue-loan',
        'cannot-render',
        'cannot-return',
    ]

    id = Column(Integer, primary_key=True)

    # One LicensePool can have many complaints lodged against it.
    license_pool_id = Column(
        Integer, ForeignKey('licensepools.id'), index=True)

    # The type of complaint.
    type = Column(String, nullable=False, index=True) 

    # The source of the complaint.
    source = Column(String, nullable=True, index=True)

    # Detailed information about the complaint.
    detail = Column(String, nullable=True)

    timestamp = Column(DateTime, nullable=False)

    # When the complaint was resolved.
    resolved = Column(DateTime, nullable=True)

    @classmethod
    def register(self, license_pool, type, source, detail, resolved=None):
        """Register a problem detail document as a Complaint against the
        given LicensePool.
        """
        if not license_pool:
            raise ValueError("No license pool provided")
        _db = Session.object_session(license_pool)
        if type not in self.VALID_TYPES:
            raise ValueError("Unrecognized complaint type: %s" % type)
        now = datetime.datetime.utcnow()
        if source:
            complaint, is_new = get_one_or_create(
                _db, Complaint,
                license_pool=license_pool, 
                source=source, type=type,
                resolved=resolved,
                on_multiple='interchangeable',
                create_method_kwargs = dict(
                    timestamp=now,
                )
            )
            complaint.timestamp = now
            complaint.detail = detail
        else:
            complaint, is_new = create(
                _db,
                Complaint,
                license_pool=license_pool,
                source=source,
                type=type,
                timestamp=now,
                detail=detail,
                resolved=resolved
            )
        return complaint, is_new

    @property
    def for_license_pool(self):
        return any(self.type.endswith(t) for t in self.LICENSE_POOL_TYPES)

    def resolve(self):
        self.resolved = datetime.datetime.utcnow()
        return self.resolved


class Library(Base):
    """A library that uses this circulation manager to authenticate
    its patrons and manage access to its content.

    Currently, a circulation manager serves only one library,
    but that will change.
    """
    __tablename__ = 'libraries'

    id = Column(Integer, primary_key=True)

    # The human-readable name of this library. Used in the library's
    # Authentication for OPDS document.
    name = Column(Unicode, unique=True)

    # A short name of this library, to use when identifying it in
    # scripts. e.g. "NYPL" for NYPL.
    short_name = Column(Unicode, unique=True, nullable=False)
    
    # A UUID that uniquely identifies the library among all libraries
    # in the world. This is used to serve the library's Authentication
    # for OPDS document, and it also goes to the library registry.
    uuid = Column(Unicode, unique=True)

    # The name of this library to use when signing short client tokens
    # for consumption by the library registry. e.g. "NYNYPL" for NYPL.
    # This name must be unique across the library registry.
    _library_registry_short_name = Column(
        Unicode, unique=True, name='library_registry_short_name'
    )

    # The shared secret to use when signing short client tokens for
    # consumption by the library registry.
    library_registry_shared_secret = Column(Unicode, unique=True)

    patrons = relationship(
        'Patron', backref='library', cascade="all, delete, delete-orphan"
    )
    
    def __repr__(self):
        return '<Library: name="%s", short name="%s", uuid="%s", library registry short name="%s">' % (
            self.name, self.short_name, self.uuid, self.library_registry_short_name
        )

    @classmethod
    def instance(cls, _db):
        """Find the one and only library."""
        library, is_new = get_one_or_create(
            _db, Library, create_method_kwargs=dict(
                uuid=unicode(uuid.uuid4()),
                short_name="default",
            )
        )
        return library

    @hybrid_property
    def library_registry_short_name(self):
        """Gets library_registry_short_name from database"""
        return self._library_registry_short_name

    @library_registry_short_name.setter
    def _set_library_registry_short_name(self, value):
        """Uppercase the library registry short name on the way in."""
        if value:
            value = value.upper()
            if '|' in value:
                raise ValueError(
                    "Library registry short name cannot contain the pipe character."
                )
            value = unicode(value)
        self._library_registry_short_name = value

    def explain(self, include_library_registry_shared_secret=False):
        """Create a series of human-readable strings to explain a library's
        settings.

        :param include_library_registry_shared_secret: For security reasons,
           the shared secret is not displayed by default.

        :return: A list of explanatory strings.
        """
        lines = []
        if self.uuid:
            lines.append('UUID: "%s"' % self.uuid)
        if self.name:
            lines.append('Name: "%s"' % self.name)
        if self.short_name:
            lines.append('Short name: "%s"' % self.short_name)
        if self.library_registry_short_name:
            lines.append(
                'Short name (for library registry): "%s"' %
                self.library_registry_short_name
            )
        if (self.library_registry_shared_secret and
            include_library_registry_shared_secret):
            lines.append(
                'Shared secret (for library registry): "%s"' %
                self.library_registry_shared_secret
            )
        return lines


class Admin(Base):

    __tablename__ = 'admins'

    id = Column(Integer, primary_key=True)
    email = Column(Unicode, unique=True, nullable=False)

    # Admins who log in with OAuth will have a credential.
    credential = Column(Unicode)

    # Admins can also log in with a local password.
    password_hashed = Column(Unicode, index=True)

    def update_credentials(self, _db, credential=None):
        if credential:
            self.credential = credential
        _db.commit()

    class HashedPasswordComparator(Comparator):
        def __init__(self, hashed_password):
            self.hashed_password = hashed_password
        def __eq__(self, password):
            return self.hashed_password == func.crypt(password, self.hashed_password)

    @hybrid_property
    def password(self):
        raise NotImplementedError("Password comparison is only supported in the database")

    @password.comparator
    def password(self):
        return Admin.HashedPasswordComparator(self.password_hashed)

    @password.setter
    def password(self, value):
        self.password_hashed = func.crypt(value, func.gen_salt('bf', 8))


class ExternalIntegration(Base):

    """An external integration contains configuration for connecting
    to a third-party API.
    """

    # Possible goals of ExternalIntegrations.
    #
    # These integrations are associated with external services such as
    # Google Enterprise which authenticate library administrators.
    ADMIN_AUTH_GOAL = 'admin_auth'

    # These integrations are associated with external services such as
    # SIP2 which authenticate library patrons. Other constants related
    # to this are defined in the circulation manager.
    PATRON_AUTH_GOAL = 'patron_auth'

    # These integrations are associated with external services such
    # as Overdrive which provide access to books.
    LICENSE_GOAL = 'licenses'

    # These integrations are associated with external services such as
    # the metadata wrangler, which provide information about books,
    # but not the books themselves.
    METADATA_GOAL = 'metadata'

    # These integrations are associated with external services such as
    # Google Analytics, which receive analytics events.
    ANALYTICS_GOAL = 'analytics'
    
    # Supported protocols for ExternalIntegrations with LICENSE_GOAL.
    OPDS_IMPORT = u'OPDS Import'
    OVERDRIVE = DataSource.OVERDRIVE
    BIBLIOTHECA = DataSource.BIBLIOTHECA
    AXIS_360 = DataSource.AXIS_360
    ONE_CLICK = DataSource.ONECLICK

    LICENSE_PROTOCOLS = [
        OPDS_IMPORT, OVERDRIVE, BIBLIOTHECA, AXIS_360, ONE_CLICK
    ]
    
    # Some integrations with LICENSE_GOAL imply that the data and
    # licenses come from a specific data source.
    DATA_SOURCE_FOR_LICENSE_PROTOCOL = {
        OVERDRIVE : DataSource.OVERDRIVE,
        BIBLIOTHECA : DataSource.BIBLIOTHECA,
        AXIS_360 : DataSource.AXIS_360,
        ONE_CLICK : DataSource.ONECLICK
    }

    # TODO: Goals for the following.
    # * The Library Simplified application components
    #   themselves. (what's the actual goal here?)
    # * Search services (e.g. protocol="Elasticsearch")
    # * Cover images (e.g. protocol="HTTP" or protocol="S3")
    # * Open-access content (e.g. protocol="HTTP" or protocol="S3")
    # * Adobe Vendor ID server

        
    # Integrations with METADATA_GOAL
    BIBBLIO = u'Bibblio'
    CONTENT_CAFE = u'Content Cafe'
    NOVELIST = Configuration.NOVELIST_INTEGRATION
    NYPL_SHADOWCAT = u'Shadowcat'
    NYT = Configuration.NYT_INTEGRATION
    STAFF_PICKS = u'Staff Picks'
    METADATA_WRANGLER = Configuration.METADATA_WRANGLER_INTEGRATION
    
    # Integrations with ANALYTICS_GOAL
    GOOGLE_ANALYTICS = u'Google Analytics'

    # Integrations with ADMIN_AUTH_GOAL
    GOOGLE_OAUTH = u'Google OAuth'

    # List of such ADMIN_AUTH_GOAL integrations
    ADMIN_AUTH_PROTOCOLS = [GOOGLE_OAUTH]

    __tablename__ = 'externalintegrations'
    id = Column(Integer, primary_key=True)

    # Each integration should have a protocol (explaining what type of
    # code or network traffic we need to run to get things done) and a
    # goal (explaining the real-world goal of the integration).
    #
    # Basically, the protocol is the 'how' and the goal is the 'why'.
    protocol = Column(Unicode, nullable=False)
    goal = Column(Unicode, nullable=True)

    # If there is a special URL to use for access to this API,
    # put it here.
    url = Column(Unicode, nullable=True)

    # If access requires authentication, these fields represent the
    # username/password or key/secret combination necessary to
    # authenticate. If there's a secret but no key, it's stored in
    # 'password'.
    username = Column(Unicode, nullable=True)
    password = Column(Unicode, nullable=True)

    # Any additional configuration information goes into the
    # externalintegrationsettings table.
    settings = relationship(
        "ExternalIntegrationSetting", backref="external_integration",
        lazy="joined", cascade="save-update, merge, delete, delete-orphan",
    )
    
    @classmethod
    def lookup(cls, _db, protocol, goal=None):
        integration = get_one(_db, cls, protocol=protocol, goal=goal)
        return integration

    @classmethod
    def admin_authentication(cls, _db):
        admin_auth = get_one(_db, cls, goal=cls.ADMIN_AUTH_GOAL)
        return admin_auth

    def set_setting(self, key, value):
        """Create or update a key-value setting for this ExternalIntegration."""
        setting = self.setting(key)
        setting.value = value
        return setting
    
    def setting(self, key):
        """Find or create a ExternalIntegrationSetting on this ExternalIntegration.

        :param key: Name of the setting.
        :return: A ExternalIntegrationSetting
        """
        _db = Session.object_session(self)
        setting, is_new = get_one_or_create(
            _db, ExternalIntegrationSetting, external_integration=self, key=key
        )
        return setting

    def get(self, key):
        """Returns a value for a given key from either the integration
        itself or its additional settings
        """
        if hasattr(self, key):
            return getattr(self, key)
        if hasattr(self.setting, key):
            return getattr(self, key)
        return None


class ExternalIntegrationSetting(Base):
    """An extra piece of information associated with an ExternalIntegration.

    e.g. the "website ID" associated with an Overdrive collection, or the
    JSON credentials for Google OAuth.
    """
    __tablename__ = 'externalintegrationsettings'
    id = Column(Integer, primary_key=True)
    external_integration_id = Column(Integer, ForeignKey('externalintegrations.id'), index=True)
    key = Column(Unicode, index=True)
    value = Column(Unicode)

    __table_args__ = (
        UniqueConstraint('external_integration_id', 'key'),
    )


<<<<<<< HEAD
=======
class AdminAuthenticationService(Base):
    """An AdminAuthenticationService contains configuration for a third-party
    service that can authenticate admins.
    """

    __tablename__ = "adminauthenticationservices"

    id = Column(Integer, primary_key=True)

    name = Column(Unicode, unique=True, nullable=False, index=True)

    provider = Column(Unicode, nullable=False, index=True)

    # Supported values for the 'provider' field
    GOOGLE_OAUTH = 'Google OAuth'
    LOCAL_PASSWORD = 'Local Password'

    PROVIDERS = [GOOGLE_OAUTH, LOCAL_PASSWORD]

    external_integration_id = Column(
        Integer, ForeignKey('externalintegrations.id'), index=True)

    @property
    def external_integration(self):
        _db = Session.object_session(self)
        external_integration, ignore = get_one_or_create(
            _db, ExternalIntegration, id=self.external_integration_id,
        )
        self.external_integration_id = external_integration.id
        return external_integration


>>>>>>> eb8ed2c7
class Collection(Base):

    """A Collection is a set of LicensePools obtained through some mechanism.
    """

    __tablename__ = 'collections'
    id = Column(Integer, primary_key=True)

    name = Column(Unicode, unique=True, nullable=False, index=True)

    DATA_SOURCE_NAME_SETTING = u'data_source'
    
    # How does the provider of this collection distinguish it from
    # other collections it provides? On the other side this is usually
    # called a "library ID".
    external_account_id = Column(Unicode, nullable=True)

    # How do we connect to the provider of this collection? Any url,
    # authentication information, or additional configuration goes
    # into the external integration, as does the 'protocol', which
    # designates the integration technique we will use to actually get
    # the metadata and licenses.
    external_integration_id = Column(
        Integer, ForeignKey('externalintegrations.id'), index=True)

    # A Collection may specialize some other Collection. For instance,
    # an Overdrive Advantage collection is a specialization of an
    # ordinary Overdrive collection. It uses the same access key and
    # secret as the Overdrive collection, but it has a distinct
    # external_account_id.
    parent_id = Column(Integer, ForeignKey('collections.id'), index=True)

    # A collection may have many child collections. For example,
    # An Overdrive collection may have many children corresponding
    # to Overdrive Advantage collections.
    children = relationship(
        "Collection", backref=backref("parent", remote_side = [id]),
        uselist=True
    )
    
    # A Collection can provide books to many Libraries.
    libraries = relationship(
        "Library", secondary=lambda: collections_libraries,
        backref="collections"
    )
    
    # A Collection can include many LicensePools.
    licensepools = relationship(
        "LicensePool", backref="collection",
        cascade="save-update, merge, delete"
    )

    # A Collection can be monitored by many Monitors, each of which
    # will have its own Timestamp.
    timestamps = relationship("Timestamp", backref="collection")
    
    catalog = relationship(
        "Identifier", secondary=lambda: collections_identifiers,
        backref="collections"
    )

    # A Collection can be associated with multiple CoverageRecords
    # for Identifiers in its catalog.
    coverage_records = relationship(
        "CoverageRecord", backref="collection",
        cascade="save-update, merge, delete"
    )

    def __repr__(self):
        return (u'<Collection "%s"/"%s" ID=%d>' %
                (self.name, self.protocol, self.id)).encode('utf8')        

    @classmethod
    def by_name_and_protocol(cls, _db, name, protocol):
        """Find or create a Collection with the given name and the given
        protocol.

        We can't use get_one_or_create because the protocol is kept in
        a separate database object, (an ExternalIntegration).

        :return: A 2-tuple (collection, is_new)
        """
        qu = cls.by_protocol(_db, protocol)
        qu = qu.filter(Collection.name==name)
        try:
            collection = qu.one()                    
            is_new = False
        except NoResultFound, e:
            # Make a new Collection.
            collection, is_new = get_one_or_create(_db, Collection, name=name)
            if not is_new and collection.protocol != protocol:
                # The collection already exists, it just uses a different
                # protocol than the one we asked about.
                raise ValueError(
                    'Collection "%s" does not use protocol "%s".' % (
                        name, protocol
                    )
                )
            integration = collection.create_external_integration(
                protocol=protocol
            )
            collection.external_integration.protocol=protocol           
        return collection, is_new
    
    @classmethod
    def by_protocol(cls, _db, protocol):
        """Query collections that get their licenses through the given protocol.

        :param protocol: Protocol to use. If this is None, all
        Collections will be returned.
        """
        qu = _db.query(Collection)
        if protocol:
            qu = qu.join(
            ExternalIntegration,
            ExternalIntegration.id==Collection.external_integration_id).filter(
                ExternalIntegration.goal==ExternalIntegration.LICENSE_GOAL
            ).filter(ExternalIntegration.protocol==protocol)
        return qu

    @hybrid_property
    def protocol(self):
        """What protocol do we need to use to get licenses for this 
        collection?
        """
        return self.external_integration.protocol
    
    @protocol.setter
    def set_protocol(self, new_protocol):
        """Modify the protocol in use by this Collection."""
        if self.parent and self.parent.protocol != new_protocol:
            raise ValueError(
                "Proposed new protocol (%s) contradicts parent collection's protocol (%s)." % (
                    new_protocol, self.parent.protocol
                )
            )
        self.external_integration.protocol = new_protocol
        for child in self.children:
            child.protocol = new_protocol

    def create_external_integration(self, protocol):
        """Create an ExternalIntegration for this Collection.

        To be used immediately after creating a new Collection,
        e.g. in by_name_and_protocol, from_metadata_identifier, and
        various test methods that create mock Collections.

        If an external integration already exists, return it instead
        of creating another one.

        :param protocol: The protocol known to be in use when getting
        licenses for this collection.
        """
        _db = Session.object_session(self)
        goal = ExternalIntegration.LICENSE_GOAL
        external_integration, is_new = get_one_or_create(
            _db, ExternalIntegration, id=self.external_integration_id,
            create_method_kwargs=dict(protocol=protocol, goal=goal)
        )
        if external_integration.protocol != protocol:
            raise ValueError(
                "Located ExternalIntegration, but its protocol (%s) does not match desired protocol (%s)." % (
                    external_integration.protocol, protocol
                )
            )
        self.external_integration_id = external_integration.id
        return external_integration
            
    @property
    def external_integration(self):
        """Find the external integration for this Collection, assuming
        it already exists.

        This is generally a safe assumption since by_name_and_protocol and 
        from_metadata_identifier both create ExternalIntegrations for the
        Collections they create.
        """
        if not self.external_integration_id:
            raise ValueError(
                "No known external integration for collection %s" % self.name
            )
        _db = Session.object_session(self)
        return get_one(
            _db, ExternalIntegration, id=self.external_integration_id
        )

    @property
    def unique_account_id(self):
        """Identifier that uniquely represents this Collection of works"""
        unique_account_id = self.external_account_id

        if not unique_account_id:
            raise ValueError("Unique account identifier not set")

        if self.parent:
            return self.parent.unique_account_id + '+' + unique_account_id
        return unique_account_id        
    
    @property
    def data_source(self):
        """Find the data source associated with this Collection.

        Bibliographic metadata obtained through the collection
        protocol is recorded as coming from this data source. A
        LicensePool inserted into this collection will be associated
        with this data source, unless its bibliographic metadata
        indicates some other data source.

        For most Collections, the integration protocol sets the data
        source.  For collections that use the OPDS import protocol,
        the data source is a Collection-specific setting.
        """
        data_source = None
        protocol = self.external_integration.protocol
        name = ExternalIntegration.DATA_SOURCE_FOR_LICENSE_PROTOCOL.get(
            protocol
        )
        if not name:
            name = self.external_integration.setting(
                Collection.DATA_SOURCE_NAME_SETTING
            ).value
        _db = Session.object_session(self)
        if name:
            data_source = DataSource.lookup(_db, name, autocreate=True)
        return data_source
    
    @property
    def metadata_identifier(self):
        """Identifier based on collection details that uniquely represents
        this Collection on the metadata wrangler. This identifier is
        composed of the Collection protocol and account identifier.

        In the metadata wrangler, this identifier is used as the unique
        name of the collection.
        """
        account_id = base64.b64encode(unicode(self.unique_account_id), '-_')
        protocol = base64.b64encode(
            unicode(self.external_integration.protocol), '-_'
        )

        metadata_identifier = protocol + ':' + account_id
        return base64.b64encode(metadata_identifier, '-_')

    @classmethod
    def from_metadata_identifier(cls, _db, metadata_identifier):
        """Finds or creates a Collection on the metadata wrangler, based
        on its unique metadata_identifier
        """
        collection = get_one(_db, Collection, name=metadata_identifier)
        is_new = False

        if not collection:
            details = base64.b64decode(metadata_identifier, '-_')
            protocol = base64.b64decode(details.split(':', 1)[0], '-_')
            collection, is_new = create(_db, Collection,
                name=metadata_identifier)

            integration = collection.create_external_integration(protocol)
            collection.external_integration.goal = (
                ExternalIntegration.LICENSE_GOAL
            )
            collection.external_integration.protocol = protocol

        return collection, is_new

    def explain(self, include_password=False):
        """Create a series of human-readable strings to explain a collection's
        settings.

        :param include_password: For security reasons,
           the password (if any) is not displayed by default.

        :return: A list of explanatory strings.
        """
        lines = []
        if self.name:
            lines.append('Name: "%s"' % self.name)
        if self.parent:
            lines.append('Parent: %s' % self.parent.name)
        integration = self.external_integration
        if integration.protocol:
            lines.append('Protocol: "%s"' % integration.protocol)
        for library in self.libraries:
            lines.append('Used by library: "%s"' % library.short_name)
        if self.external_account_id:
            lines.append('External account ID: "%s"' % self.external_account_id)
        if integration.url:
            lines.append('URL: "%s"' % integration.url)
        if integration.username:
            lines.append('Username: "%s"' % integration.username)
        if integration.password and include_password:
            lines.append('Password: "%s"' % integration.password)
        for setting in integration.settings:
            lines.append('Setting "%s": "%s"' % (setting.key, setting.value))
        return lines

    def catalog_identifier(self, _db, identifier):
        """Inserts an identifier into a catalog"""
        if identifier not in self.catalog:
            self.catalog.append(identifier)
            _db.flush()

    def works_updated_since(self, _db, timestamp):
        """Returns all of a collection's works that have been updated
        since the last time the catalog was checked
        """
        query = _db.query(Work).join(Work.coverage_records)
        query = query.join(Work.license_pools).join(Identifier)
        query = query.join(Identifier.collections).filter(
            Collection.id==self.id
        )
        if timestamp:
            query = query.filter(
                WorkCoverageRecord.timestamp > timestamp
            )

        return query


collections_libraries = Table(
    'collections_libraries', Base.metadata,
     Column(
         'collection_id', Integer, ForeignKey('collections.id'),
         index=True, nullable=False
     ),
     Column(
         'library_id', Integer, ForeignKey('libraries.id'),
         index=True, nullable=False
     ),
     UniqueConstraint('collection_id', 'library_id'),
 )


collections_identifiers = Table(
    'collections_identifiers', Base.metadata,
    Column(
        'collection_id', Integer, ForeignKey('collections.id'),
        index=True, nullable=False
    ),
    Column(
        'identifier_id', Integer, ForeignKey('identifiers.id'),
        index=True, nullable=False
    ),
    UniqueConstraint('collection_id', 'identifier_id'),
)


class IntegrationClient(Base):
    """A client that has authenticated access to this application.

    Currently used to represent circulation managers that have access
    to the metadata wrangler.
    """
    __tablename__ = 'integrationclients'

    id = Column(Integer, primary_key=True)

    # URL (or human readable name) to represent the server.
    url = Column(Unicode, unique=True)

    # Unique identifier
    key = Column(Unicode, unique=True, index=True)

    # Encrypted secret
    _secret = Column(Unicode, nullable=False)

    created = Column(DateTime)
    last_accessed = Column(DateTime)

    def __repr__(self):
        return (u"<IntegrationClient: URL=%s ID=%s>" % (self.url, self.id)).encode('utf8')

    @hybrid_property
    def secret(self):
        """Gets encrypted client secret from database"""
        return self._secret

    @secret.setter
    def _set_secret(self, plaintext_secret):
        """Encrypts client secret string for database"""
        self._secret = unicode(bcrypt.hashpw(
            plaintext_secret, bcrypt.gensalt()
        ))

    def _correct_secret(self, plaintext_secret):
        """Determines if a plaintext string is this client's secret"""
        return (bcrypt.hashpw(plaintext_secret, self.secret) == self.secret)

    @classmethod
    def register(cls, _db, url):
        """Creates a new server with client details."""
        url = cls.normalize_url(url)
        if get_one(_db, cls, url=url):
            raise ValueError(
                "An IntegrationClient for '%s' already exists" % url
            )

        key, plaintext_secret = cls._generate_client_details()
        while get_one(_db, cls, key=key):
            # Generate a new key if it's not unique initially.
            key, plaintext_secret = cls._generate_client_details()

        now = datetime.datetime.utcnow()
        server, ignore = create(
            _db, cls, url=url, key=unicode(key),
            secret=unicode(plaintext_secret), created=now, last_accessed=now
        )

        _db.flush()
        return server, plaintext_secret

    @classmethod
    def _generate_client_details(cls):
        key_chars = ('abcdefghijklmnopqrstuvwxyz'
                     'ABCDEFGHIJKLMNOPQRSTUVWXYZ'
                     '0123456789')
        secret_chars = key_chars + '!#$%&*+,-._'

        def make_client_string(chars, length):
            return u"".join([random.choice(chars) for x in range(length)])
        key = make_client_string(key_chars, 25)
        secret = make_client_string(secret_chars, 40)

        return key, secret

    @classmethod
    def normalize_url(cls, url):
        url = re.sub(r'^(http://|https://)', '', url)
        url = re.sub(r'^www\.', '', url)
        if url.endswith('/'):
            url = url[:-1]
        return unicode(url.lower())

    @classmethod
    def authenticate(cls, _db, key, plaintext_secret):
        server = get_one(_db, cls, key=unicode(key))
        if (server and server._correct_secret(plaintext_secret)):
            server.last_accessed = datetime.datetime.utcnow()
            _db.flush()
            return server
        return None


from sqlalchemy.sql import compiler
from psycopg2.extensions import adapt as sqlescape

def dump_query(query):
    dialect = query.session.bind.dialect
    statement = query.statement
    comp = compiler.SQLCompiler(dialect, statement)
    comp.compile()
    enc = dialect.encoding
    params = {}
    for k,v in comp.params.iteritems():
        if isinstance(v, unicode):
            v = v.encode(enc)
        params[k] = sqlescape(v)
    return (comp.string.encode(enc) % params).decode(enc)


def numericrange_to_tuple(r):
    """Helper method to normalize NumericRange into a tuple."""
    if r is None:
        return (None, None)
    lower = r.lower
    upper = r.upper
    if lower and not r.lower_inc:
        lower -= 1
    if upper and not r.upper_inc:
        upper -= 1
    return lower, upper

def tuple_to_numericrange(t):
    """Helper method to convert a tuple to an inclusive NumericRange."""
    return NumericRange(t[0], t[1], '[]')
        <|MERGE_RESOLUTION|>--- conflicted
+++ resolved
@@ -9008,41 +9008,6 @@
     )
 
 
-<<<<<<< HEAD
-=======
-class AdminAuthenticationService(Base):
-    """An AdminAuthenticationService contains configuration for a third-party
-    service that can authenticate admins.
-    """
-
-    __tablename__ = "adminauthenticationservices"
-
-    id = Column(Integer, primary_key=True)
-
-    name = Column(Unicode, unique=True, nullable=False, index=True)
-
-    provider = Column(Unicode, nullable=False, index=True)
-
-    # Supported values for the 'provider' field
-    GOOGLE_OAUTH = 'Google OAuth'
-    LOCAL_PASSWORD = 'Local Password'
-
-    PROVIDERS = [GOOGLE_OAUTH, LOCAL_PASSWORD]
-
-    external_integration_id = Column(
-        Integer, ForeignKey('externalintegrations.id'), index=True)
-
-    @property
-    def external_integration(self):
-        _db = Session.object_session(self)
-        external_integration, ignore = get_one_or_create(
-            _db, ExternalIntegration, id=self.external_integration_id,
-        )
-        self.external_integration_id = external_integration.id
-        return external_integration
-
-
->>>>>>> eb8ed2c7
 class Collection(Base):
 
     """A Collection is a set of LicensePools obtained through some mechanism.
