from nose.tools import set_trace
import base64
import datetime
import os
import json
import requests
import urlparse
import urllib
import sys

from model import (
    Credential,
    DataSource,
    Representation,
)

class OverdriveAPI(object):

    TOKEN_ENDPOINT = "https://oauth.overdrive.com/token"
    PATRON_TOKEN_ENDPOINT = "https://oauth-patron.overdrive.com/patrontoken"

    LIBRARY_ENDPOINT = "http://api.overdrive.com/v1/libraries/%(library_id)s"
    ALL_PRODUCTS_ENDPOINT = "http://api.overdrive.com/v1/collections/%(collection_token)s/products"
    METADATA_ENDPOINT = "http://api.overdrive.com/v1/collections/%(collection_token)s/products/%(item_id)s/metadata"
    EVENTS_ENDPOINT = "http://api.overdrive.com/v1/collections/%(collection_name)s/products?lastupdatetime=%(lastupdatetime)s&sort=%(sort)s&limit=%(limit)s"
    AVAILABILITY_ENDPOINT = "http://api.overdrive.com/v1/collections/%(collection_name)s/products/%(product_id)s/availability"

    CHECKOUTS_ENDPOINT = "http://patron.api.overdrive.com/v1/patrons/me/checkouts"
    ME_ENDPOINT = "http://patron.api.overdrive.com/v1/patrons/me"

    MAX_CREDENTIAL_AGE = 50 * 60

    PAGE_SIZE_LIMIT = 300
    EVENT_SOURCE = "Overdrive"

    EVENT_DELAY = datetime.timedelta(minutes=120)
    #EVENT_DELAY = datetime.timedelta(minutes=0)

    # The ebook formats we care about.
    FORMATS = "ebook-epub-open,ebook-epub-adobe,ebook-pdf-adobe,ebook-pdf-open"

    TIME_FORMAT = "%Y-%m-%dT%H:%M:%SZ"
    
    def __init__(self, _db):
        self._db = _db
        self.source = DataSource.lookup(_db, DataSource.OVERDRIVE)

        # Set some stuff from environment variables
        self.client_key = os.environ['OVERDRIVE_CLIENT_KEY']
        self.client_secret = os.environ['OVERDRIVE_CLIENT_SECRET']
        self.website_id = os.environ['OVERDRIVE_WEBSITE_ID']
        self.library_id = os.environ['OVERDRIVE_LIBRARY_ID']
        self.collection_name = os.environ['OVERDRIVE_COLLECTION_NAME']

        # Get set up with up-to-date credentials from the API.
        self.check_creds()
        self.collection_token = self.get_library()['collectionToken']

    def check_creds(self, force_refresh=False):
        """If the Bearer Token has expired, update it."""
        if force_refresh:
            refresh_on_lookup = lambda x: x
        else:
            refresh_on_lookup = self.refresh_creds

        credential = Credential.lookup(
            self._db, DataSource.OVERDRIVE, None, refresh_on_lookup)
        if force_refresh:
            self.refresh_creds(credential)
        self.token = credential.credential

    def refresh_creds(self, credential):
        """Fetch a new Bearer Token and update the given Credential object."""
        response = self.token_post(
            self.TOKEN_ENDPOINT,
            dict(grant_type="client_credentials"))
        data = response.json()
        self._update_credential(credential, data)
        self.token = credential.credential

    def get(self, url, extra_headers, exception_on_401=False):
        """Make an HTTP GET request using the active Bearer Token."""
        headers = dict(Authorization="Bearer %s" % self.token)
        headers.update(extra_headers)
        status_code, headers, content = Representation.simple_http_get(
            url, headers)
        if status_code == 401:
            if exception_on_401:
                # This is our second try. Give up.
                raise Exception("Something's wrong with the OAuth Bearer Token!")
            else:
                # Refresh the token and try again.
                self.check_creds(True)
                return self.get(url, extra_headers, True)
        else:
            return status_code, headers, content

    def token_post(self, url, payload, headers={}):
        """Make an HTTP POST request for purposes of getting an OAuth token."""
        s = "%s:%s" % (self.client_key, self.client_secret)
        auth = base64.encodestring(s).strip()
        headers = dict(headers)
        headers['Authorization'] = "Basic %s" % auth
        return requests.post(url, payload, headers=headers)

    def _update_credential(self, credential, overdrive_data):
        """Copy Overdrive OAuth data into a Credential object."""
        credential.credential = overdrive_data['access_token']
        expires_in = (overdrive_data['expires_in'] * 0.9)
        credential.expires = datetime.datetime.utcnow() + datetime.timedelta(
            seconds=expires_in)
        self._db.commit()

    def get_library(self):
        url = self.LIBRARY_ENDPOINT % dict(library_id=self.library_id)
<<<<<<< HEAD
        representation, cached = Representation.get(self._db, url, self.get)
=======
        representation, cached = Representation.get(
            self._db, url, self.get)
>>>>>>> f1bfaff7
        return json.loads(representation.content)

    def all_ids(self):
        """Get IDs for every book in the system, with (more or less) the most
        recent ones at the front.
        """
        params = dict(collection_token=self.collection_token)
        starting_link = self.make_link_safe(
            self.ALL_PRODUCTS_ENDPOINT % params)

        # Get the first page so we can find the 'last' link.
        status_code, headers, content = self.get(starting_link, {})
        try:
            data = json.loads(content)
        except Exception, e:
            print "ERROR: %r %r %r" % (status_code, headers, content)
            return
        previous_link = OverdriveRepresentationExtractor.link(data, 'last')

        while previous_link:
            try:
                page_inventory, previous_link = self._get_book_list_page(
                    previous_link, 'prev')
                for i in page_inventory:
                    yield i
            except Exception, e:
                print e
                sys.exit()


    def recently_changed_ids(self, start, cutoff):
        """Get IDs of books whose status has changed between the start time
        and now.
        """
        # `cutoff` is not supported by Overdrive, so we ignore it. All
        # we can do is get events between the start time and now.

        last_update_time = start-self.EVENT_DELAY
        print "Now: %s Asking for: %s" % (start, last_update_time)
        params = dict(lastupdatetime=last_update_time,
                      sort="popularity:desc",
                      limit=self.PAGE_SIZE_LIMIT,
                      collection_name=self.collection_name)
        next_link = self.make_link_safe(self.EVENTS_ENDPOINT % params)
        while next_link:
            page_inventory, next_link = self._get_book_list_page(next_link)
            # We won't be sending out any events for these books yet,
            # because we don't know if anything changed, but we will
            # be putting them on the list of inventory items to
            # refresh. At that point we will send out events.
            for i in page_inventory:
                yield i

    def metadata_lookup(self, identifier):
        """Look up metadata for an Overdrive identifier.
        """
        url = self.METADATA_ENDPOINT % dict(
            collection_token=self.collection_token,
            item_id=identifier.identifier
        )
        representation, cached = Representation.get(
            self._db, url, self.get)
        return json.loads(representation.content)

    @classmethod
    def make_link_safe(self, url):
        """Turn a server-provided link into a link the server will accept!

        This is completely obnoxious and I have complained about it to
        Overdrive.
        """
        parts = list(urlparse.urlsplit(url))
        parts[2] = urllib.quote(parts[2])
        query_string = parts[3]
        query_string = query_string.replace("+", "%2B")
        query_string = query_string.replace(":", "%3A")
        query_string = query_string.replace("{", "%7B")
        query_string = query_string.replace("}", "%7D")
        parts[3] = query_string
        return urlparse.urlunsplit(tuple(parts))


class OverdriveRepresentationExtractor(object):

    """Extract useful information from Overdrive's JSON representations."""

    @classmethod
    def availability_link_list(self, book_list):
        """:return: A list of dictionaries with keys `id`, `title`,
        `availability_link`.
        """
        l = []
        if not 'products' in book_list:
            return []

        products = book_list['products']
        for product in products:
            data = dict(id=product['id'],
                        title=product['title'],
                        author_name=None)
            
            if 'primaryCreator' in product:
                creator = product['primaryCreator']
                if creator.get('role') == 'Author':
                    data['author_name'] = creator.get('name')
            links = product.get('links', [])
            if 'availability' in links:
                link = links['availability']['href']
                data['availability_link'] = OverdriveAPI.make_link_safe(link)
            else:
                log.warn("No availability link for %s" % book_id)
            l.append(data)
        return l

    @classmethod
    def link(self, page, rel):
        if 'links' in page and rel in page['links']:
            raw_link = page['links'][rel]['href']
            link = OverdriveAPI.make_link_safe(raw_link)
        else:
            link = None
        return link<|MERGE_RESOLUTION|>--- conflicted
+++ resolved
@@ -113,12 +113,7 @@
 
     def get_library(self):
         url = self.LIBRARY_ENDPOINT % dict(library_id=self.library_id)
-<<<<<<< HEAD
         representation, cached = Representation.get(self._db, url, self.get)
-=======
-        representation, cached = Representation.get(
-            self._db, url, self.get)
->>>>>>> f1bfaff7
         return json.loads(representation.content)
 
     def all_ids(self):
