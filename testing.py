from datetime import (
    datetime,
    timedelta,
)
import logging
import os
import shutil
import tempfile
from nose.tools import set_trace
from sqlalchemy.orm.session import Session
from config import Configuration
os.environ['TESTING'] = 'true'
from model import (
    Base,
    Collection,
    Complaint,
    Contributor,
    CoverageRecord,
    CustomList,
    DataSource,
    DeliveryMechanism,
    Genre,
    Hyperlink,
    LicensePool,
    Patron,
    Representation,
    Resource,
    Identifier,
    SessionManager,
    Edition,
    Work,
    WorkCoverageRecord,
    UnresolvedIdentifier,
    get_one_or_create,
    production_session
)
from classifier import Classifier
from coverage import (
    CoverageProvider,
    CoverageFailure,
)
from external_search import DummyExternalSearchIndex
import mock
import model

def package_setup():
    """Make sure the database schema is initialized and initial
    data is in place.
    """
    engine, connection = DatabaseTest.get_database_connection()

    # First, recreate the schema.
    #
    # Base.metadata.drop_all(connection) doesn't work here, so we
    # approximate by dropping everything except the materialized
    # views.
    for table in reversed(Base.metadata.sorted_tables):
        if not table.name.startswith('mv_'):
            engine.execute(table.delete())

    Base.metadata.create_all(connection)

    # Initialize basic database data needed by the application.
    _db = Session(connection)
    SessionManager.initialize_data(_db)

    # Create the patron used by the dummy authentication mechanism.
    # TODO: This can be probably be moved to circulation.
    get_one_or_create(
        _db, Patron, authorization_identifier="200",
        create_method_kwargs=dict(external_identifier="200200200")
    )
    _db.commit()
    connection.close()
    engine.dispose()

class DatabaseTest(object):

    engine = None
    connection = None

    @classmethod
    def get_database_connection(cls):
        url = Configuration.database_url(test=True)
        engine, connection = SessionManager.initialize(url)

        return engine, connection

    @classmethod
    def setup_class(cls):
        # Initialize a temporary data directory.
        cls.engine, cls.connection = cls.get_database_connection()
        cls.old_data_dir = Configuration.data_directory
        cls.tmp_data_dir = tempfile.mkdtemp(dir="/tmp")
        Configuration.instance[Configuration.DATA_DIRECTORY] = cls.tmp_data_dir

        os.environ['TESTING'] = 'true'

    @classmethod
    def teardown_class(cls):
        # Destroy the database connection and engine.
        cls.connection.close()
        cls.engine.dispose()

        if cls.tmp_data_dir.startswith("/tmp"):
            logging.debug("Removing temporary directory %s" % cls.tmp_data_dir)
            shutil.rmtree(cls.tmp_data_dir)
        else:
            logging.warn("Cowardly refusing to remove 'temporary' directory %s" % cls.tmp_data_dir)

        Configuration.instance[Configuration.DATA_DIRECTORY] = cls.old_data_dir
        if 'TESTING' in os.environ:
            del os.environ['TESTING']

    def setup(self):
        # Create a new connection to the database.
        self._db = Session(self.connection)
        self.transaction = self.connection.begin_nested()

        # Start with a high number so it won't interfere with tests that search for an age or grade
        self.counter = 1000

        self.time_counter = datetime(2014, 1, 1)
        self.isbns = ["9780674368279", "0636920028468", "9781936460236"]
        self.search_mock = mock.patch(model.__name__ + ".ExternalSearchIndex", DummyExternalSearchIndex)
        self.search_mock.start()

    def teardown(self):
        # Close the session.
        self._db.close()

        # Roll back all database changes that happened during this
        # test, whether in the session that was just closed or some
        # other session.
        self.transaction.rollback()
        self.search_mock.stop()

    def shortDescription(self):
        """  Prevents nosetests from displaying docstrings instead of method names when 
        testing with verbosity level >= 2.
        """
        return None

    @property
    def _id(self):
        self.counter += 1
        return self.counter

    @property
    def _str(self):
        return unicode(self._id)

    @property
    def _time(self):
        v = self.time_counter 
        self.time_counter = self.time_counter + timedelta(days=1)
        return v

    @property
    def _isbn(self):
        return self.isbns.pop()

    @property
    def _url(self):
        return "http://foo.com/" + self._str

    @property
    def default_patron(self):
        """The patron automatically created for the test dataset and 
        used by default when authenticating.
        """
        return self._db.query(Patron).filter(
            Patron.authorization_identifier=="200").one()

    def _patron(self, external_identifier=None):
        external_identifier = external_identifier or self._str
        return get_one_or_create(
            self._db, Patron, external_identifier=external_identifier)[0]

    def _contributor(self, name=None, **kw_args):
        name = name or self._str
        return get_one_or_create(self._db, Contributor, name=unicode(name), **kw_args)

    def _identifier(self, identifier_type=Identifier.GUTENBERG_ID):
        id = self._str
        return Identifier.for_foreign_id(self._db, identifier_type, id)[0]

    def _edition(self, data_source_name=DataSource.GUTENBERG,
                    identifier_type=Identifier.GUTENBERG_ID,
                    with_license_pool=False, with_open_access_download=False,
                    title=None, language="eng", authors=None, identifier_id=None):
        id = identifier_id or self._str
        source = DataSource.lookup(self._db, data_source_name)
        wr = Edition.for_foreign_id(
            self._db, source, identifier_type, id)[0]
        if not title:
            title = self._str
        wr.title = unicode(title)
        if language:
            wr.language = language
        if authors is None:
            authors = self._str
        if isinstance(authors, basestring):
            authors = [authors]
        if authors != []:
            wr.add_contributor(unicode(authors[0]), Contributor.PRIMARY_AUTHOR_ROLE)
            wr.author = unicode(authors[0])
        for author in authors[1:]:
            wr.add_contributor(unicode(author), Contributor.AUTHOR_ROLE)
            
        if with_license_pool or with_open_access_download:
            pool = self._licensepool(wr, data_source_name=data_source_name,
                                     with_open_access_download=with_open_access_download)  

            pool.set_presentation_edition(None)              
            return wr, pool
        return wr

    def _work(self, title=None, authors=None, genre=None, language=None,
              audience=None, fiction=True, with_license_pool=False, 
              with_open_access_download=False, quality=0.5,
              primary_edition=None):
        pool = None
        if with_open_access_download:
            with_license_pool = True
        language = language or "eng"
        title = unicode(title or self._str)
        genre = genre or self._str
        audience = audience or Classifier.AUDIENCE_ADULT
        if audience == Classifier.AUDIENCE_CHILDREN:
            # TODO: This is necessary because Gutenberg's childrens books
            # get filtered out at the moment.
            data_source_name = DataSource.OVERDRIVE
        else:
            data_source_name = DataSource.GUTENBERG
        if fiction is None:
            fiction = True
        new_edition = False
        if not primary_edition:
            new_edition = True
            primary_edition = self._edition(
                title=title, language=language,
                authors=authors,
                with_license_pool=with_license_pool,
                with_open_access_download=with_open_access_download,
                data_source_name=data_source_name
            )
            if with_license_pool:
                primary_edition, pool = primary_edition
        else:
            pool = primary_edition.license_pool
        if with_open_access_download:
            pool.open_access = True
            primary_edition.set_open_access_link()
        if new_edition:
            primary_edition.calculate_presentation()
        work, ignore = get_one_or_create(
            self._db, Work, create_method_kwargs=dict(
                audience=audience,
                fiction=fiction,
                quality=quality), id=self._id)
        if not isinstance(genre, Genre):
            genre, ignore = Genre.lookup(self._db, genre, autocreate=True)
        work.genres = [genre]
        work.random = 0.5

        work.editions = [primary_edition]
        primary_edition.is_primary_for_work = True

        work.set_primary_edition()

        if pool != None:
            # make sure the pool's presentation_edition is set, 
            # bc loan tests assume that.
            pool.set_presentation_edition(None)

            if not work.license_pools:
                work.license_pools.append(pool)
            # This is probably going to be used in an OPDS feed, so
            # fake that the work is presentation ready.
            work.presentation_ready = True
            work.calculate_opds_entries(verbose=False)
        return work

    def _coverage_record(self, edition, coverage_source, operation=None):
        record, ignore = get_one_or_create(
            self._db, CoverageRecord,
            identifier=edition.primary_identifier,
            data_source=coverage_source,
            operation=operation,
            create_method_kwargs = dict(timestamp=datetime.utcnow()))
        return record

    def _work_coverage_record(self, work, operation=None):
        record, ignore = get_one_or_create(
            self._db, WorkCoverageRecord,
            work=work,
            operation=operation,
            create_method_kwargs = dict(timestamp=datetime.utcnow())
        )
        return record

    def _licensepool(self, edition, open_access=True, 
                     data_source_name=DataSource.GUTENBERG,
                     with_open_access_download=False):
        source = DataSource.lookup(self._db, data_source_name)
        if not edition:
            edition = self._edition(data_source_name)

        pool, ignore = get_one_or_create(
            self._db, LicensePool,
            create_method_kwargs=dict(
                open_access=open_access),
            identifier=edition.primary_identifier, data_source=source,
            availability_time=datetime.utcnow()
        )

        if with_open_access_download:
            pool.open_access = True
            url = "http://foo.com/" + self._str
            media_type = Representation.EPUB_MEDIA_TYPE
            link, new = pool.identifier.add_link(
                Hyperlink.OPEN_ACCESS_DOWNLOAD, url,
                source, pool)

            # Add a DeliveryMechanism for this download
            pool.set_delivery_mechanism(
                Representation.EPUB_MEDIA_TYPE,
                DeliveryMechanism.NO_DRM,
                link.resource,
            )

            representation, is_new = self._representation(
                url, media_type, "Dummy content", mirrored=True)
            link.resource.representation = representation
        else:

            # Add a DeliveryMechanism for this licensepool
            pool.set_delivery_mechanism(
                Representation.EPUB_MEDIA_TYPE,
                DeliveryMechanism.ADOBE_DRM,
                None
            )
            pool.licenses_owned = pool.licenses_available = 1

        return pool


    def _representation(self, url=None, media_type=None, content=None,
                        mirrored=False):
        url = url or "http://foo.com/" + self._str
        repr, is_new = get_one_or_create(
            self._db, Representation, url=url)
        if media_type and content:
            repr.media_type=media_type
            repr.content = content
            repr.fetched_at = datetime.utcnow()
            if mirrored:
                repr.mirror_url = "http://foo.com/" + self._str
                repr.mirrored_at = datetime.utcnow()            
        return repr, is_new

    def _unresolved_identifier(self, identifier=None):
        identifier = identifier
        if not identifier:
            identifier  = self._identifier()
        return UnresolvedIdentifier.register(self._db, identifier, force=True)

    def _customlist(self, foreign_identifier=None, 
                    name=None,
                    data_source_name=DataSource.NYT, num_entries=1,
                    entries_exist_as_works=True
    ):
        data_source = DataSource.lookup(self._db, data_source_name)
        foreign_identifier = foreign_identifier or self._str
        now = datetime.utcnow()
        customlist, ignore = get_one_or_create(
            self._db, CustomList,
            create_method_kwargs=dict(
                created=now,
                updated=now,
                name=name or self._str,
                description=self._str,
                ),
            data_source=data_source,
            foreign_identifier=foreign_identifier
        )

        editions = []
        for i in range(num_entries):
            if entries_exist_as_works:
                work = self._work(with_open_access_download=True)
                edition = work.editions[0]
            else:
                edition = self._edition(
                    data_source_name, title="Item %s" % i)
                edition.permanent_work_id="Permanent work ID %s" % self._str
            customlist.add_entry(
                edition, "Annotation %s" % i, first_appearance=now)
            editions.append(edition)
        return customlist, editions

    def _complaint(self, license_pool, type, source, detail, resolved=None):
        complaint, is_new = Complaint.register(
            license_pool,
            type,
            source,
            detail,
            resolved
        )
        return complaint

<<<<<<< HEAD


    def print_database_instance(self):
        """
        Calls the class method that examines the current state of the database model 
        (whether it's been committed or not).

        NOTE:  If you set_trace, and hit "continue", you'll start seeing console output right 
        away, without waiting for the whole test to run and the standard output section to display.
        You can also use nosetest --nocapture.
        I use:
        def test_name(self):
            [code...]
            set_trace()
            self.print_database_instance()  # TODO: remove before prod
            [code...]
        """
        DatabaseTest.print_database_class(self._db)
        return


    @classmethod
    def print_database_class(cls, db_connection):
        """
        Prints to the console the entire contents of the database, as the unit test sees it. 
        Exists because unit tests don't persist db information, they create a memory 
        representation of the db state, and then roll the unit test-derived transactions back.
        So we cannot see what's going on by going into postgres and running selects.
        This is the in-test alternative to going into postgres.

        Can be called from model and metadata classes as well as tests.

        NOTE: The purpose of this method is for debugging.  
        Be careful of leaving it in code and potentially outputting 
        vast tracts of data into your output stream on production.

        Call like this:
        set_trace()
        from testing import (
            DatabaseTest, 
        )
        _db = Session.object_session(self)
        DatabaseTest.print_database_class(_db)  # TODO: remove before prod
        """
        works = db_connection.query(Work).all()
        identifiers = db_connection.query(Identifier).all()
        license_pools = db_connection.query(LicensePool).all()
        editions = db_connection.query(Edition).all()

        if (not works):
            print "NO Work found"
        for wCount, work in enumerate(works):
            # pipe character at end of line helps see whitespace issues
            print "Work[%s]=%s|" % (wCount, work)

            if (not work.editions):
                print "    NO Work.Edition found"
            for weCount, edition in enumerate(work.editions):
                print "    Work.Edition[%s]=%s|" % (weCount, edition)

            if (not work.license_pools):
                print "    NO Work.LicensePool found"
            for lpCount, license_pool in enumerate(work.license_pools):
                print "    Work.LicensePool[%s]=%s|" % (lpCount, license_pool)

            print "    Work.primary_edition=%s|" % work.primary_edition

        if (not identifiers):
            print "NO Identifier found"
        for iCount, identifier in enumerate(identifiers):
            print "Identifier[%s]=%s|" % (iCount, identifier)
            print "    Identifier.licensed_through=%s|" % identifier.licensed_through           

        if (not license_pools):
            print "NO LicensePool found"
        for index, license_pool in enumerate(license_pools):
            print "LicensePool[%s]=%s|" % (index, license_pool)
            print "    LicensePool.work_id=%s|" % license_pool.work_id
            print "    LicensePool.data_source_id=%s|" % license_pool.data_source_id
            print "    LicensePool.identifier_id=%s|" % license_pool.identifier_id
            print "    LicensePool.presentation_edition_id=%s|" % license_pool.presentation_edition_id            
            print "    LicensePool.superceded=%s|" % license_pool.superceded
            print "    LicensePool.suppressed=%s|" % license_pool.suppressed

        if (not editions):
            print "NO Edition found"
        for index, edition in enumerate(editions):
            # pipe character at end of line helps see whitespace issues
            print "Edition[%s]=%s|" % (index, edition)
            print "    Edition.work_id=%s|" % edition.work_id
            print "    Edition.primary_identifier_id=%s|" % edition.primary_identifier_id
            print "    Edition.is_primary_for_work=%s|" % edition.is_primary_for_work
            print "    Edition.permanent_work_id=%s|" % edition.permanent_work_id
            print "    Edition.author=%s|" % edition.author
            print "    Edition.title=%s|" % edition.title

            if (not edition.author_contributors):
                print "    NO Edition.author_contributor found"
            for acCount, author_contributor in enumerate(edition.author_contributors):
                print "    Edition.author_contributor[%s]=%s|" % (acCount, author_contributor)

        return


=======
    def _collection(self, name=u"Faketown Public Library"):
        source, ignore = get_one_or_create(self._db, DataSource, name=name)
        return get_one_or_create(
            self._db, Collection, name=name, data_source=source,
            client_id=u"abc", client_secret=u"def"
        )[0]
>>>>>>> 262e3c9d

class InstrumentedCoverageProvider(CoverageProvider):
    """A CoverageProvider that keeps track of every item it tried
    to cover.
    """
    def __init__(self, *args, **kwargs):
        super(InstrumentedCoverageProvider, self).__init__(*args, **kwargs)
        self.attempts = []

    def run_once(self, offset):
        super(InstrumentedCoverageProvider, self).run_once(offset)
        return None

    def process_item(self, item):
        self.attempts.append(item)
        return item

class AlwaysSuccessfulCoverageProvider(InstrumentedCoverageProvider):
    """A CoverageProvider that does nothing and always succeeds."""


class NeverSuccessfulCoverageProvider(InstrumentedCoverageProvider):
    def process_item(self, item):
        self.attempts.append(item)
        return CoverageFailure(self, item, "What did you expect?", False)

class BrokenCoverageProvider(InstrumentedCoverageProvider):
    def process_item(self, item):
        raise Exception("I'm too broken to even return a CoverageFailure.")

class TransientFailureCoverageProvider(InstrumentedCoverageProvider):
    def process_item(self, item):
        self.attempts.append(item)
        return CoverageFailure(self, item, "Oops!", True)

class DummyCanonicalizeLookupResponse(object):

    @classmethod
    def success(cls, result):
        r = cls()
        r.status_code = 200
        r.headers = { "Content-Type" : "text/plain" }
        r.content = result
        return r

    @classmethod
    def failure(cls):
        r = cls()
        r.status_code = 404
        return r

class DummyMetadataClient(object):

    def __init__(self):
        self.lookups = {}

    def canonicalize_author_name(self, primary_identifier, display_author):
        if display_author in self.lookups:
            return DummyCanonicalizeLookupResponse.success(
                self.lookups[display_author])
        else:
            return DummyCanonicalizeLookupResponse.failure()

class DummyHTTPClient(object):

    def __init__(self):
        self.responses = []
        self.requests = []

    def queue_response(self, response_code, media_type="text/html",
                       other_headers=None, content=''):
        headers = {"content-type": media_type}
        if other_headers:
            for k, v in other_headers.items():
                headers[k.lower()] = v
        self.responses.append((response_code, headers, content))

    def do_get(self, url, headers, **kwargs):
        self.requests.append(url)
        return self.responses.pop()<|MERGE_RESOLUTION|>--- conflicted
+++ resolved
@@ -410,8 +410,6 @@
         )
         return complaint
 
-<<<<<<< HEAD
-
 
     def print_database_instance(self):
         """
@@ -515,14 +513,14 @@
         return
 
 
-=======
     def _collection(self, name=u"Faketown Public Library"):
         source, ignore = get_one_or_create(self._db, DataSource, name=name)
         return get_one_or_create(
             self._db, Collection, name=name, data_source=source,
             client_id=u"abc", client_secret=u"def"
         )[0]
->>>>>>> 262e3c9d
+
+
 
 class InstrumentedCoverageProvider(CoverageProvider):
     """A CoverageProvider that keeps track of every item it tried
