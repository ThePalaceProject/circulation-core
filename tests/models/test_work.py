--- conflicted
+++ resolved
@@ -972,8 +972,6 @@
         assert [work] == Work.missing_coverage_from(
             self._db, operation, count_as_missing_before=cutoff
         ).all()
-<<<<<<< HEAD
-=======
 
     def test_missing_coverage_from_sorts_results(self):
         """Ensure that Work objects returned by Work.missing_coverage_from are sorted by their identifier."""
@@ -991,7 +989,6 @@
 
         # Ensure that the Work objects returned by Work.missing_coverage_from are sorted.
         assert works == Work.missing_coverage_from(self._db, operation).all()
->>>>>>> 19507841
 
     def test_top_genre(self):
         work = self._work()
