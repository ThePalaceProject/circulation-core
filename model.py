# encoding: utf-8
from cStringIO import StringIO
from collections import (
    Counter,
    defaultdict,
)
from lxml import etree
from nose.tools import set_trace
import base64
import bisect
import cairosvg
import datetime
import isbnlib
import json
import logging
import md5
import operator
import os
import random
import re
import requests
import time
import traceback
import urllib
import urlparse
import uuid
import warnings
import bcrypt

from PIL import (
    Image,
)

from psycopg2.extras import NumericRange
from sqlalchemy.engine.url import URL
from sqlalchemy import exc as sa_exc
from sqlalchemy.ext.declarative import declarative_base
from sqlalchemy import (
    func,
    MetaData,
    Table,
)
from sqlalchemy.sql import select
from sqlalchemy.orm import (
    backref,
    contains_eager,
    joinedload,
    lazyload,
    relationship,
    sessionmaker,
    synonym,
)
from sqlalchemy.orm.exc import (
    NoResultFound,
    MultipleResultsFound,
)
from sqlalchemy.ext.mutable import (
    MutableDict,
)
from sqlalchemy.ext.associationproxy import (
    association_proxy,
)
from sqlalchemy.ext.hybrid import (
    hybrid_property,
    Comparator,
)
from sqlalchemy.sql.functions import func
from sqlalchemy.sql.expression import (
    cast,
    and_,
    or_,
    select,
    join,
    literal_column,
    case,
    table,
)
from sqlalchemy.exc import (
    IntegrityError
)
from sqlalchemy import (
    create_engine,
    func,
    Binary,
    Boolean,
    Column,
    Date,
    DateTime,
    Enum,
    Float,
    ForeignKey,
    Integer,
    Index,
    Numeric,
    String,
    Table,
    Unicode,
    UniqueConstraint,
)

import log # Make sure logging is set up properly.
from config import Configuration
from external_search import ExternalSearchIndex
import classifier
from classifier import (
    Classifier,
    Erotica,
    COMICS_AND_GRAPHIC_NOVELS,
    GenreData,
    WorkClassifier,
)
from facets import FacetConstants
from user_profile import ProfileStorage
from util import (
    LanguageCodes,
    MetadataSimilarity,
    TitleProcessor,
)
from util.http import (
    HTTP,
    RemoteIntegrationException,
)
from util.permanent_work_id import WorkIDCalculator
from util.personal_names import display_name_to_sort_name
from util.summary import SummaryEvaluator

from sqlalchemy.orm.session import Session

from sqlalchemy.dialects.postgresql import (
    ARRAY,
    HSTORE,
    JSON,
    INT4RANGE,
)
from s3 import S3Uploader
from analytics import Analytics


DEBUG = False

def production_session():
    url = Configuration.database_url()
    if url.startswith('"'):
        url = url[1:]
    logging.debug("Database url: %s", url)
    return SessionManager.session(url)

class PolicyException(Exception):
    pass


class CollectionMissing(Exception):
    """An operation was attempted that can only happen within the context
    of a Collection, but there was no Collection available.
    """


class BaseMaterializedWork(object):
    """A mixin class for materialized views that incorporate Work and Edition."""
    pass


class SessionManager(object):

    # Materialized views need to be created and indexed from SQL
    # commands kept in files. This dictionary maps the views to the
    # SQL files.

    MATERIALIZED_VIEW_WORKS = 'mv_works_editions_datasources_identifiers'
    MATERIALIZED_VIEW_WORKS_WORKGENRES = 'mv_works_editions_workgenres_datasources_identifiers'
    MATERIALIZED_VIEWS = {
        MATERIALIZED_VIEW_WORKS : 'materialized_view_works.sql',
        MATERIALIZED_VIEW_WORKS_WORKGENRES : 'materialized_view_works_workgenres.sql',
    }

    # A function that calculates recursively equivalent identifiers
    # is also defined in SQL.
    RECURSIVE_EQUIVALENTS_FUNCTION = 'recursive_equivalents.sql'

    engine_for_url = {}

    @classmethod
    def engine(cls, url=None):
        url = url or Configuration.database_url()
        return create_engine(url, echo=DEBUG)

    @classmethod
    def sessionmaker(cls, url=None):
        engine = cls.engine(url)
        return sessionmaker(bind=engine)

    @classmethod
    def initialize(cls, url):
        if url in cls.engine_for_url:
            engine = cls.engine_for_url[url]
            return engine, engine.connect()

        engine = cls.engine(url)
        Base.metadata.create_all(engine)

        base_path = os.path.split(__file__)[0]
        resource_path = os.path.join(base_path, "files")

        connection = None
        for view_name, filename in cls.MATERIALIZED_VIEWS.items():
            if engine.has_table(view_name):
                continue
            if not connection:
                connection = engine.connect()
            resource_file = os.path.join(resource_path, filename)
            if not os.path.exists(resource_file):
                raise IOError("Could not load materialized view from %s: file does not exist." % resource_file)
            logging.info(
                "Loading materialized view %s from %s.",
                view_name, resource_file)
            sql = open(resource_file).read()
            connection.execute(sql)                

        if not connection:
            connection = engine.connect()

        # If the pgcrypto extension is not installed, log an error but
        # don't prevent startup -- on some systems this won't be a problem
        # in practice.
        query = select(
            [literal_column('extname')]
        ).select_from(
            table('pg_extension')
        ).where(
            literal_column('extname')=='pgcrypto'
        )
        result = list(connection.execute(query))
        if not result:
            logging.error(
                """The Postgres pgcrypto extension is not installed. Features such as password-based admin authentication will not work. You can install the extension by running "CREATE EXTENSION IF NOT EXISTS pgcrypto;" as superuser."""
            )
        
        # Check if the recursive equivalents function exists already.
        query = select(
            [literal_column('proname')]
        ).select_from(
            table('pg_proc')
        ).where(
            literal_column('proname')=='fn_recursive_equivalents'
        )
        result = connection.execute(query)
        result = list(result)

        # If it doesn't, create it.
        if not result:
            resource_file = os.path.join(resource_path, cls.RECURSIVE_EQUIVALENTS_FUNCTION)
            if not os.path.exists(resource_file):
                raise IOError("Could not load recursive equivalents function from %s: file does not exist." % resource_file)
            sql = open(resource_file).read()
            connection.execute(sql)

        if connection:
            connection.close()

        class MaterializedWorkWithGenre(Base, BaseMaterializedWork):
            __table__ = Table(
                cls.MATERIALIZED_VIEW_WORKS_WORKGENRES, 
                Base.metadata, 
                Column('works_id', Integer, primary_key=True),
                Column('workgenres_id', Integer, primary_key=True),
                Column('license_pool_id', Integer, ForeignKey('licensepools.id')),
                autoload=True,
                autoload_with=engine
            )
            license_pool = relationship(
                LicensePool, 
                primaryjoin="LicensePool.id==MaterializedWorkWithGenre.license_pool_id",
                foreign_keys=LicensePool.id, lazy='joined', uselist=False)

        class MaterializedWork(Base, BaseMaterializedWork):
            __table__ = Table(
                cls.MATERIALIZED_VIEW_WORKS, 
                Base.metadata, 
                Column('works_id', Integer, primary_key=True),
                Column('license_pool_id', Integer, ForeignKey('licensepools.id')),
              autoload=True,
                autoload_with=engine
            )
            license_pool = relationship(
                LicensePool, 
                primaryjoin="LicensePool.id==MaterializedWork.license_pool_id",
                foreign_keys=LicensePool.id, lazy='joined', uselist=False)

            def __repr__(self):
                return (u'%s "%s" (%s) %s' % (
                    self.works_id, self.sort_title, self.sort_author, self.language,
                    )).encode("utf8")

        globals()['MaterializedWork'] = MaterializedWork
        globals()['MaterializedWorkWithGenre'] = MaterializedWorkWithGenre
        cls.engine_for_url[url] = engine
        return engine, engine.connect()

    @classmethod
    def refresh_materialized_views(self, _db):
        for view_name in self.MATERIALIZED_VIEWS.keys():
            _db.execute("refresh materialized view %s;" % view_name)
            _db.commit()

    @classmethod
    def session(cls, url):
        engine = connection = 0
        with warnings.catch_warnings():
            warnings.simplefilter("ignore", category=sa_exc.SAWarning)
            engine, connection = cls.initialize(url)
        session = Session(connection)
        cls.initialize_data(session)
        session.commit()
        return session

    @classmethod
    def initialize_data(cls, session):
        # Create initial data sources.
        list(DataSource.well_known_sources(session))

        # Create all genres.
        for g in classifier.genres.values():
            Genre.lookup(session, g, autocreate=True)

        # Make sure that the mechanisms fulfillable by the default
        # client are marked as such.
        for content_type, drm_scheme in DeliveryMechanism.default_client_can_fulfill_lookup:
            mechanism, is_new = DeliveryMechanism.lookup(
                session, content_type, drm_scheme
            )
            mechanism.default_client_can_fulfill = True

        session.commit()

def get_one(db, model, on_multiple='error', constraint=None, **kwargs):
    """Gets an object from the database based on its attributes.

    :param constraint: A single clause that can be passed into
        `sqlalchemy.Query.filter` to limit the object that is returned.
    :return: object or None
    """
    constraint = constraint
    if 'constraint' in kwargs:
        constraint = kwargs['constraint']
        del kwargs['constraint']

    q = db.query(model).filter_by(**kwargs)
    if constraint is not None:
        q = q.filter(constraint)

    try:
        return q.one()
    except MultipleResultsFound, e:
        if on_multiple == 'error':
            raise e
        elif on_multiple == 'interchangeable':
            # These records are interchangeable so we can use
            # whichever one we want.
            #
            # This may be a sign of a problem somewhere else. A
            # database-level constraint might be useful.
            q = q.limit(1)
            return q.one()
    except NoResultFound:
        return None

def get_one_or_create(db, model, create_method='',
                      create_method_kwargs=None,
                      **kwargs):
    one = get_one(db, model, **kwargs)
    if one:
        return one, False
    else:
        __transaction = db.begin_nested()
        try:
            # These kwargs are supported by get_one() but not by create().
            get_one_keys = ['on_multiple', 'constraint']
            for key in get_one_keys:
                if key in kwargs:
                    del kwargs[key]
            obj = create(db, model, create_method, create_method_kwargs, **kwargs)
            __transaction.commit()
            return obj
        except IntegrityError, e:
            logging.info(
                "INTEGRITY ERROR on %r %r, %r: %r", model, create_method_kwargs, 
                kwargs, e)
            __transaction.rollback()
            return db.query(model).filter_by(**kwargs).one(), False

def create(db, model, create_method='',
           create_method_kwargs=None,
           **kwargs):
    kwargs.update(create_method_kwargs or {})
    created = getattr(model, create_method, model)(**kwargs)
    db.add(created)
    db.flush()
    return created, True

Base = declarative_base()

class Patron(Base):

    __tablename__ = 'patrons'
    id = Column(Integer, primary_key=True)

    # Each patron is the patron _of_ one particular library.  An
    # individual human being may patronize multiple libraries, but
    # they will have a different patron account at each one.
    library_id = Column(
        Integer, ForeignKey('libraries.id'), index=True,
        nullable=False
    )
    
    # The patron's permanent unique identifier in an external library
    # system, probably never seen by the patron.
    #
    # This is not stored as a ForeignIdentifier because it corresponds
    # to the patron's identifier in the library responsible for the
    # Simplified instance, not a third party.
    external_identifier = Column(Unicode)

    # The patron's account type, as reckoned by an external library
    # system. Different account types may be subject to different
    # library policies.
    #
    # Depending on library policy it may be possible to automatically
    # derive the patron's account type from their authorization
    # identifier.
    external_type = Column(Unicode, index=True)

    # An identifier used by the patron that gives them the authority
    # to borrow books. This identifier may change over time.
    authorization_identifier = Column(Unicode)

    # An identifier used by the patron that authenticates them,
    # but does not give them the authority to borrow books. i.e. their
    # website username.
    username = Column(Unicode)

    # The last time this record was synced up with an external library
    # system.
    last_external_sync = Column(DateTime)

    # The time, if any, at which the user's authorization to borrow
    # books expires.
    authorization_expires = Column(Date, index=True)

    # Outstanding fines the user has, if any.
    fines = Column(Unicode)

    # If the patron's borrowing privileges have been blocked, this
    # field contains the library's reason for the block. If this field
    # is None, the patron's borrowing privileges have not been
    # blocked.
    #
    # Although we currently don't do anything with specific values for
    # this field, the expectation is that values will be taken from a
    # small controlled vocabulary (e.g. "banned", "incorrect personal
    # information", "unknown"), rather than freeform strings entered
    # by librarians.
    #
    # Common reasons for blocks are kept in circulation's PatronData
    # class.
    block_reason = Column(String(255), default=None)

    # Whether or not the patron wants their annotations synchronized
    # across devices (which requires storing those annotations on a
    # library server).
    _synchronize_annotations = Column(Boolean, default=None,
                                      name="synchronize_annotations")
    
    loans = relationship('Loan', backref='patron')
    holds = relationship('Hold', backref='patron')

    annotations = relationship('Annotation', backref='patron', order_by="desc(Annotation.timestamp)")

    # One Patron can have many associated Credentials.
    credentials = relationship("Credential", backref="patron")

    __table_args__ = (
        UniqueConstraint('library_id', 'username'),
        UniqueConstraint('library_id', 'authorization_identifier'),
        UniqueConstraint('library_id', 'external_identifier'),
    )
    
    AUDIENCE_RESTRICTION_POLICY = 'audiences'
    
    def works_on_loan(self):
        db = Session.object_session(self)
        loans = db.query(Loan).filter(Loan.patron==self)
        return [loan.work for loan in self.loans if loan.work]

    def works_on_loan_or_on_hold(self):
        db = Session.object_session(self)
        results = set()
        holds = [hold.work for hold in self.holds if hold.work]
        loans = self.works_on_loan()
        return set(holds + loans)

    def can_borrow(self, work, policy):
        """Return true if the given policy allows this patron to borrow the
        given work.
        
        This will return False when the policy for this patron's
        .external_type prevents access to this book's audience.
        """
        if not self.external_type in policy:
            return True
        if not work:
            # Shouldn't happen, but not this method's problem.
            return True
        p = policy[self.external_type]
        if not self.AUDIENCE_RESTRICTION_POLICY in p:
            return True
        allowed = p[self.AUDIENCE_RESTRICTION_POLICY]
        if work.audience in allowed:
            return True
        return False

    @hybrid_property
    def synchronize_annotations(self):
        return self._synchronize_annotations
    
    @synchronize_annotations.setter
    def _set_synchronize_annotations(self, value):
        """When a patron says they don't want their annotations to be stored
        on a library server, delete all their annotations.
        """
        if value is None:
            # A patron cannot decide to go back to the state where
            # they hadn't made a decision.
            raise ValueError(
                "synchronize_annotations cannot be unset once set."
            )
        if value is False:
            _db = Session.object_session(self)
            qu = _db.query(Annotation).filter(Annotation.patron==self)
            for annotation in qu:
                _db.delete(annotation)
        self._synchronize_annotations = value

Index("ix_patron_library_id_external_identifier", Patron.library_id, Patron.external_identifier)
Index("ix_patron_library_id_authorization_identifier", Patron.library_id, Patron.authorization_identifier)
Index("ix_patron_library_id_username", Patron.library_id, Patron.username)

        
class PatronProfileStorage(ProfileStorage):
    """Interface between a Patron object and the User Profile Management
    Protocol.
    """

    def __init__(self, patron):
        """Set up a storage interface for a specific Patron.

        :param patron: We are accessing the profile for this patron.
        """
        self.patron = patron
    
    @property
    def writable_setting_names(self):
        """Return the subset of settings that are considered writable."""
        return set([self.SYNCHRONIZE_ANNOTATIONS])

    @property
    def profile_document(self):
        """Create a Profile document representing the patron's current
        status.
        """
        doc = dict()
        if self.patron.authorization_expires:
            doc[self.AUTHORIZATION_EXPIRES] = (
                self.patron.authorization_expires.strftime("%Y-%m-%dT%H:%M:%SZ")
            )
        settings = {
            self.SYNCHRONIZE_ANNOTATIONS :
            self.patron.synchronize_annotations
        }
        doc[self.SETTINGS_KEY] = settings
        return doc

    def update(self, settable, full):
        """Bring the Patron's status up-to-date with the given document.
        
        Right now this means making sure Patron.synchronize_annotations
        is up to date.
        """
        key = self.SYNCHRONIZE_ANNOTATIONS
        if key in settable:
            self.patron.synchronize_annotations = settable[key]


class LoanAndHoldMixin(object):

    @property
    def work(self):
        """Try to find the corresponding work for this Loan/Hold."""
        license_pool = self.license_pool
        if not license_pool:
            return None
        if license_pool.work:
            return license_pool.work
        if license_pool.presentation_edition and license_pool.presentation_edition.work:
            return license_pool.presentation_edition.work
        return None        


class Loan(Base, LoanAndHoldMixin):
    __tablename__ = 'loans'
    id = Column(Integer, primary_key=True)
    patron_id = Column(Integer, ForeignKey('patrons.id'), index=True)
    license_pool_id = Column(Integer, ForeignKey('licensepools.id'), index=True)
    fulfillment_id = Column(Integer, ForeignKey('licensepooldeliveries.id'))
    start = Column(DateTime)
    end = Column(DateTime)

    __table_args__ = (
        UniqueConstraint('patron_id', 'license_pool_id'),
    )

    def until(self, default_loan_period):
        """Give or estimate the time at which the loan will end."""
        if self.end:
            return self.end
        if default_loan_period is None:
            # This loan will last forever.
            return None
        start = self.start or datetime.datetime.utcnow()
        return start + default_loan_period

class Hold(Base, LoanAndHoldMixin):
    """A patron is in line to check out a book.
    """
    __tablename__ = 'holds'
    id = Column(Integer, primary_key=True)
    patron_id = Column(Integer, ForeignKey('patrons.id'), index=True)
    license_pool_id = Column(Integer, ForeignKey('licensepools.id'), index=True)
    start = Column(DateTime, index=True)
    end = Column(DateTime, index=True)
    position = Column(Integer, index=True)

    @classmethod
    def _calculate_until(
            self, start, queue_position, total_licenses, default_loan_period,
            default_reservation_period):
        """Helper method for `Hold.until` that can be tested independently.

        We have to wait for the available licenses to cycle a
        certain number of times before we get a turn.
        
        Example: 4 licenses, queue position 21
        After 1 cycle: queue position 17
              2      : queue position 13
              3      : queue position 9
              4      : queue position 5
              5      : queue position 1
              6      : available

        The worst-case cycle time is the loan period plus the reservation
        period.
        """
        if queue_position == 0:
            # The book is currently reserved to this patron--they need
            # to hurry up and check it out.
            return start + default_reservation_period

        if total_licenses == 0:
            # The book will never be available
            return None

        # Start with the default loan period to clear out everyone who
        # currently has the book checked out.
        duration = default_loan_period

        if queue_position < total_licenses:
            # After that period, the book will be available to this patron.
            # Do nothing.
            pass
        else:
            # Otherwise, add a number of cycles in which other people are
            # notified that it's their turn.
            cycle_period = (default_loan_period + default_reservation_period)
            cycles = queue_position / total_licenses
            if (total_licenses > 1 and queue_position % total_licenses == 0):
                cycles -= 1
            duration += (cycle_period * cycles)
        return start + duration


    def until(self, default_loan_period, default_reservation_period):
        """Give or estimate the time at which the book will be available
        to this patron.

        This is a *very* rough estimate that should be treated more or
        less as a worst case. (Though it could be even worse than
        this--the library's license might expire and then you'll
        _never_ get the book.)
        """
        if self.end:
            # Whew, the server provided its own estimate.
            return self.end

        if default_reservation_period is None:
            # This hold has no definite end date.
            return None

        start = datetime.datetime.utcnow()
        licenses_available = self.license_pool.licenses_owned
        position = self.position
        if not position:
            # We don't know where in line we are. Assume we're at the
            # end.
            position = self.license_pool.patrons_in_hold_queue
        return self._calculate_until(
            start, position, licenses_available,
            default_loan_period, default_reservation_period)

    def update(self, start, end, position):
        """When the book becomes available, position will be 0 and end will be
        set to the time at which point the patron will lose their place in
        line.
        
        Otherwise, end is irrelevant and is set to None.
        """
        if start is not None:
            self.start = start
        if position == 0 and end is not None:
            self.end = end
        else:
            self.end = None
        if position is not None:
            self.position = position

    __table_args__ = (
        UniqueConstraint('patron_id', 'license_pool_id'),
    )

class Annotation(Base):
    # The Web Annotation Data Model defines a basic set of motivations.
    # https://www.w3.org/TR/annotation-model/#motivation-and-purpose
    OA_NAMESPACE = u"http://www.w3.org/ns/oa#"

    # We need to define some terms of our own.
    LS_NAMESPACE = u"http://librarysimplified.org/terms/annotation/"
   
    IDLING = LS_NAMESPACE + u'idling'
    BOOKMARKING = OA_NAMESPACE + u'bookmarking'

    MOTIVATIONS = [
        IDLING,
        BOOKMARKING,
    ]

    __tablename__ = 'annotations'
    id = Column(Integer, primary_key=True)
    patron_id = Column(Integer, ForeignKey('patrons.id'), index=True)
    identifier_id = Column(Integer, ForeignKey('identifiers.id'), index=True)
    motivation = Column(Unicode, index=True)
    timestamp = Column(DateTime, index=True)
    active = Column(Boolean, default=True)
    content = Column(Unicode)
    target = Column(Unicode)

    @classmethod
    def get_one_or_create(self, _db, patron, *args, **kwargs):
        """Find or create an Annotation, but only if the patron has
        annotation sync turned on.
        """
        if not patron.synchronize_annotations:
            raise ValueError(
                "Patron has opted out of synchronizing annotations."
            )
    
        return get_one_or_create(
            _db, Annotation, patron=patron, *args, **kwargs
        )

    def set_inactive(self):
        self.active = False
        self.content = None
        self.timestamp = datetime.datetime.utcnow()

class DataSource(Base):

    """A source for information about books, and possibly the books themselves."""

    GUTENBERG = u"Gutenberg"
    OVERDRIVE = u"Overdrive"
    PROJECT_GITENBERG = u"Project GITenberg"
    STANDARD_EBOOKS = u"Standard Ebooks"
    UNGLUE_IT = u"unglue.it"
    BIBLIOTHECA = u"Bibliotheca"
    OCLC = u"OCLC Classify"
    OCLC_LINKED_DATA = u"OCLC Linked Data"
    AMAZON = u"Amazon"
    XID = u"WorldCat xID"
    AXIS_360 = u"Axis 360"
    WEB = u"Web"
    OPEN_LIBRARY = u"Open Library"
    CONTENT_CAFE = u"Content Cafe"
    VIAF = u"VIAF"
    GUTENBERG_COVER_GENERATOR = u"Gutenberg Illustrated"
    GUTENBERG_EPUB_GENERATOR = u"Project Gutenberg EPUB Generator"
    METADATA_WRANGLER = u"Library Simplified metadata wrangler"
    MANUAL = u"Manual intervention"
    NOVELIST = u"NoveList Select"
    NYT = u"New York Times"
    NYPL_SHADOWCAT = u"NYPL Shadowcat"
    LIBRARY_STAFF = u"Library staff"
    ADOBE = u"Adobe DRM"
    PLYMPTON = u"Plympton"
    ONECLICK = u"OneClick"
    ELIB = u"eLiburutegia"
    OA_CONTENT_SERVER = u"Library Simplified Open Access Content Server"
    PRESENTATION_EDITION = u"Presentation edition generator"
    INTERNAL_PROCESSING = u"Library Simplified Internal Process"
    FEEDBOOKS = u"FeedBooks"
    BIBBLIO = u"Bibblio"
    
    DEPRECATED_NAMES = {
        u"3M" : BIBLIOTHECA
    }
    THREEM = BIBLIOTHECA
    
    # Some sources of open-access ebooks are better than others. This
    # list shows which sources we prefer, in ascending order of
    # priority. unglue.it is lowest priority because it tends to
    # aggregate books from other sources. We prefer books from their
    # original sources.
    OPEN_ACCESS_SOURCE_PRIORITY = [
        UNGLUE_IT,
        GUTENBERG,
        GUTENBERG_EPUB_GENERATOR,
        PROJECT_GITENBERG,
        ELIB,
        FEEDBOOKS,
        PLYMPTON,
        STANDARD_EBOOKS,
    ]

    # When we're generating the presentation edition for a
    # LicensePool, editions are processed based on their data source,
    # in the following order:
    #
    # [all other sources] < [source of the license pool] < [metadata
    # wrangler] < [library staff] < [manual intervention]
    #
    # This list keeps track of the high-priority portion of that
    # ordering.
    # 
    # "LIBRARY_STAFF" comes from the Admin Interface.
    # "MANUAL" is not currently used, but will give the option of putting in 
    # software engineer-created system overrides.
    PRESENTATION_EDITION_PRIORITY = [
        METADATA_WRANGLER, LIBRARY_STAFF, MANUAL
    ]

    __tablename__ = 'datasources'
    id = Column(Integer, primary_key=True)
    name = Column(String, unique=True, index=True)
    offers_licenses = Column(Boolean, default=False)
    primary_identifier_type = Column(String, index=True)
    extra = Column(MutableDict.as_mutable(JSON), default={})

    # One DataSource can generate many Editions.
    editions = relationship("Edition", backref="data_source")

    # One DataSource can generate many CoverageRecords.
    coverage_records = relationship("CoverageRecord", backref="data_source")

    # One DataSource can generate many IDEquivalencies.
    id_equivalencies = relationship("Equivalency", backref="data_source")

    # One DataSource can grant access to many LicensePools.
    license_pools = relationship(
        "LicensePool", backref=backref("data_source", lazy='joined'))

    # One DataSource can provide many Hyperlinks.
    links = relationship("Hyperlink", backref="data_source")

    # One DataSource can provide many Resources.
    resources = relationship("Resource", backref="data_source")

    # One DataSource can generate many Measurements.
    measurements = relationship("Measurement", backref="data_source")

    # One DataSource can provide many Classifications.
    classifications = relationship("Classification", backref="data_source")

    # One DataSource can have many associated Credentials.
    credentials = relationship("Credential", backref="data_source")

    # One DataSource can generate many CustomLists.
    custom_lists = relationship("CustomList", backref="data_source")

    # One DataSource can have provide many LicensePoolDeliveryMechanisms.
    delivery_mechanisms = relationship(
        "LicensePoolDeliveryMechanism", backref="data_source",
        foreign_keys=lambda: [LicensePoolDeliveryMechanism.data_source_id]
    )
    
    def __repr__(self):
        return '<DataSource: name="%s">' % (self.name)
    
    @classmethod
    def lookup(cls, _db, name, autocreate=False, offers_licenses=False):
        # Turn a deprecated name (e.g. "3M" into the current name
        # (e.g. "Bibliotheca").
        name = cls.DEPRECATED_NAMES.get(name, name)
        if autocreate:
            data_source, is_new = get_one_or_create(
                _db, DataSource, name=name,
                create_method_kwargs=dict(offers_licenses=offers_licenses)
            )
        else:
            data_source = get_one(_db, DataSource, name=name)
        return data_source

    URI_PREFIX = u"http://librarysimplified.org/terms/sources/"

    @classmethod
    def name_from_uri(cls, uri):
        """Turn a data source URI into a name suitable for passing
        into lookup().
        """
        if not uri.startswith(cls.URI_PREFIX):
            return None
        name = uri[len(cls.URI_PREFIX):]
        return urllib.unquote(name)

    @classmethod
    def from_uri(cls, _db, uri):
        return cls.lookup(_db, cls.name_from_uri(uri))

    @property
    def uri(self):
        return self.URI_PREFIX + urllib.quote(self.name)

    @classmethod
    def license_source_for(cls, _db, identifier):
        """Find the one DataSource that provides licenses for books identified
        by the given identifier.

        If there is no such DataSource, or there is more than one,
        raises an exception.
        """
        sources = cls.license_sources_for(_db, identifier)
        return sources.one()

    @classmethod
    def license_sources_for(cls, _db, identifier):
        """A query that locates all DataSources that provide licenses for
        books identified by the given identifier.
        """
        if isinstance(identifier, basestring):
            type = identifier
        else:
            type = identifier.type
        q =_db.query(DataSource).filter(DataSource.offers_licenses==True).filter(
            DataSource.primary_identifier_type==type)
        return q

    @classmethod
    def metadata_sources_for(cls, _db, identifier):
        """Finds the DataSources that provide metadata for books
        identified by the given identifier.
        """       
        if isinstance(identifier, basestring):
            type = identifier
        else:
            type = identifier.type

        if not hasattr(cls, 'metadata_lookups_by_identifier_type'):
            # This should only happen during testing.
            list(DataSource.well_known_sources(_db))

        names = cls.metadata_lookups_by_identifier_type[type] 
        return _db.query(DataSource).filter(DataSource.name.in_(names)).all()

    @classmethod
    def well_known_sources(cls, _db):
        """Make sure all the well-known sources exist in the database.
        """

        cls.metadata_lookups_by_identifier_type = defaultdict(list)

        for (name, offers_licenses, offers_metadata_lookup, primary_identifier_type, refresh_rate) in (
                (cls.GUTENBERG, True, False, Identifier.GUTENBERG_ID, None),
                (cls.ONECLICK, True, True, Identifier.ONECLICK_ID, None),
                (cls.OVERDRIVE, True, False, Identifier.OVERDRIVE_ID, 0),
                (cls.THREEM, True, False, Identifier.BIBLIOTHECA_ID, 60*60*6),
                (cls.AXIS_360, True, False, Identifier.AXIS_360_ID, 0),
                (cls.OCLC, False, False, None, None),
                (cls.OCLC_LINKED_DATA, False, False, None, None),
                (cls.AMAZON, False, False, None, None),
                (cls.OPEN_LIBRARY, False, False, Identifier.OPEN_LIBRARY_ID, None),
                (cls.GUTENBERG_COVER_GENERATOR, False, False, Identifier.GUTENBERG_ID, None),
                (cls.GUTENBERG_EPUB_GENERATOR, False, False, Identifier.GUTENBERG_ID, None),
                (cls.WEB, True, False, Identifier.URI, None),
                (cls.VIAF, False, False, None, None),
                (cls.CONTENT_CAFE, True, True, Identifier.ISBN, None),
                (cls.MANUAL, False, False, None, None),
                (cls.NYT, False, False, Identifier.ISBN, None),
                (cls.LIBRARY_STAFF, False, False, None, None),
                (cls.METADATA_WRANGLER, False, False, None, None),
                (cls.PROJECT_GITENBERG, True, False, Identifier.GUTENBERG_ID, None),
                (cls.STANDARD_EBOOKS, True, False, Identifier.URI, None),
                (cls.UNGLUE_IT, True, False, Identifier.URI, None),
                (cls.ADOBE, False, False, None, None),
                (cls.PLYMPTON, True, False, Identifier.ISBN, None),
                (cls.ELIB, True, False, Identifier.ELIB_ID, None),
                (cls.OA_CONTENT_SERVER, True, False, None, None),
                (cls.NOVELIST, False, True, Identifier.NOVELIST_ID, None),
                (cls.PRESENTATION_EDITION, False, False, None, None),
                (cls.INTERNAL_PROCESSING, True, False, None, None),
                (cls.FEEDBOOKS, True, False, Identifier.URI, None),
                (cls.BIBBLIO, False, True, Identifier.BIBBLIO_CONTENT_ITEM_ID, None)
        ):

            extra = dict()
            if refresh_rate:
                extra['circulation_refresh_rate_seconds'] = refresh_rate

            obj, new = get_one_or_create(
                _db, DataSource,
                name=name,
                create_method_kwargs=dict(
                    offers_licenses=offers_licenses,
                    primary_identifier_type=primary_identifier_type,
                    extra=extra,
                )
            )

            if offers_metadata_lookup:
                l = cls.metadata_lookups_by_identifier_type[primary_identifier_type]
                l.append(obj.name)

            yield obj

class BaseCoverageRecord(object):
    """Contains useful constants used by both CoverageRecord and 
    WorkCoverageRecord.
    """
    
    SUCCESS = u'success'
    TRANSIENT_FAILURE = u'transient failure'
    PERSISTENT_FAILURE = u'persistent failure'

    ALL_STATUSES = [SUCCESS, TRANSIENT_FAILURE, PERSISTENT_FAILURE]

    # By default, count coverage as present if it ended in
    # success or in persistent failure. Do not count coverage
    # as present if it ended in transient failure.
    DEFAULT_COUNT_AS_COVERED = [SUCCESS, PERSISTENT_FAILURE]

    status_enum = Enum(SUCCESS, TRANSIENT_FAILURE, PERSISTENT_FAILURE, 
                       name='coverage_status')

    @classmethod
    def not_covered(cls, count_as_covered=None, 
                    count_as_not_covered_if_covered_before=None):
        """Filter a query to find only items without coverage records.

        :param count_as_covered: A list of constants that indicate
           types of coverage records that should count as 'coverage'
           for purposes of this query.

        :param count_as_not_covered_if_covered_before: If a coverage record
           exists, but is older than the given date, do not count it as
           covered.

        :return: A clause that can be passed in to Query.filter().
        """
        if not count_as_covered:
            count_as_covered = cls.DEFAULT_COUNT_AS_COVERED
        elif isinstance(count_as_covered, basestring):
            count_as_covered = [count_as_covered]

        # If there is no coverage record, then of course the item is
        # not covered.
        missing = cls.id==None

        # If we're looking for specific coverage statuses, then a
        # record does not count if it has some other status.
        missing = or_(
            missing, ~cls.status.in_(count_as_covered)
        )

        # If the record's timestamp is before the cutoff time, we
        # don't count it as covered, regardless of which status it
        # has.
        if count_as_not_covered_if_covered_before:
            missing = or_(
                missing, cls.timestamp < count_as_not_covered_if_covered_before
            )

        return missing


class CoverageRecord(Base, BaseCoverageRecord):
    """A record of a Identifier being used as input into some process."""
    __tablename__ = 'coveragerecords'

    SET_EDITION_METADATA_OPERATION = u'set-edition-metadata'
    CHOOSE_COVER_OPERATION = u'choose-cover'
    SYNC_OPERATION = u'sync'
    REAP_OPERATION = u'reap'
    IMPORT_OPERATION = u'import'
    RESOLVE_IDENTIFIER_OPERATION = u'resolve-identifier'
    REPAIR_SORT_NAME_OPERATION = u'repair-sort-name'

    id = Column(Integer, primary_key=True)
    identifier_id = Column(
        Integer, ForeignKey('identifiers.id'), index=True)

    # If applicable, this is the ID of the data source that took the
    # Identifier as input.
    data_source_id = Column(
        Integer, ForeignKey('datasources.id')
    )
    operation = Column(String(255), default=None)

    timestamp = Column(DateTime, index=True)

    status = Column(BaseCoverageRecord.status_enum, index=True)
    exception = Column(Unicode, index=True)
    
    # If applicable, this is the ID of the collection for which
    # coverage has taken place. This is currently only applicable
    # for Metadata Wrangler coverage.
    collection_id = Column(
        Integer, ForeignKey('collections.id'), nullable=True
    )

    __table_args__ = (
        Index(
            'ix_identifier_id_data_source_id_operation',
            identifier_id, data_source_id, operation,
            unique=True, postgresql_where=collection_id.is_(None)),
        Index(
            'ix_identifier_id_data_source_id_operation_collection_id',
            identifier_id, data_source_id, operation, collection_id,
            unique=True
        ),
    )

    def __repr__(self):
        if self.operation:
            operation = ' operation="%s"' % self.operation
        else:
            operation = ''
        if self.exception:
            exception = ' exception="%s"' % self.exception
        else:
            exception = ''
        template = '<CoverageRecord: identifier=%s/%s data_source="%s"%s timestamp="%s"%s>'
        return template % (
            self.identifier.type, 
            self.identifier.identifier,
            self.data_source.name,
            operation, 
            self.timestamp.strftime("%Y-%m-%d %H:%M:%S"),
            exception
        )

    @classmethod
    def lookup(self, edition_or_identifier, data_source, operation=None):
        _db = Session.object_session(edition_or_identifier)
        if isinstance(edition_or_identifier, Identifier):
            identifier = edition_or_identifier
        elif isinstance(edition_or_identifier, Edition):
            identifier = edition_or_identifier.primary_identifier
        else:
            raise ValueError(
                "Cannot look up a coverage record for %r." % edition) 
        return get_one(
            _db, CoverageRecord,
            identifier=identifier,
            data_source=data_source,
            operation=operation,
            on_multiple='interchangeable',
        )

    @classmethod
    def add_for(self, edition, data_source, operation=None, timestamp=None,
                status=BaseCoverageRecord.SUCCESS, collection=None):
        _db = Session.object_session(edition)
        if isinstance(edition, Identifier):
            identifier = edition
        elif isinstance(edition, Edition):
            identifier = edition.primary_identifier
        else:
            raise ValueError(
                "Cannot create a coverage record for %r." % edition) 
        timestamp = timestamp or datetime.datetime.utcnow()
        coverage_record, is_new = get_one_or_create(
            _db, CoverageRecord,
            identifier=identifier,
            data_source=data_source,
            operation=operation,
            collection=collection,
            on_multiple='interchangeable'
        )
        coverage_record.status = status
        coverage_record.timestamp = timestamp
        return coverage_record, is_new

Index("ix_coveragerecords_data_source_id_operation_identifier_id", CoverageRecord.data_source_id, CoverageRecord.operation, CoverageRecord.identifier_id)

class WorkCoverageRecord(Base, BaseCoverageRecord):
    """A record of some operation that was performed on a Work.

    This is similar to CoverageRecord, which operates on Identifiers,
    but since Work identifiers have no meaning outside of the database,
    we presume that all the operations involve internal work only,
    and as such there is no data_source_id.
    """
    __tablename__ = 'workcoveragerecords'

    CHOOSE_EDITION_OPERATION = u'choose-edition'
    CLASSIFY_OPERATION = u'classify'
    SUMMARY_OPERATION = u'summary'
    QUALITY_OPERATION = u'quality'
    GENERATE_OPDS_OPERATION = u'generate-opds'
    UPDATE_SEARCH_INDEX_OPERATION = u'update-search-index'

    id = Column(Integer, primary_key=True)
    work_id = Column(
        Integer, ForeignKey('works.id'), index=True)
    operation = Column(String(255), index=True, default=None)
        
    timestamp = Column(DateTime, index=True)

    status = Column(BaseCoverageRecord.status_enum, index=True)
    exception = Column(Unicode, index=True)

    __table_args__ = (
        UniqueConstraint('work_id', 'operation'),
    )

    def __repr__(self):
        if self.exception:
            exception = ' exception="%s"' % self.exception
        else:
            exception = ''
        template = '<WorkCoverageRecord: work_id=%s operation="%s" timestamp="%s"%s>'
        return template % (
            self.work_id, self.operation, 
            self.timestamp.strftime("%Y-%m-%d %H:%M:%S"),
            exception
        )

    @classmethod
    def lookup(self, work, operation):
        _db = Session.object_session(work)
        return get_one(
            _db, WorkCoverageRecord,
            work=work,
            operation=operation,
            on_multiple='interchangeable',
        )

    @classmethod
    def add_for(self, work, operation, timestamp=None, 
                status=CoverageRecord.SUCCESS):
        _db = Session.object_session(work)
        timestamp = timestamp or datetime.datetime.utcnow()
        coverage_record, is_new = get_one_or_create(
            _db, WorkCoverageRecord,
            work=work,
            operation=operation,
            on_multiple='interchangeable'
        )
        coverage_record.status = status
        coverage_record.timestamp = timestamp
        return coverage_record, is_new
Index("ix_workcoveragerecords_operation_work_id", WorkCoverageRecord.operation, WorkCoverageRecord.work_id)

class Equivalency(Base):
    """An assertion that two Identifiers identify the same work.

    This assertion comes with a 'strength' which represents how confident
    the data source is in the assertion.
    """
    __tablename__ = 'equivalents'

    # 'input' is the ID that was used as input to the datasource.
    # 'output' is the output
    id = Column(Integer, primary_key=True)
    input_id = Column(Integer, ForeignKey('identifiers.id'), index=True)
    input = relationship("Identifier", foreign_keys=input_id)
    output_id = Column(Integer, ForeignKey('identifiers.id'), index=True)
    output = relationship("Identifier", foreign_keys=output_id)

    # Who says?
    data_source_id = Column(Integer, ForeignKey('datasources.id'), index=True)

    # How many distinct votes went into this assertion? This will let
    # us scale the change to the strength when additional votes come
    # in.
    votes = Column(Integer, default=1)

    # How strong is this assertion (-1..1)? A negative number is an
    # assertion that the two Identifiers do *not* identify the
    # same work.
    strength = Column(Float, index=True)

    def __repr__(self):
        r = u"[%s ->\n %s\n source=%s strength=%.2f votes=%d)]" % (
            repr(self.input).decode("utf8"),
            repr(self.output).decode("utf8"),
            self.data_source.name, self.strength, self.votes
        )
        return r.encode("utf8")

    @classmethod
    def for_identifiers(self, _db, identifiers, exclude_ids=None):
        """Find all Equivalencies for the given Identifiers."""
        if not identifiers:
            return []
        if isinstance(identifiers, list) and isinstance(identifiers[0], Identifier):
            identifiers = [x.id for x in identifiers]
        q = _db.query(Equivalency).distinct().filter(
            or_(Equivalency.input_id.in_(identifiers),
                Equivalency.output_id.in_(identifiers))
        )
        if exclude_ids:
            q = q.filter(~Equivalency.id.in_(exclude_ids))
        return q

class Identifier(Base):
    """A way of uniquely referring to a particular edition.
    """
    
    # Common types of identifiers.
    OVERDRIVE_ID = u"Overdrive ID"
    BIBLIOTHECA_ID = u"Bibliotheca ID"
    GUTENBERG_ID = u"Gutenberg ID"
    AXIS_360_ID = u"Axis 360 ID"
    ELIB_ID = u"eLiburutegia ID"
    ASIN = u"ASIN"
    ISBN = u"ISBN"
    NOVELIST_ID = u"NoveList ID"
    OCLC_WORK = u"OCLC Work ID"
    OCLC_NUMBER = u"OCLC Number"
    # OneClick uses ISBNs for ebooks and eaudio, and its own ids for magazines
    ONECLICK_ID = u"OneClick ID"
    OPEN_LIBRARY_ID = u"OLID"
    BIBLIOCOMMONS_ID = u"Bibliocommons ID"
    URI = u"URI"
    DOI = u"DOI"
    UPC = u"UPC"
    BIBBLIO_CONTENT_ITEM_ID = u"Bibblio Content Item ID"

    DEPRECATED_NAMES = {
        u"3M ID" : BIBLIOTHECA_ID
    }
    THREEM_ID = BIBLIOTHECA_ID

    LICENSE_PROVIDING_IDENTIFIER_TYPES = [
        BIBLIOTHECA_ID, OVERDRIVE_ID, AXIS_360_ID,
        GUTENBERG_ID, ELIB_ID
    ]

    URN_SCHEME_PREFIX = "urn:librarysimplified.org/terms/id/"
    ISBN_URN_SCHEME_PREFIX = "urn:isbn:"
    GUTENBERG_URN_SCHEME_PREFIX = "http://www.gutenberg.org/ebooks/"
    GUTENBERG_URN_SCHEME_RE = re.compile(
        GUTENBERG_URN_SCHEME_PREFIX + "([0-9]+)")

    __tablename__ = 'identifiers'
    id = Column(Integer, primary_key=True)
    type = Column(String(64), index=True)
    identifier = Column(String, index=True)

    equivalencies = relationship(
        "Equivalency",
        primaryjoin=("Identifier.id==Equivalency.input_id"),
        backref="input_identifiers",
    )

    inbound_equivalencies = relationship(
        "Equivalency",
        primaryjoin=("Identifier.id==Equivalency.output_id"),
        backref="output_identifiers",
    )

    unresolved_identifier = relationship(
        "UnresolvedIdentifier", backref="identifier", uselist=False
    )

    # One Identifier may have many associated CoverageRecords.
    coverage_records = relationship("CoverageRecord", backref="identifier")

    def __repr__(self):
        records = self.primarily_identifies
        if records and records[0].title:
            title = u' prim_ed=%d ("%s")' % (records[0].id, records[0].title)
        else:
            title = ""
        return (u"%s/%s ID=%s%s" % (self.type, self.identifier, self.id,
                                    title)).encode("utf8")

    # One Identifier may serve as the primary identifier for
    # several Editions.
    primarily_identifies = relationship(
        "Edition", backref="primary_identifier"
    )

    # One Identifier may serve as the identifier for many
    # LicensePools, through different Collections.
    licensed_through = relationship(
        "LicensePool", backref="identifier", lazy='joined',
    )

    # One Identifier may have many Links.
    links = relationship(
        "Hyperlink", backref="identifier"
    )

    # One Identifier may be the subject of many Measurements.
    measurements = relationship(
        "Measurement", backref="identifier"
    )

    # One Identifier may participate in many Classifications.
    classifications = relationship(
        "Classification", backref="identifier"
    )

    # One identifier may participate in many Annotations.
    annotations = relationship(
        "Annotation", backref="identifier"
    )

    # One Identifier can have have many LicensePoolDeliveryMechanisms.
    delivery_mechanisms = relationship(
        "LicensePoolDeliveryMechanism", backref="identifier",
        foreign_keys=lambda: [LicensePoolDeliveryMechanism.identifier_id]
    )
    
    # Type + identifier is unique.
    __table_args__ = (
        UniqueConstraint('type', 'identifier'),
    )

    @classmethod
    def from_asin(cls, _db, asin, autocreate=True):
        """Turn an ASIN-like string into an Identifier.

        If the string is an ISBN10 or ISBN13, the Identifier will be
        of type ISBN and the value will be the equivalent ISBN13.

        Otherwise the Identifier will be of type ASIN and the value will
        be the value of `asin`.
        """
        asin = asin.strip().replace("-", "")
        if isbnlib.is_isbn10(asin):
            asin = isbnlib.to_isbn13(asin)
        if isbnlib.is_isbn13(asin):
            type = cls.ISBN
        else:
            type = cls.ASIN
        return cls.for_foreign_id(_db, type, asin, autocreate)

    @classmethod
    def for_foreign_id(cls, _db, foreign_identifier_type, foreign_id,
                       autocreate=True):
        """Turn a foreign ID into an Identifier."""
        if not foreign_identifier_type or not foreign_id:
            return None

        # Turn a deprecated identifier type (e.g. "3M ID" into the
        # current type (e.g. "Bibliotheca ID").
        foreign_identifier_type = cls.DEPRECATED_NAMES.get(
            foreign_identifier_type, foreign_identifier_type
        )
        
        if foreign_identifier_type in (
                Identifier.OVERDRIVE_ID, Identifier.BIBLIOTHECA_ID):
            foreign_id = foreign_id.lower()
        if not cls.valid_as_foreign_identifier(
                foreign_identifier_type, foreign_id):
            raise ValueError(
                '"%s" is not a valid %s.' % (
                    foreign_id, foreign_identifier_type
                )
            )
        if autocreate:
            m = get_one_or_create
        else:
            m = get_one

        result = m(_db, cls, type=foreign_identifier_type,
                   identifier=foreign_id)

        if isinstance(result, tuple):
            return result
        else:
            return result, False

    @classmethod
    def valid_as_foreign_identifier(cls, type, id):
        """Return True if the given `id` can be an Identifier of the given
        `type`.

        This is not a complete implementation; we will add to it as
        necessary.

        In general we err on the side of allowing IDs that look
        invalid (e.g. all Overdrive IDs look like UUIDs, but we
        currently don't enforce that). We only reject an ID out of
        hand if it will cause problems with a third-party API.
        """
        forbidden_characters = ''
        if type == Identifier.BIBLIOTHECA_ID:
            # IDs are joined with commas and provided as a URL path
            # element.  Embedded commas or slashes will confuse the
            # Bibliotheca API.
            forbidden_characters = ',/'
        elif type == Identifier.AXIS_360_ID:
            # IDs are joined with commas during a lookup. Embedded
            # commas will confuse the Axis 360 API.
            forbidden_characters = ','
        if any(x in id for x in forbidden_characters):
            return False
        return True
            
    @property
    def urn(self):
        identifier_text = urllib.quote(self.identifier)
        if self.type == Identifier.ISBN:
            return self.ISBN_URN_SCHEME_PREFIX + identifier_text
        elif self.type == Identifier.URI:
            return self.identifier
        elif self.type == Identifier.GUTENBERG_ID:
            return self.GUTENBERG_URN_SCHEME_PREFIX + identifier_text
        else:
            identifier_type = urllib.quote(self.type)
            return self.URN_SCHEME_PREFIX + "%s/%s" % (
                identifier_type, identifier_text)

    @property
    def work(self):
        """Find the Work, if any, associated with this Identifier.

        Although one Identifier may be associated with multiple LicensePools,
        all of them must share a Work.
        """
        for lp in self.licensed_through:
            if lp.work:
                return lp.work
        
    class UnresolvableIdentifierException(Exception):
        # Raised when an identifier that can't be resolved into a LicensePool
        # is provided in a context that requires a resolvable identifier
        pass

    @classmethod
    def type_and_identifier_for_urn(cls, identifier_string):
        if not identifier_string:
            return None, None
        m = cls.GUTENBERG_URN_SCHEME_RE.match(identifier_string)
        if m:
            type = Identifier.GUTENBERG_ID
            identifier_string = m.groups()[0]            
        elif identifier_string.startswith("http:") or identifier_string.startswith("https:"):
            type = Identifier.URI
        elif identifier_string.startswith(Identifier.URN_SCHEME_PREFIX):
            identifier_string = identifier_string[len(Identifier.URN_SCHEME_PREFIX):]
            type, identifier_string = map(
                urllib.unquote, identifier_string.split("/", 1))
        elif identifier_string.startswith(Identifier.ISBN_URN_SCHEME_PREFIX):
            type = Identifier.ISBN
            identifier_string = identifier_string[len(Identifier.ISBN_URN_SCHEME_PREFIX):]
            identifier_string = urllib.unquote(identifier_string)
            # Make sure this is a valid ISBN, and convert it to an ISBN-13.
            if not (isbnlib.is_isbn10(identifier_string) or
                    isbnlib.is_isbn13(identifier_string)):
                raise ValueError("%s is not a valid ISBN." % identifier_string)
            if isbnlib.is_isbn10(identifier_string):
                identifier_string = isbnlib.to_isbn13(identifier_string)
        else:
            raise ValueError(
                "Could not turn %s into a recognized identifier." %
                identifier_string)
        return (type, identifier_string)

    @classmethod
    def parse_urn(cls, _db, identifier_string, must_support_license_pools=False):
        type, identifier_string = cls.type_and_identifier_for_urn(identifier_string)
        if must_support_license_pools:
            try:
                ls = DataSource.license_source_for(_db, type)
            except NoResultFound:
                raise Identifier.UnresolvableIdentifierException()
            except MultipleResultsFound:
                 # This is fine.
                pass

        return cls.for_foreign_id(_db, type, identifier_string)

    def equivalent_to(self, data_source, identifier, strength):
        """Make one Identifier equivalent to another.

        `data_source` is the DataSource that believes the two 
        identifiers are equivalent.
        """
        _db = Session.object_session(self)
        if self == identifier:
            # That an identifier is equivalent to itself is tautological.
            # Do nothing.
            return None
        eq, new = get_one_or_create(
            _db, Equivalency,
            data_source=data_source,
            input=self,
            output=identifier,
            on_multiple='interchangeable'
        )
        eq.strength=strength
        if new:
            logging.info(
                "Identifier equivalency: %r==%r p=%.2f", self, identifier, 
                strength
            )
        return eq

    @classmethod
    def recursively_equivalent_identifier_ids_query(
            cls, identifier_id_column, levels=5, threshold=0.50):
        """Get a SQL statement that will return all Identifier IDs
        equivalent to a given ID at the given confidence threshold.

        `identifier_id_column` can be a single Identifier ID, or a column 
        like `Edition.primary_identifier_id` if the query will be used as
        a subquery.

        This uses the function defined in files/recursive_equivalents.sql.
        """
        return select([func.fn_recursive_equivalents(identifier_id_column, levels, threshold)])

    @classmethod
    def recursively_equivalent_identifier_ids(
            cls, _db, identifier_ids, levels=5, threshold=0.50):
        """All Identifier IDs equivalent to the given set of Identifier
        IDs at the given confidence threshold.

        This uses the function defined in files/recursive_equivalents.sql.

        Four levels is enough to go from a Gutenberg text to an ISBN.
        Gutenberg ID -> OCLC Work IS -> OCLC Number -> ISBN

        Returns a dictionary mapping each ID in the original to a
        list of equivalent IDs.
        """

        query = select([Identifier.id, func.fn_recursive_equivalents(Identifier.id, levels, threshold)],
                       Identifier.id.in_(identifier_ids))
        results = _db.execute(query)
        equivalents = defaultdict(list)
        for r in results:
            original = r[0]
            equivalent = r[1]
            equivalents[original].append(equivalent)
        return equivalents
        
    def equivalent_identifier_ids(self, levels=5, threshold=0.5):
        _db = Session.object_session(self)
        return Identifier.recursively_equivalent_identifier_ids(
            _db, [self.id], levels, threshold)

    def add_link(self, rel, href, data_source, media_type=None, content=None,
                 content_path=None):
        """Create a link between this Identifier and a (potentially new)
        Resource.

        TODO: There's some code in metadata_layer for automatically
        fetching, mirroring and scaling Representations as links are
        created. It might be good to move that code into here.
        """
        _db = Session.object_session(self)
        
        # Find or create the Resource.
        if not href:
            href = Hyperlink.generic_uri(data_source, self, rel, content)
        resource, new_resource = get_one_or_create(
            _db, Resource, url=href,
            create_method_kwargs=dict(data_source=data_source)
        )

        # Find or create the Hyperlink.
        link, new_link = get_one_or_create(
            _db, Hyperlink, rel=rel, data_source=data_source,
            identifier=self, resource=resource,
        )

        if content or content_path:
            # We have content for this resource.
            resource.set_fetched_content(media_type, content, content_path)
        elif (media_type and (
                not resource.representation 
                or not resource.representation.mirrored_at)
        ):
            # There's a version of this resource stored elsewhere that we
            # can use.
            #
            # TODO: just because we know the type and URL of the
            # resource doesn't mean we can actually serve that URL
            # to patrons. This needs some work.
            resource.set_mirrored_elsewhere(media_type)

        return link, new_link

    def add_measurement(self, data_source, quantity_measured, value,
                        weight=1, taken_at=None):
        """Associate a new Measurement with this Identifier."""
        _db = Session.object_session(self)

        logging.debug(
            "MEASUREMENT: %s on %s/%s: %s == %s (wt=%d)",
            data_source.name, self.type, self.identifier,
            quantity_measured, value, weight)

        now = datetime.datetime.utcnow()
        taken_at = taken_at or now
        # Is there an existing most recent measurement?
        most_recent = get_one(
            _db, Measurement, identifier=self,
            data_source=data_source,
            quantity_measured=quantity_measured,
            is_most_recent=True, on_multiple='interchangeable'
        )
        if most_recent and most_recent.value == value and taken_at == now:
            # The value hasn't changed since last time. Just update
            # the timestamp of the existing measurement.
            self.taken_at = taken_at

        if most_recent and most_recent.taken_at < taken_at:
            most_recent.is_most_recent = False

        return create(
            _db, Measurement,
            identifier=self, data_source=data_source,
            quantity_measured=quantity_measured, taken_at=taken_at,
            value=value, weight=weight, is_most_recent=True)[0]

    def classify(self, data_source, subject_type, subject_identifier,
                 subject_name=None, weight=1):
        """Classify this Identifier under a Subject.

        :param type: Classification scheme; one of the constants from Subject.
        :param subject_identifier: Internal ID of the subject according to that classification scheme.

        ``value``: Human-readable description of the subject, if different
                   from the ID.

        ``weight``: How confident the data source is in classifying a
                    book under this subject. The meaning of this
                    number depends entirely on the source of the
                    information.
        """
        _db = Session.object_session(self)
        # Turn the subject type and identifier into a Subject.
        classifications = []
        subject, is_new = Subject.lookup(
            _db, subject_type, subject_identifier, subject_name,
        )

        logging.debug(
            "CLASSIFICATION: %s on %s/%s: %s %s/%s (wt=%d)",
            data_source.name, self.type, self.identifier,
            subject.type, subject.identifier, subject.name, 
            weight
        )

        # Use a Classification to connect the Identifier to the
        # Subject.
        try:
            classification, is_new = get_one_or_create(
                _db, Classification,
                identifier=self,
                subject=subject,
                data_source=data_source)
        except MultipleResultsFound, e:
            # TODO: This is a hack.
            all_classifications = _db.query(Classification).filter(
                Classification.identifier==self,
                Classification.subject==subject,
                Classification.data_source==data_source)
            all_classifications = all_classifications.all()
            classification = all_classifications[0]
            for i in all_classifications[1:]:
                _db.delete(i)

        classification.weight = weight
        return classification

    @classmethod
    def resources_for_identifier_ids(self, _db, identifier_ids, rel=None,
                                     data_source=None):
        resources = _db.query(Resource).join(Resource.links).filter(
                Hyperlink.identifier_id.in_(identifier_ids))
        if data_source:
            if isinstance(data_source, DataSource):
                data_source = [data_source]
            resources = resources.filter(Hyperlink.data_source_id.in_([d.id for d in data_source]))
        if rel:
            if isinstance(rel, list):
                resources = resources.filter(Hyperlink.rel.in_(rel))
            else:
                resources = resources.filter(Hyperlink.rel==rel)
        resources = resources.options(joinedload('representation'))
        return resources

    @classmethod
    def classifications_for_identifier_ids(self, _db, identifier_ids):
        classifications = _db.query(Classification).filter(
                Classification.identifier_id.in_(identifier_ids))
        return classifications.options(joinedload('subject'))

    IDEAL_COVER_ASPECT_RATIO = 2.0/3
    IDEAL_IMAGE_HEIGHT = 240
    IDEAL_IMAGE_WIDTH = 160

    @classmethod
    def best_cover_for(cls, _db, identifier_ids):
        # Find all image resources associated with any of
        # these identifiers.
        images = cls.resources_for_identifier_ids(
            _db, identifier_ids, Hyperlink.IMAGE)
        images = images.join(Resource.representation)
        images = images.filter(Representation.mirrored_at != None).\
            filter(Representation.mirror_url != None)
        images = images.all()

        champions = Resource.best_covers_among(images)
        if not champions:
            champion = None
        elif len(champions) == 1:
            [champion] = champions
        else:
            champion = random.choice(champions)

        return champion, images

    @classmethod
    def evaluate_summary_quality(cls, _db, identifier_ids,
                                 privileged_data_sources=None):
        """Evaluate the summaries for the given group of Identifier IDs.

        This is an automatic evaluation based solely on the content of
        the summaries. It will be combined with human-entered ratings
        to form an overall quality score.

        We need to evaluate summaries from a set of Identifiers
        (typically those associated with a single work) because we
        need to see which noun phrases are most frequently used to
        describe the underlying work.

        :param privileged_data_sources: If present, a summary from one
        of these data source will be instantly chosen, short-circuiting the
        decision process. Data sources are in order of priority.

        :return: The single highest-rated summary Resource.

        """
        evaluator = SummaryEvaluator()

        if privileged_data_sources and len(privileged_data_sources) > 0:
            privileged_data_source = privileged_data_sources[0]
        else:
            privileged_data_source = None

        # Find all rel="description" resources associated with any of
        # these records.
        rels = [Hyperlink.DESCRIPTION, Hyperlink.SHORT_DESCRIPTION]
        descriptions = cls.resources_for_identifier_ids(
            _db, identifier_ids, rels, privileged_data_source).all()

        champion = None
        # Add each resource's content to the evaluator's corpus.
        for r in descriptions:
            if r.representation and r.representation.content:
                evaluator.add(r.representation.content)
        evaluator.ready()

        # Then have the evaluator rank each resource.
        for r in descriptions:
            if r.representation and r.representation.content:
                content = r.representation.content
                quality = evaluator.score(content)
                r.set_estimated_quality(quality)
            if not champion or r.quality > champion.quality:
                champion = r

        if privileged_data_source and not champion:
            # We could not find any descriptions from the privileged
            # data source. Try relaxing that restriction.
            return cls.evaluate_summary_quality(_db, identifier_ids, privileged_data_sources[1:])
        return champion, descriptions

    @classmethod
    def missing_coverage_from(
            cls, _db, identifier_types, coverage_data_source, operation=None,
            count_as_covered=None, count_as_missing_before=None, identifiers=None
    ):
        """Find identifiers of the given types which have no CoverageRecord
        from `coverage_data_source`.

        :param count_as_covered: Identifiers will be counted as
        covered if their CoverageRecords have a status in this list.
        :param identifiers: Restrict search to a specific set of identifier objects.
        """
        clause = and_(Identifier.id==CoverageRecord.identifier_id,
                      CoverageRecord.data_source==coverage_data_source,
                      CoverageRecord.operation==operation)
        qu = _db.query(Identifier).outerjoin(CoverageRecord, clause)
        if identifier_types:
            qu = qu.filter(Identifier.type.in_(identifier_types))
        missing = CoverageRecord.not_covered(
            count_as_covered, count_as_missing_before
        )
        qu = qu.filter(missing)

        if identifiers:
            qu = qu.filter(Identifier.id.in_([x.id for x in identifiers]))

        return qu


    def opds_entry(self):
        """Create an OPDS entry using only resources directly
        associated with this Identifier.

        This makes it possible to create an OPDS entry even when there
        is no Edition.

        Currently the only things in this OPDS entry will be description,
        cover image, and popularity.
        """
        id = self.urn
        cover_image = None
        description = None
        for link in self.links:
            resource = link.resource
            if link.rel == Hyperlink.IMAGE:
                if not cover_image or (
                        not cover_image.representation.thumbnails and
                        resource.representation.thumbnails):
                    cover_image = resource
            elif link.rel == Hyperlink.DESCRIPTION:
                if not description or resource.quality > description.quality:
                    description = resource

        quality = Measurement.overall_quality(self.measurements)
        from opds import AcquisitionFeed
        return AcquisitionFeed.minimal_opds_entry(
            identifier=self, cover=cover_image, 
            description=description, quality=quality)


class UnresolvedIdentifier(Base):
    """An identifier that the metadata wrangler has heard of but hasn't
    yet been able to connect with a book being offered by someone.
    """

    __tablename__ = 'unresolvedidentifiers'
    id = Column(Integer, primary_key=True)

    identifier_id = Column(
        Integer, ForeignKey('identifiers.id'), index=True)

    # A numeric status code, analogous to an HTTP status code,
    # describing the status of the process of resolving this
    # identifier.
    status = Column(Integer, index=True)

    # Timestamp of the first time we tried to resolve this identifier.
    first_attempt = Column(DateTime, index=True)

    # Timestamp of the most recent time we tried to resolve this identifier.
    most_recent_attempt = Column(DateTime, index=True)

    # The problem that's stopping this identifier from being resolved.
    exception = Column(Unicode, index=True)

    @classmethod
    def register(cls, _db, identifier, force=False):
        if identifier.licensed_through and not force:
            # There's already a license pool for this identifier, and
            # thus no need to do anything.
            raise ValueError(
                "%r has already been resolved. Not creating an UnresolvedIdentifier record for it." % identifier)

        # There must be some way of 'resolving' the work to be done
        # here: either a license source or a metadata lookup.
        has_metadata_lookup = DataSource.metadata_sources_for(_db, identifier)

        if not has_metadata_lookup:
            datasources = DataSource.license_sources_for(_db, identifier)
            if datasources.count() == 0:
                # This is not okay--we have no way of resolving this identifier.
                raise Identifier.UnresolvableIdentifierException()

        return get_one_or_create(
            _db, UnresolvedIdentifier, identifier=identifier,
            create_method_kwargs=dict(status=202), on_multiple='interchangeable'
        )

    DEFAULT_RETRY_TIME = datetime.timedelta(days=1)

    @classmethod
    def ready_to_process(cls, _db, retry_after=None, randomize=True):
        """Find all UnresolvedIdentifiers that are ready for processing.

        This is all UnresolvedIdentifiers that have never raised an
        exception, plus all UnresolvedIdentifiers that were attempted
        more than `retry_after` ago.

        :param retry_after: a `datetime.timedelta`.
        """
        now = datetime.datetime.utcnow()
        retry_after = retry_after or cls.DEFAULT_RETRY_TIME
        cutoff = now - retry_after
        needs_processing = or_(
            UnresolvedIdentifier.exception==None,
            UnresolvedIdentifier.most_recent_attempt < cutoff
        )
        q = _db.query(UnresolvedIdentifier).join(
            UnresolvedIdentifier.identifier).filter(needs_processing)
        if randomize:
            q = q.order_by(func.random())
        return q

    def set_attempt(self, time=None):
        """Set most_recent_attempt (and possibly first_attempt) to the given
        time.
        """
        time = time or datetime.datetime.utcnow()
        self.most_recent_attempt = time
        if not self.first_attempt:
            self.first_attempt = time


class Contributor(Base):

    """Someone (usually human) who contributes to books."""
    __tablename__ = 'contributors'
    id = Column(Integer, primary_key=True)

    # Standard identifiers for this contributor.
    lc = Column(Unicode, index=True)
    viaf = Column(Unicode, index=True)

    # This is the name by which this person is known in the original
    # catalog. It is sortable, e.g. "Twain, Mark".
    _sort_name = Column('sort_name', Unicode, index=True)
    aliases = Column(ARRAY(Unicode), default=[])

    # This is the name we will display publicly. Ideally it will be
    # the name most familiar to readers.
    display_name = Column(Unicode, index=True)

    # This is a short version of the contributor's name, displayed in
    # situations where the full name is too long. For corporate contributors
    # this value will be None.
    family_name = Column(Unicode, index=True)
    
    # This is the name used for this contributor on Wikipedia. This
    # gives us an entry point to Wikipedia, Wikidata, etc.
    wikipedia_name = Column(Unicode, index=True)

    # This is a short biography for this contributor, probably
    # provided by a publisher.
    biography = Column(Unicode)

    extra = Column(MutableDict.as_mutable(JSON), default={})

    contributions = relationship("Contribution", backref="contributor")
    work_contributions = relationship("WorkContribution", backref="contributor",
                                      )
    # Types of roles
    AUTHOR_ROLE = u"Author"
    PRIMARY_AUTHOR_ROLE = u"Primary Author"
    PERFORMER_ROLE = u"Performer"
    EDITOR_ROLE = u"Editor"
    ARTIST_ROLE = u"Artist"
    PHOTOGRAPHER_ROLE = u"Photographer"
    TRANSLATOR_ROLE = u"Translator"
    ILLUSTRATOR_ROLE = u"Illustrator"
    INTRODUCTION_ROLE = u"Introduction Author"
    FOREWORD_ROLE = u"Foreword Author"
    AFTERWORD_ROLE = u"Afterword Author"
    COLOPHON_ROLE = u"Colophon Author"
    UNKNOWN_ROLE = u'Unknown'
    DIRECTOR_ROLE = u'Director'
    PRODUCER_ROLE = u'Producer'
    EXECUTIVE_PRODUCER_ROLE = u'Executive Producer'
    ACTOR_ROLE = u'Actor'
    LYRICIST_ROLE = u'Lyricist'
    CONTRIBUTOR_ROLE = u'Contributor'
    COMPOSER_ROLE = u'Composer'
    NARRATOR_ROLE = u'Narrator'
    COMPILER_ROLE = u'Compiler'
    ADAPTER_ROLE = u'Adapter'
    PERFORMER_ROLE = u'Performer'
    MUSICIAN_ROLE = u'Musician'
    ASSOCIATED_ROLE = u'Associated name'
    COLLABORATOR_ROLE = u'Collaborator'
    ENGINEER_ROLE = u'Engineer'
    COPYRIGHT_HOLDER_ROLE = u'Copyright holder'
    TRANSCRIBER_ROLE = u'Transcriber'
    DESIGNER_ROLE = u'Designer'
    AUTHOR_ROLES = set([PRIMARY_AUTHOR_ROLE, AUTHOR_ROLE])

    # People from these roles can be put into the 'author' slot if no
    # author proper is given.
    AUTHOR_SUBSTITUTE_ROLES = [
        EDITOR_ROLE, COMPILER_ROLE, COMPOSER_ROLE, DIRECTOR_ROLE, 
         CONTRIBUTOR_ROLE, TRANSLATOR_ROLE, ADAPTER_ROLE, PHOTOGRAPHER_ROLE, 
         ARTIST_ROLE, LYRICIST_ROLE, COPYRIGHT_HOLDER_ROLE
    ]
    
    PERFORMER_ROLES = [ACTOR_ROLE, PERFORMER_ROLE, NARRATOR_ROLE, MUSICIAN_ROLE]

    # Extra fields
    BIRTH_DATE = 'birthDate'
    DEATH_DATE = 'deathDate'

    def __repr__(self):
        extra = ""
        if self.lc:
            extra += " lc=%s" % self.lc
        if self.viaf:
            extra += " viaf=%s" % self.viaf
        return (u"Contributor %d (%s)" % (self.id, self.sort_name)).encode("utf8")

    @classmethod
    def author_contributor_tiers(cls):
        yield [cls.PRIMARY_AUTHOR_ROLE]
        yield cls.AUTHOR_ROLES
        yield cls.AUTHOR_SUBSTITUTE_ROLES
        yield cls.PERFORMER_ROLES

    @classmethod
    def lookup(cls, _db, sort_name=None, viaf=None, lc=None, aliases=None,
               extra=None, create_new=True, name=None):
        """Find or create a record (or list of records) for the given Contributor.
        :return: A tuple of found Contributor (or None), and a boolean flag 
        indicating if new Contributor database object has beed created.
        """

        new = False
        contributors = []

        # TODO: Stop using 'name' attribute, everywhere.
        sort_name = sort_name or name
        extra = extra or dict()

        create_method_kwargs = {
            Contributor.sort_name.name : sort_name,
            Contributor.aliases.name : aliases,
            Contributor.extra.name : extra
        }

        if not sort_name and not lc and not viaf:
            raise ValueError(
                "Cannot look up a Contributor without any identifying "
                "information whatsoever!")

        if sort_name and not lc and not viaf:
            # We will not create a Contributor based solely on a name
            # unless there is no existing Contributor with that name.
            #
            # If there *are* contributors with that name, we will
            # return all of them.
            #
            # We currently do not check aliases when doing name lookups.
            q = _db.query(Contributor).filter(Contributor.sort_name==sort_name)
            contributors = q.all()
            if contributors:
                return contributors, new
            else:
                try:
                    contributor = Contributor(**create_method_kwargs)
                    _db.add(contributor)
                    _db.flush()
                    contributors = [contributor]
                    new = True
                except IntegrityError:
                    _db.rollback()
                    contributors = q.all()
                    new = False
        else:
            # We are perfecly happy to create a Contributor based solely
            # on lc or viaf.
            query = dict()
            if lc:
                query[Contributor.lc.name] = lc
            if viaf:
                query[Contributor.viaf.name] = viaf

            if create_new:
                contributor, new = get_one_or_create(
                    _db, Contributor, create_method_kwargs=create_method_kwargs,
                    **query)
                if contributor:
                    contributors = [contributor]
            else:
                contributor = get_one(_db, Contributor, **query)
                if contributor:
                    contributors = [contributor]

        return contributors, new


    @property
    def sort_name(self):
        return self._sort_name

    @sort_name.setter
    def sort_name(self, new_sort_name):
        """ See if the passed-in value is in the prescribed Last, First format.
        If it is, great, set the self._sprt_name to the new value.  

        If new value is not in correct format, then 
        attempt to re-format the value to look like: "Last, First Middle, Dr./Jr./etc.".

        Note: If for any reason you need to force the sort_name to an improper value, 
        set it like so:  contributor._sort_name="Foo Bar", and you'll avoid further processing. 

        Note: For now, have decided to not automatically update any edition.sort_author 
        that might have contributions by this Contributor.
        """

        if not new_sort_name:
            self._sort_name = None
            return

        # simplistic test of format, but catches the most frequent problem
        # where display-style names are put into sort name metadata by third parties.
        if new_sort_name.find(",") == -1:
            # auto-magically fix syntax
            self._sort_name = display_name_to_sort_name(new_sort_name)
            return

        self._sort_name = new_sort_name

    # tell SQLAlchemy to use the sort_name setter for ort_name, not _sort_name, after all.
    sort_name = synonym('_sort_name', descriptor=sort_name)


    def merge_into(self, destination):
        """Two Contributor records should be the same.

        Merge this one into the other one.

        For now, this should only be used when the exact same record
        comes in through two sources. It should not be used when two
        Contributors turn out to represent different names for the
        same human being, e.g. married names or (especially) pen
        names. Just because we haven't thought that situation through
        well enough.
        """
        if self == destination:
            # They're already the same.
            return
        logging.info(
            u"MERGING %r (%s) into %r (%s)",
            self,
            self.viaf,
            destination,
            destination.viaf
        )
        
        # make sure we're not losing any names we know for the contributor
        existing_aliases = set(destination.aliases)
        new_aliases = list(destination.aliases)
        for name in [self.sort_name] + self.aliases:
            if name != destination.sort_name and name not in existing_aliases:
                new_aliases.append(name)
        if new_aliases != destination.aliases:
            destination.aliases = new_aliases

        if not destination.family_name:
            destination.family_name = self.family_name
        if not destination.display_name:
            destination.display_name = self.display_name
        # keep sort_name if one of the contributor objects has it.
        if not destination.sort_name:
            destination.sort_name = self.sort_name
        if not destination.wikipedia_name:
            destination.wikipedia_name = self.wikipedia_name

        # merge non-name-related properties
        for k, v in self.extra.items():
            if not k in destination.extra:
                destination.extra[k] = v
        if not destination.lc:
            destination.lc = self.lc
        if not destination.viaf:
            destination.viaf = self.viaf
        if not destination.biography:
            destination.biography = self.biography

        _db = Session.object_session(self)
        for contribution in self.contributions:
            # Is the new contributor already associated with this
            # Edition in the given role (in which case we delete
            # the old contribution) or not (in which case we switch the
            # contributor ID)?
            existing_record = _db.query(Contribution).filter(
                Contribution.contributor_id==destination.id,
                Contribution.edition_id==contribution.edition.id,
                Contribution.role==contribution.role)
            if existing_record.count():
                _db.delete(contribution)
            else:
                contribution.contributor_id = destination.id
        for contribution in self.work_contributions:
            existing_record = _db.query(WorkContribution).filter(
                WorkContribution.contributor_id==destination.id,
                WorkContribution.edition_id==contribution.edition.id,
                WorkContribution.role==contribution.role)
            if existing_record.count():
                _db.delete(contribution)
            else:
                contribution.contributor_id = destination.id
            contribution.contributor_id = destination.id

        _db.commit()
        _db.delete(self)
        _db.commit()

    # Regular expressions used by default_names().
    PARENTHETICAL = re.compile("\([^)]*\)")
    ALPHABETIC = re.compile("[a-zA-z]")
    NUMBERS = re.compile("[0-9]")

    DATE_RES = [re.compile("\(?" + x + "\)?") for x in 
                "[0-9?]+-",
                "[0-9]+st cent",
                "[0-9]+nd cent",
                "[0-9]+th cent",
                "\bcirca",
                ]


    def default_names(self, default_display_name=None):
        """Attempt to derive a family name ("Twain") and a display name ("Mark
        Twain") from a catalog name ("Twain, Mark").

        This is full of pitfalls, which is why we prefer to use data
        from VIAF. But when there is no data from VIAF, the output of
        this algorithm is better than the input in pretty much every
        case.
        """
        return self._default_names(self.sort_name, default_display_name)

    @classmethod
    def _default_names(cls, name, default_display_name=None):
        original_name = name
        """Split out from default_names to make it easy to test."""
        display_name = default_display_name
        # "Little, Brown &amp; Co." => "Little, Brown & Co."
        name = name.replace("&amp;", "&")

        # "Philadelphia Broad Street Church (Philadelphia, Pa.)"
        #  => "Philadelphia Broad Street Church"
        name = cls.PARENTHETICAL.sub("", name)
        name = name.strip()

        if ', ' in name:
            # This is probably a personal name.
            parts = name.split(", ")
            if len(parts) > 2:
                # The most likely scenario is that the final part
                # of the name is a date or a set of dates. If this
                # seems true, just delete that part.
                if (cls.NUMBERS.search(parts[-1])
                    or not cls.ALPHABETIC.search(parts[-1])):
                    parts = parts[:-1]
            # The final part of the name may have a date or a set
            # of dates at the end. If so, remove it from that string.
            final = parts[-1]
            for date_re in cls.DATE_RES:
                m = date_re.search(final)
                if m:
                    new_part = final[:m.start()].strip() 
                    if new_part:
                        parts[-1] = new_part
                    else:
                        del parts[-1]
                    break
               
            family_name = parts[0]
            p = parts[-1].lower()
            if (p in ('llc', 'inc', 'inc.')
                or p.endswith("company") or p.endswith(" co.")
                or p.endswith(" co")):
                # No, this is a corporate name that contains a comma.
                # It can't be split on the comma, so don't bother.
                family_name = None
                display_name = display_name or name
            if not display_name:
                # The fateful moment. Swap the second string and the
                # first string.
                if len(parts) == 1:
                    display_name = parts[0]
                    family_name = display_name
                else:
                    display_name = parts[1] + " " + parts[0]
                if len(parts) > 2:
                    # There's a leftover bit.
                    if parts[2] in ('Mrs.', 'Mrs', 'Sir'):
                        # "Jones, Bob, Mrs."
                        #  => "Mrs. Bob Jones"
                        display_name = parts[2] + " " + display_name
                    else:
                        # "Jones, Bob, Jr."
                        #  => "Bob Jones, Jr."
                        display_name += ", " + " ".join(parts[2:])
        else:
            # Since there's no comma, this is probably a corporate name.
            family_name = None
            display_name = name

        return family_name, display_name



class Contribution(Base):
    """A contribution made by a Contributor to a Edition."""
    __tablename__ = 'contributions'
    id = Column(Integer, primary_key=True)
    edition_id = Column(Integer, ForeignKey('editions.id'), index=True,
                           nullable=False)
    contributor_id = Column(Integer, ForeignKey('contributors.id'), index=True,
                            nullable=False)
    role = Column(Unicode, index=True, nullable=False)
    __table_args__ = (
        UniqueConstraint('edition_id', 'contributor_id', 'role'),
    )


class WorkContribution(Base):
    """A contribution made by a Contributor to a Work."""
    __tablename__ = 'workcontributions'
    id = Column(Integer, primary_key=True)
    work_id = Column(Integer, ForeignKey('works.id'), index=True,
                     nullable=False)
    contributor_id = Column(Integer, ForeignKey('contributors.id'), index=True,
                            nullable=False)
    role = Column(Unicode, index=True, nullable=False)
    __table_args__ = (
        UniqueConstraint('work_id', 'contributor_id', 'role'),
    )


class Edition(Base):

    """A lightly schematized collection of metadata for a work, or an
    edition of a work, or a book, or whatever. If someone thinks of it
    as a "book" with a "title" it can go in here.
    """

    __tablename__ = 'editions'
    id = Column(Integer, primary_key=True)

    data_source_id = Column(Integer, ForeignKey('datasources.id'), index=True)

    MAX_THUMBNAIL_HEIGHT = 300
    MAX_THUMBNAIL_WIDTH = 200

    # This Edition is associated with one particular
    # identifier--the one used by its data source to identify
    # it. Through the Equivalency class, it is associated with a
    # (probably huge) number of other identifiers.
    primary_identifier_id = Column(
        Integer, ForeignKey('identifiers.id'), index=True)

    # An Edition may be the presentation edition for a single Work. If it's not
    # a presentation edition for a work, work will be None.
    work = relationship("Work", uselist=False, backref="presentation_edition")
 
    # An Edition may show up in many CustomListEntries.
    custom_list_entries = relationship("CustomListEntry", backref="edition")

    # An Edition may be the presentation edition for many LicensePools.
    is_presentation_for = relationship(
        "LicensePool", backref="presentation_edition"
    )

    title = Column(Unicode, index=True)
    sort_title = Column(Unicode, index=True)
    subtitle = Column(Unicode, index=True)
    series = Column(Unicode, index=True)
    series_position = Column(Integer)

    # This is not a foreign key per se; it's a calculated UUID-like
    # identifier for this work based on its title and author, used to
    # group together different editions of the same work.
    permanent_work_id = Column(String(36), index=True)

    # A string depiction of the authors' names.
    author = Column(Unicode, index=True)
    sort_author = Column(Unicode, index=True)

    contributions = relationship("Contribution", backref="edition")

    language = Column(Unicode, index=True)
    publisher = Column(Unicode, index=True)
    imprint = Column(Unicode, index=True)

    # `issued` is the date the ebook edition was sent to the distributor by the publisher, 
    # i.e. the date it became available for librarians to buy for their libraries
    issued = Column(Date)
    # `published is the original publication date of the text.
    # A Project Gutenberg text was likely `published` long before being `issued`.
    published = Column(Date)

    BOOK_MEDIUM = u"Book"
    PERIODICAL_MEDIUM = u"Periodical"
    AUDIO_MEDIUM = u"Audio"
    MUSIC_MEDIUM = u"Music"
    VIDEO_MEDIUM = u"Video"

    ELECTRONIC_FORMAT = u"Electronic"
    CODEX_FORMAT = u"Codex"

    medium_to_additional_type = {
        BOOK_MEDIUM : u"http://schema.org/Book",
        AUDIO_MEDIUM : u"http://schema.org/AudioObject",
        PERIODICAL_MEDIUM : u"http://schema.org/PublicationIssue",
        MUSIC_MEDIUM :  u"http://schema.org/MusicRecording",
        VIDEO_MEDIUM :  u"http://schema.org/VideoObject",
    }

    additional_type_to_medium = {}
    for k, v in medium_to_additional_type.items():
        additional_type_to_medium[v] = k

    medium = Column(
        Enum(BOOK_MEDIUM, PERIODICAL_MEDIUM, AUDIO_MEDIUM,
             MUSIC_MEDIUM, VIDEO_MEDIUM, name="medium"),
        default=BOOK_MEDIUM, index=True
    )

    cover_id = Column(
        Integer, ForeignKey(
            'resources.id', use_alter=True, name='fk_editions_summary_id'), 
        index=True)
    # These two let us avoid actually loading up the cover Resource
    # every time.
    cover_full_url = Column(Unicode)
    cover_thumbnail_url = Column(Unicode)
    
    # An OPDS entry containing all metadata about this entry that
    # would be relevant to display to a library patron.
    simple_opds_entry = Column(Unicode, default=None)

    # Information kept in here probably won't be used.
    extra = Column(MutableDict.as_mutable(JSON), default={})

    def __repr__(self):
        id_repr = repr(self.primary_identifier).decode("utf8")
        a = (u"Edition %s [%r] (%s/%s/%s)" % (
            self.id, id_repr, self.title,
            ", ".join([x.sort_name for x in self.contributors]),
            self.language))
        return a.encode("utf8")

    @property
    def language_code(self):
        return LanguageCodes.three_to_two.get(self.language, self.language)

    @property
    def contributors(self):
        return set([x.contributor for x in self.contributions])

    @property
    def author_contributors(self):
        """All distinct 'author'-type contributors, with the primary author
        first, other authors sorted by sort name.

        Basically, we're trying to figure out what would go on the
        book cover. The primary author should go first, and be
        followed by non-primary authors in alphabetical order. People
        whose role does not rise to the level of "authorship"
        (e.g. author of afterword) do not show up.

        The list as a whole should contain no duplicates. This might
        happen because someone is erroneously listed twice in the same
        role, someone is listed as both primary author and regular
        author, someone is listed as both author and translator,
        etc. However it happens, your name only shows up once on the
        front of the book.
        """
        seen_authors = set()
        primary_author = None
        other_authors = []
        acceptable_substitutes = defaultdict(list)
        if not self.contributions:
            return []

        # If there is one and only one contributor, return them, no
        # matter what their role is.
        if len(self.contributions) == 1:
            return [self.contributions[0].contributor]

        # There is more than one contributor. Try to pick out the ones
        # that rise to the level of being 'authors'.
        for x in self.contributions:
            if not primary_author and x.role == Contributor.PRIMARY_AUTHOR_ROLE:
                primary_author = x.contributor
            elif x.role in Contributor.AUTHOR_ROLES:
                other_authors.append(x.contributor)
            elif x.role.lower().startswith('author and'):
                other_authors.append(x.contributor)
            elif (x.role in Contributor.AUTHOR_SUBSTITUTE_ROLES
                  or x.role in Contributor.PERFORMER_ROLES):
                l = acceptable_substitutes[x.role]
                if x.contributor not in l:
                    l.append(x.contributor)

        def dedupe(l):
            """If an item shows up multiple times in a list, 
            keep only the first occurence.
            """
            seen = set()
            deduped = []
            for i in l:
                if i in seen:
                    continue
                deduped.append(i)
                seen.add(i)
            return deduped

        if primary_author:
            return dedupe([primary_author] + sorted(other_authors, key=lambda x: x.sort_name))

        if other_authors:
            return dedupe(other_authors)

        for role in (
                Contributor.AUTHOR_SUBSTITUTE_ROLES 
                + Contributor.PERFORMER_ROLES
        ):
            if role in acceptable_substitutes:
                contributors = acceptable_substitutes[role]
                return dedupe(sorted(contributors, key=lambda x: x.sort_name))
        else:
            # There are roles, but they're so random that we can't be
            # sure who's the 'author' or so low on the creativity
            # scale (like 'Executive producer') that we just don't
            # want to put them down as 'author'.
            return []


    @classmethod
    def for_foreign_id(cls, _db, data_source,
                       foreign_id_type, foreign_id,
                       create_if_not_exists=True):
        """Find the Edition representing the given data source's view of
        the work that it primarily identifies by foreign ID.

        e.g. for_foreign_id(_db, DataSource.OVERDRIVE,
                            Identifier.OVERDRIVE_ID, uuid)

        finds the Edition for Overdrive's view of a book identified
        by Overdrive UUID.

        This:

        for_foreign_id(_db, DataSource.OVERDRIVE, Identifier.ISBN, isbn)

        will probably return nothing, because although Overdrive knows
        that books have ISBNs, it doesn't use ISBN as a primary
        identifier.
        """
        # Look up the data source if necessary.
        if isinstance(data_source, basestring):
            data_source = DataSource.lookup(_db, data_source)

        identifier, ignore = Identifier.for_foreign_id(
            _db, foreign_id_type, foreign_id)

        # Combine the two to get/create a Edition.
        if create_if_not_exists:
            f = get_one_or_create
            kwargs = dict()
        else:
            f = get_one
            kwargs = dict()
        r = f(_db, Edition, data_source=data_source,
                 primary_identifier=identifier,
                 **kwargs)
        return r

    @property
    def license_pool(self):
        """The Edition's corresponding LicensePool, if any.
        """
        _db = Session.object_session(self)
        return get_one(_db, LicensePool,
                       data_source=self.data_source,
                       identifier=self.primary_identifier)

    def equivalent_identifiers(self, levels=3, threshold=0.5, type=None):
        """All Identifiers equivalent to this
        Edition's primary identifier, at the given level of recursion.
        """
        _db = Session.object_session(self)
        identifier_id_subquery = Identifier.recursively_equivalent_identifier_ids_query(
            self.primary_identifier.id, levels, threshold)
        q = _db.query(Identifier).filter(
            Identifier.id.in_(identifier_id_subquery))
        if type:
            if isinstance(type, list):
                q = q.filter(Identifier.type.in_(type))
            else:
                q = q.filter(Identifier.type==type)
        return q.all()

    def equivalent_editions(self, levels=5, threshold=0.5):
        """All Editions whose primary ID is equivalent to this Edition's
        primary ID, at the given level of recursion.

        Five levels is enough to go from a Gutenberg ID to an Overdrive ID
        (Gutenberg ID -> OCLC Work ID -> OCLC Number -> ISBN -> Overdrive ID)
        """
        _db = Session.object_session(self)
        identifier_id_subquery = Identifier.recursively_equivalent_identifier_ids_query(
            self.primary_identifier.id, levels, threshold)
        return _db.query(Edition).filter(
            Edition.primary_identifier_id.in_(identifier_id_subquery))

    @classmethod
    def missing_coverage_from(
            cls, _db, edition_data_sources, coverage_data_source, 
            operation=None
    ):
        """Find Editions from `edition_data_source` whose primary
        identifiers have no CoverageRecord from
        `coverage_data_source`.

        e.g.

         gutenberg = DataSource.lookup(_db, DataSource.GUTENBERG)
         oclc_classify = DataSource.lookup(_db, DataSource.OCLC)
         missing_coverage_from(_db, gutenberg, oclc_classify)

        will find Editions that came from Project Gutenberg and
        have never been used as input to the OCLC Classify web
        service.

        """
        if isinstance(edition_data_sources, DataSource):
            edition_data_sources = [edition_data_sources]
        edition_data_source_ids = [x.id for x in edition_data_sources]
        join_clause = (
            (Edition.primary_identifier_id==CoverageRecord.identifier_id) &
            (CoverageRecord.data_source_id==coverage_data_source.id) &
            (CoverageRecord.operation==operation)
        )
        
        q = _db.query(Edition).outerjoin(
            CoverageRecord, join_clause)
        if edition_data_source_ids:
            q = q.filter(Edition.data_source_id.in_(edition_data_source_ids))
        q2 = q.filter(CoverageRecord.id==None)
        return q2


    @classmethod
    def _content(cls, content, is_html=False):
        """Represent content that might be plain-text or HTML.

        e.g. a book's summary.
        """
        if not content:
            return None
        if is_html:
            type = "html"
        else:
            type = "text"
        return dict(type=type, value=content)

    def set_cover(self, resource):
        old_cover = self.cover
        old_cover_full_url = self.cover_full_url
        self.cover = resource
        self.cover_full_url = resource.representation.mirror_url

        # TODO: In theory there could be multiple scaled-down
        # versions of this representation and we need some way of
        # choosing between them. Right now we just pick the first one
        # that works.
        if (resource.representation.image_height
            and resource.representation.image_height <= self.MAX_THUMBNAIL_HEIGHT):
            # This image doesn't need a thumbnail.
            self.cover_thumbnail_url = resource.representation.mirror_url
        else:
            for scaled_down in resource.representation.thumbnails:
                if scaled_down.mirror_url and scaled_down.mirrored_at:
                    self.cover_thumbnail_url = scaled_down.mirror_url
                    break
        if old_cover != self.cover or old_cover_full_url != self.cover_full_url:
            logging.debug(
                "Setting cover for %s/%s: full=%s thumb=%s", 
                self.primary_identifier.type, self.primary_identifier.identifier,
                self.cover_full_url, self.cover_thumbnail_url
            )

    def add_contributor(self, name, roles, aliases=None, lc=None, viaf=None,
                        **kwargs):
        """Assign a contributor to this Edition."""
        _db = Session.object_session(self)
        if isinstance(roles, basestring):
            roles = [roles]            

        # First find or create the Contributor.
        if isinstance(name, Contributor):
            contributor = name
        else:
            contributor, was_new = Contributor.lookup(
                _db, name, lc, viaf, aliases)
            if isinstance(contributor, list):
                # Contributor was looked up/created by name,
                # which returns a list.
                contributor = contributor[0]

        # Then add their Contributions.
        for role in roles:
            contribution, was_new = get_one_or_create(
                _db, Contribution, edition=self, contributor=contributor,
                role=role)
        return contributor

    def similarity_to(self, other_record):
        """How likely is it that this record describes the same book as the
        given record?

        1 indicates very strong similarity, 0 indicates no similarity
        at all.

        For now we just compare the sets of words used in the titles
        and the authors' names. This should be good enough for most
        cases given that there is usually some preexisting reason to
        suppose that the two records are related (e.g. OCLC said
        they were).

        Most of the Editions are from OCLC Classify, and we expect
        to get some of them wrong (e.g. when a single OCLC work is a
        compilation of several novels by the same author). That's okay
        because those Editions aren't backed by
        LicensePools. They're purely informative. We will have some
        bad information in our database, but the clear-cut cases
        should outnumber the fuzzy cases, so we we should still group
        the Editions that really matter--the ones backed by
        LicensePools--together correctly.
        
        TODO: apply much more lenient terms if the two Editions are
        identified by the same ISBN or other unique identifier.
        """
        if other_record == self:
            # A record is always identical to itself.
            return 1

        if other_record.language == self.language:
            # The books are in the same language. Hooray!
            language_factor = 1
        else:
            if other_record.language and self.language:
                # Each record specifies a different set of languages. This
                # is an immediate disqualification.
                return 0
            else:
                # One record specifies a language and one does not. This
                # is a little tricky. We're going to apply a penalty, but
                # since the majority of records we're getting from OCLC are in
                # English, the penalty will be less if one of the
                # languages is English. It's more likely that an unlabeled
                # record is in English than that it's in some other language.
                if self.language == 'eng' or other_record.language == 'eng':
                    language_factor = 0.80
                else:
                    language_factor = 0.50
       
        title_quotient = MetadataSimilarity.title_similarity(
            self.title, other_record.title)

        author_quotient = MetadataSimilarity.author_similarity(
            self.author_contributors, other_record.author_contributors)
        if author_quotient == 0:
            # The two works have no authors in common. Immediate
            # disqualification.
            return 0

        # We weight title more heavily because it's much more likely
        # that one author wrote two different books than that two
        # books with the same title have different authors.
        return language_factor * (
            (title_quotient * 0.80) + (author_quotient * 0.20))

    def apply_similarity_threshold(self, candidates, threshold=0.5):
        """Yield the Editions from the given list that are similar 
        enough to this one.
        """
        for candidate in candidates:
            if self == candidate:
                yield candidate
            else:
                similarity = self.similarity_to(candidate)
                if similarity >= threshold:
                    yield candidate

    def best_cover_within_distance(self, distance, threshold=0.5):
        _db = Session.object_session(self)
        identifier_ids = [self.primary_identifier.id]
        if distance > 0:
            identifier_ids = Identifier.recursively_equivalent_identifier_ids(
                _db, identifier_ids, distance, threshold=threshold)

        return Identifier.best_cover_for(_db, identifier_ids)

    @property
    def title_for_permanent_work_id(self):
        title = self.title
        if self.subtitle:
            title += (": " + self.subtitle)
        return title

    @property
    def author_for_permanent_work_id(self):
        authors = self.author_contributors
        if authors:
            # Use the sort name of the primary author.
            author = authors[0].sort_name
        else:
            # This may be an Edition that represents an item on a best-seller list
            # or something like that. In this case it wouldn't have any Contributor
            # objects, just an author string. Use that.
            author = self.sort_author or self.author
        return author

    def calculate_permanent_work_id(self, debug=False):
        title = self.title_for_permanent_work_id
        if not title:
            # If a book has no title, it has no permanent work ID.
            self.permanent_work_id = None
            return

        author = self.author_for_permanent_work_id

        if self.medium == Edition.BOOK_MEDIUM:
            medium = "book"
        elif self.medium == Edition.AUDIO_MEDIUM:
            medium = "book"
        elif self.medium == Edition.MUSIC_MEDIUM:
            medium = "music"
        elif self.medium == Edition.PERIODICAL_MEDIUM:
            medium = "book"
        elif self.medium == Edition.VIDEO_MEDIUM:
            medium = "movie"

        w = WorkIDCalculator
        norm_title = w.normalize_title(title)
        norm_author = w.normalize_author(author)

        old_id = self.permanent_work_id
        self.permanent_work_id = self.calculate_permanent_work_id_for_title_and_author(
            title, author, medium)
        args = (
            "Permanent work ID for %d: %s/%s -> %s/%s/%s -> %s (was %s)",
            self.id, title, author, norm_title, norm_author, medium,
                self.permanent_work_id, old_id
        )
        if debug:
            logging.debug(*args)
        elif old_id != self.permanent_work_id:
            logging.info(*args)

    @classmethod
    def calculate_permanent_work_id_for_title_and_author(
            cls, title, author, medium):
        w = WorkIDCalculator
        norm_title = w.normalize_title(title)
        norm_author = w.normalize_author(author)

        return WorkIDCalculator.permanent_id(
            norm_title, norm_author, medium)

    UNKNOWN_AUTHOR = u"[Unknown]"



    def calculate_presentation(self, policy=None):
        """Make sure the presentation of this Edition is up-to-date."""
        _db = Session.object_session(self)
        changed = False
        if policy is None:
            policy = PresentationCalculationPolicy()

        # Gather information up front that will be used to determine
        # whether this method actually did anything.
        old_author = self.author
        old_sort_author = self.sort_author
        old_sort_title = self.sort_title
        old_work_id = self.permanent_work_id
        old_cover = self.cover
        old_cover_full_url = self.cover_full_url

        if policy.set_edition_metadata:
            self.author, self.sort_author = self.calculate_author()
            self.sort_title = TitleProcessor.sort_title_for(self.title)
            self.calculate_permanent_work_id()
            CoverageRecord.add_for(
                self, data_source=self.data_source,
                operation=CoverageRecord.SET_EDITION_METADATA_OPERATION
            )

        if policy.choose_cover:
            self.choose_cover()

        if (self.author != old_author 
            or self.sort_author != old_sort_author
            or self.sort_title != old_sort_title
            or self.permanent_work_id != old_work_id
            or self.cover != old_cover
            or self.cover_full_url != old_cover_full_url
        ):
            changed = True

        # Now that everything's calculated, log it.
        if policy.verbose:
            if changed:
                changed_status = "changed"
                level = logging.info
            else:
                changed_status = "unchanged"
                level = logging.debug

            msg = u"Presentation %s for Edition %s (by %s, pub=%s, ident=%s/%s, pwid=%s, language=%s, cover=%r)"
            args = [changed_status, self.title, self.author, self.publisher, 
                    self.primary_identifier.type, self.primary_identifier.identifier,
                    self.permanent_work_id, self.language
            ]
            if self.cover and self.cover.representation:
                args.append(self.cover.representation.mirror_url)
            else:
                args.append(None)
            level(msg, *args)
        return changed

    def calculate_author(self):
        """Turn the list of Contributors into string values for .author
        and .sort_author.
        """

        sort_names = []
        display_names = []
        for author in self.author_contributors:
            if author.sort_name and not author.display_name or not author.family_name:
                default_family, default_display = author.default_names()
            display_name = author.display_name or default_display or author.sort_name
            family_name = author.family_name or default_family or author.sort_name
            display_names.append([family_name, display_name])
            sort_names.append(author.sort_name)
        if display_names:
            author = ", ".join([x[1] for x in sorted(display_names)])
        else:
            author = self.UNKNOWN_AUTHOR
        if sort_names:
            sort_author = " ; ".join(sorted(sort_names))
        else:
            sort_author = self.UNKNOWN_AUTHOR
        return author, sort_author

    def choose_cover(self):
        """Try to find a cover that can be used for this Edition."""
        for distance in (0, 5):
            # If there's a cover directly associated with the
            # Edition's primary ID, use it. Otherwise, find the
            # best cover associated with any related identifier.
            best_cover, covers = self.best_cover_within_distance(distance)

            if best_cover:
                if not best_cover.representation:
                    logging.warn(
                        "Best cover for %r has no representation!",
                        self.primary_identifier,
                    )
                else:
                    rep = best_cover.representation
                    if not rep.mirrored_at and not rep.thumbnails:
                        logging.warn(
                            "Best cover for %r (%s) was never mirrored or thumbnailed!",
                            self.primary_identiifer, 
                            rep.url
                        )
                self.set_cover(best_cover)
                break
        else:
            # No cover has been found. If the Edition currently references
            # a cover, it has since been rejected or otherwise removed.
            # All cover details need to be removed.
            cover_info = [self.cover, self.cover_full_url, self.cover_thumbnail_url]
            if any(cover_info):
                self.cover = None
                self.cover_full_url = None
                self.cover_thumbnail_url = None

        # Whether or not we succeeded in setting the cover,
        # record the fact that we tried.
        CoverageRecord.add_for(
            self, data_source=self.data_source,
            operation=CoverageRecord.CHOOSE_COVER_OPERATION
        )

Index("ix_editions_data_source_id_identifier_id", Edition.data_source_id, Edition.primary_identifier_id, unique=True)

class WorkGenre(Base):
    """An assignment of a genre to a work."""

    __tablename__ = 'workgenres'
    id = Column(Integer, primary_key=True)
    genre_id = Column(Integer, ForeignKey('genres.id'), index=True)
    work_id = Column(Integer, ForeignKey('works.id'), index=True)
    affinity = Column(Float, index=True, default=0)

    @classmethod
    def from_genre(cls, genre):
        wg = WorkGenre()
        wg.genre = genre
        return wg

    def __repr__(self):
        return "%s (%d%%)" % (self.genre.name, self.affinity*100)


class PresentationCalculationPolicy(object):
    """Which parts of the Work or Edition's presentation
    are we actually looking to update?
    """
    def __init__(self, 
                 choose_edition=True, 
                 set_edition_metadata=True,
                 classify=True,
                 choose_summary=True, 
                 calculate_quality=True,
                 choose_cover=True,
                 regenerate_opds_entries=False, 
                 update_search_index=False,
                 verbose=True,
    ):
        self.choose_edition = choose_edition
        self.set_edition_metadata = set_edition_metadata
        self.classify = classify
        self.choose_summary=choose_summary
        self.calculate_quality=calculate_quality
        self.choose_cover = choose_cover

        # We will regenerate OPDS entries if any of the metadata
        # changes, but if regenerate_opds_entries is True we will
        # _always_ do so. This is so we can regenerate _all_ the OPDS
        # entries if the OPDS presentation algorithm changes.
        self.regenerate_opds_entries = regenerate_opds_entries

        # Similarly for update_search_index.
        self.update_search_index = update_search_index

        self.verbose = verbose

    @classmethod
    def recalculate_everything(cls):
        """A PresentationCalculationPolicy that always recalculates
        everything, even when it doesn't seem necessary.
        """
        return PresentationCalculationPolicy(
            regenerate_opds_entries=True,
            update_search_index=True,
        )

    @classmethod
    def reset_cover(cls):
        """A PresentationCalculationPolicy that only resets covers
        (including updating cached entries, if necessary) without
        impacting any other metadata.
        """
        return cls(
            choose_cover=True,
            choose_edition=False,
            set_edition_metadata=False,
            classify=False,
            choose_summary=False,
            calculate_quality=False
        )


class Work(Base):

    APPEALS_URI = "http://librarysimplified.org/terms/appeals/"

    CHARACTER_APPEAL = u"Character"
    LANGUAGE_APPEAL = u"Language"
    SETTING_APPEAL = u"Setting"
    STORY_APPEAL = u"Story"
    UNKNOWN_APPEAL = u"Unknown"
    NOT_APPLICABLE_APPEAL = u"Not Applicable"
    NO_APPEAL = u"None"

    CURRENTLY_AVAILABLE = "currently_available"
    ALL = "all"

    # If no quality data is available for a work, it will be assigned
    # a default quality based on where we got it.
    #
    # The assumption is that a librarian would not have ordered a book
    # if it didn't meet a minimum level of quality.
    #
    # For data sources where librarians tend to order big packages of
    # books instead of selecting individual titles, the default
    # quality is lower. For data sources where there is no curation at
    # all, the default quality is zero.
    #
    # If there is absolutely no way to get quality data for a curated
    # data source, each work is assigned the minimum level of quality
    # necessary to show up in featured feeds.
    default_quality_by_data_source = {
        DataSource.GUTENBERG: 0,
        DataSource.ONECLICK: 0.4,
        DataSource.OVERDRIVE: 0.4,
        DataSource.THREEM : 0.65,
        DataSource.AXIS_360: 0.65,
        DataSource.STANDARD_EBOOKS: 0.8,
        DataSource.UNGLUE_IT: 0.4,
        DataSource.PLYMPTON: 0.5,
    }

    __tablename__ = 'works'
    id = Column(Integer, primary_key=True)

    # One Work may have copies scattered across many LicensePools.
    license_pools = relationship("LicensePool", backref="work", lazy='joined')

    # A Work takes its presentation metadata from a single Edition.
    # But this Edition is a composite of provider, metadata wrangler, admin interface, etc.-derived Editions.
    presentation_edition_id = Column(Integer, ForeignKey('editions.id'), index=True)

    # One Work may have many associated WorkCoverageRecords.
    coverage_records = relationship("WorkCoverageRecord", backref="work")

    # One Work may be associated with many CustomListEntries.
    custom_list_entries = relationship('CustomListEntry', backref='work')
    
    # One Work may have multiple CachedFeeds.
    cached_feeds = relationship('CachedFeed', backref='work')

    # One Work may participate in many WorkGenre assignments.
    genres = association_proxy('work_genres', 'genre',
                               creator=WorkGenre.from_genre)
    work_genres = relationship("WorkGenre", backref="work",
                               cascade="all, delete, delete-orphan")
    audience = Column(Unicode, index=True)
    target_age = Column(INT4RANGE, index=True)
    fiction = Column(Boolean, index=True)

    summary_id = Column(
        Integer, ForeignKey(
            'resources.id', use_alter=True, name='fk_works_summary_id'), 
        index=True)
    # This gives us a convenient place to store a cleaned-up version of
    # the content of the summary Resource.
    summary_text = Column(Unicode)

    # The overall suitability of this work for unsolicited
    # presentation to a patron. This is a calculated value taking both
    # rating and popularity into account.
    quality = Column(Numeric(4,3), index=True)

    # The overall rating given to this work.
    rating = Column(Float, index=True)

    # The overall current popularity of this work.
    popularity = Column(Float, index=True)

    # A random number associated with this work, used for sampling/
    random = Column(Numeric(4,3), index=True)

    appeal_type = Enum(CHARACTER_APPEAL, LANGUAGE_APPEAL, SETTING_APPEAL,
                       STORY_APPEAL, NOT_APPLICABLE_APPEAL, NO_APPEAL,
                       UNKNOWN_APPEAL, name="appeal")

    primary_appeal = Column(appeal_type, default=None, index=True)
    secondary_appeal = Column(appeal_type, default=None, index=True)

    appeal_character = Column(Float, default=None, index=True)
    appeal_language = Column(Float, default=None, index=True)
    appeal_setting = Column(Float, default=None, index=True)
    appeal_story = Column(Float, default=None, index=True)

    # The last time the availability or metadata changed for this Work.
    last_update_time = Column(DateTime, index=True)

    # This is set to True once all metadata and availability
    # information has been obtained for this Work. Until this is True,
    # the work will not show up in feeds.
    presentation_ready = Column(Boolean, default=False, index=True)

    # This is the last time we tried to make this work presentation ready.
    presentation_ready_attempt = Column(DateTime, default=None, index=True)

    # This is the error that occured while trying to make this Work
    # presentation ready. Until this is cleared, no further attempt
    # will be made to make the Work presentation ready.
    presentation_ready_exception = Column(Unicode, default=None, index=True)

    # A precalculated OPDS entry containing all metadata about this
    # work that would be relevant to display to a library patron.
    simple_opds_entry = Column(Unicode, default=None)

    # A precalculated OPDS entry containing all metadata about this
    # work that would be relevant to display in a machine-to-machine
    # integration context.
    verbose_opds_entry = Column(Unicode, default=None)

    @property
    def title(self):
        if self.presentation_edition:
            return self.presentation_edition.title
        return None

    @property
    def sort_title(self):
        if not self.presentation_edition:
            return None
        return self.presentation_edition.sort_title or self.presentation_edition.title

    @property
    def subtitle(self):
        if not self.presentation_edition:
            return None
        return self.presentation_edition.subtitle

    @property
    def series(self):
        if not self.presentation_edition:
            return None
        return self.presentation_edition.series

    @property
    def series_position(self):
        if not self.presentation_edition:
            return None
        return self.presentation_edition.series_position

    @property
    def author(self):
        if self.presentation_edition:
            return self.presentation_edition.author
        return None

    @property
    def sort_author(self):
        if not self.presentation_edition:
            return None
        return self.presentation_edition.sort_author or self.presentation_edition.author

    @property
    def language(self):
        if self.presentation_edition:
            return self.presentation_edition.language
        return None

    @property
    def language_code(self):
        if not self.presentation_edition:
            return None
        return self.presentation_edition.language_code

    @property
    def publisher(self):
        if not self.presentation_edition:
            return None
        return self.presentation_edition.publisher

    @property
    def imprint(self):
        if not self.presentation_edition:
            return None
        return self.presentation_edition.imprint

    @property
    def cover_full_url(self):
        if not self.presentation_edition:
            return None
        return self.presentation_edition.cover_full_url

    @property
    def cover_thumbnail_url(self):
        if not self.presentation_edition:
            return None
        return self.presentation_edition.cover_thumbnail_url

    @property
    def target_age_string(self):
        if not self.target_age:
            return ""
        lower = self.target_age.lower
        upper = self.target_age.upper
        if not upper and not lower:
            return ""
        if lower and upper is None:
            return str(lower)
        if upper and lower is None:
            return str(upper)
        return "%s-%s" % (lower,upper)

    @property
    def has_open_access_license(self):
        return any(x.open_access for x in self.license_pools)

    @property
    def complaints(self):
        complaints = list()
        [complaints.extend(pool.complaints) for pool in self.license_pools]
        return complaints

    def __repr__(self):
        return (u'<Work #%s "%s" (by %s) %s lang=%s (%s lp)>' % (
                self.id, self.title, self.author, ", ".join([g.name for g in self.genres]), self.language,
                len(self.license_pools))).encode("utf8")

    @classmethod
    def missing_coverage_from(
            cls, _db, operation=None, count_as_covered=None,
            count_as_missing_before=None
    ):
        """Find Works which have no WorkCoverageRecord for the given
        `operation`.
        """

        clause = and_(Work.id==WorkCoverageRecord.work_id,
                      WorkCoverageRecord.operation==operation)
        q = _db.query(Work).outerjoin(WorkCoverageRecord, clause)

        missing = WorkCoverageRecord.not_covered(
            count_as_covered, count_as_missing_before
        )
        q2 = q.filter(missing)
        return q2

    @classmethod
    def open_access_for_permanent_work_id(cls, _db, pwid, medium):
        """Find or create the Work encompassing all open-access LicensePools
        whose presentation Editions have the given permanent work ID and
        the given medium.

        This may result in the consolidation or splitting of Works, if
        a book's permanent work ID has changed without
        calculate_work() being called, or if the data is in an
        inconsistent state for any other reason.
        """
        is_new = False

        # Find all open-access LicensePools whose presentation
        # Editions have the given permanent work ID and medium.
        qu = _db.query(LicensePool).join(
            LicensePool.presentation_edition).filter(
                Edition.permanent_work_id==pwid
            ).filter(
                LicensePool.open_access==True
            ).filter(
                Edition.medium==medium
            )

        licensepools = qu.all()
        if not licensepools:
            # There are no LicensePools for this PWID. Do nothing.
            return None, is_new

        # Tally up how many LicensePools are associated with each
        # Work.
        licensepools_for_work = Counter()
        for lp in qu:
            if lp.work and not licensepools_for_work[lp.work]:
                licensepools_for_work[lp.work] = len(lp.work.license_pools)

        work = None
        if len(licensepools_for_work) == 0:
            # None of these LicensePools have a Work. Create a new one.
            work = Work()
            is_new = True
        else:
            # Pick the Work with the most LicensePools.
            work, count = licensepools_for_work.most_common(1)[0]

            # In the simple case, there will only be the one Work.
            if len(licensepools_for_work) > 1:
                # But in this case, for whatever reason (probably bad
                # data caused by a bug) there's more than one
                # Work. Merge the other Works into the one we chose
                # earlier.  (This is why we chose the work with the
                # most LicensePools--it minimizes the disruption
                # here.)

                # First, make sure this Work is the exclusive
                # open-access work for its permanent work ID. 
                # Otherwise the merge may fail.
                work.make_exclusive_open_access_for_permanent_work_id(
                    pwid, medium
                )
                for needs_merge in licensepools_for_work.keys():
                    if needs_merge != work:

                        # Make sure that Work we're about to merge has
                        # nothing but LicensePools whose permanent
                        # work ID matches the permanent work ID of the
                        # Work we're about to merge into.
                        needs_merge.make_exclusive_open_access_for_permanent_work_id(pwid, medium)
                        needs_merge.merge_into(work)
            
        # At this point we have one, and only one, Work for this
        # permanent work ID. Assign it to every LicensePool whose
        # presentation Edition has that permanent work ID.
        for lp in licensepools:
            lp.work = work
        return work, is_new

    def make_exclusive_open_access_for_permanent_work_id(self, pwid, medium):
        """Ensure that every open-access LicensePool associated with this Work
        has the given PWID and medium. Any non-open-access
        LicensePool, and any LicensePool with a different PWID or a
        different medium, is kicked out and assigned to a different
        Work. LicensePools with no presentation edition or no PWID
        are kicked out.

        In most cases this Work will be the _only_ work for this PWID,
        but inside open_access_for_permanent_work_id this is called as
        a preparatory step for merging two Works, and after the call
        (but before the merge) there may be two Works for a given PWID.
        """
        _db = Session.object_session(self)
        for pool in list(self.license_pools):
            other_work = is_new = None
            if not pool.open_access:
                # This needs to have its own Work--we don't mix
                # open-access and commercial versions of the same book.
                pool.work = None
                pool.presentation_edition.work = None
                other_work, is_new = pool.calculate_work()
            elif not pool.presentation_edition:
                # A LicensePool with no presentation edition
                # cannot have an associated Work.
                logging.warn(
                    "LicensePool %r has no presentation edition, setting .work to None.",
                    pool
                )
                pool.work = None
            else:
                e = pool.presentation_edition
                this_pwid = e.permanent_work_id
                if not this_pwid:
                    # A LicensePool with no permanent work ID
                    # cannot have an associated Work.
                    logging.warn(
                        "Presentation edition for LicensePool %r has no PWID, setting .work to None.",
                        pool
                    )
                    e.work = None
                    pool.work = None
                    continue
                if this_pwid != pwid or e.medium != medium:
                    # This LicensePool should not belong to this Work.
                    # Make sure it gets its own Work, creating a new one
                    # if necessary.
                    pool.work = None
                    pool.presentation_edition.work = None
                    other_work, is_new = Work.open_access_for_permanent_work_id(
                        _db, this_pwid, pool.presentation_edition.medium
                    )
            if other_work and is_new:
                other_work.calculate_presentation()

    @property
    def pwids(self):
        """Return the set of permanent work IDs associated with this Work.

        There should only be one permanent work ID associated with a
        given work, but if there is more than one, this will find all
        of them.
        """
        pwids = set()
        for pool in self.license_pools:
            if pool.presentation_edition and pool.presentation_edition.permanent_work_id:
                pwids.add(pool.presentation_edition.permanent_work_id)
        return pwids

    def merge_into(self, other_work):
        """Merge this Work into another Work and delete it."""

        # Neither the source nor the destination work may have any
        # non-open-access LicensePools.
        for w in self, other_work:
            for pool in w.license_pools:
                if not pool.open_access:
                    raise ValueError(

                        "Refusing to merge %r into %r because it would put an open-access LicensePool into the same work as a non-open-access LicensePool." %
                        (self, other_work)
                        )

        my_pwids = self.pwids
        other_pwids = other_work.pwids
        if not my_pwids == other_pwids:
            raise ValueError(
                "Refusing to merge %r into %r because permanent work IDs don't match: %s vs. %s" % (
                    self, other_work, ",".join(sorted(my_pwids)),
                    ",".join(sorted(other_pwids))
                )
            )

        # Every LicensePool associated with this work becomes
        # associated instead with the other work.
        for pool in self.license_pools:            
            other_work.license_pools.append(pool)

        # All WorkGenres and WorkCoverageRecords for this Work are
        # deleted. (WorkGenres are deleted via cascade.)
        _db = Session.object_session(self)
        for cr in self.coverage_records:
            _db.delete(cr)
        _db.delete(self)

        other_work.calculate_presentation()

    def set_summary(self, resource):
        self.summary = resource
        # TODO: clean up the content
        if resource and resource.representation:
            self.summary_text = resource.representation.unicode_content
        else:
            self.summary_text = ""
        WorkCoverageRecord.add_for(
            self, operation=WorkCoverageRecord.SUMMARY_OPERATION
        )

    @classmethod
    def with_genre(cls, _db, genre):
        """Find all Works classified under the given genre."""
        if isinstance(genre, basestring):
            genre, ignore = Genre.lookup(_db, genre)
        return _db.query(Work).join(WorkGenre).filter(WorkGenre.genre==genre)

    @classmethod
    def with_no_genres(self, q):
        """Modify a query so it finds only Works that are not classified under
        any genre."""
        q = q.outerjoin(Work.work_genres)
        q = q.options(contains_eager(Work.work_genres))
        q = q.filter(WorkGenre.genre==None)
        return q

    @classmethod
    def from_identifiers(cls, _db, identifiers, base_query=None):
        """Returns all of the works that have one or more license_pools
        associated with either an identifier in the given list or an
        identifier considered equivalent to one of those listed
        """
        identifier_ids = [identifier.id for identifier in identifiers]
        if not identifier_ids:
            return None

        if not base_query:
            # A raw base query that makes no accommodations for works that are
            # suppressed or otherwise undeliverable.
            base_query = _db.query(Work).join(Work.license_pools).\
                join(LicensePool.identifier)

        identifier_ids_subquery = Identifier.recursively_equivalent_identifier_ids_query(
            Identifier.id, levels=1, threshold=0.999)
        identifier_ids_subquery = identifier_ids_subquery.where(Identifier.id.in_(identifier_ids))

        query = base_query.filter(Identifier.id.in_(identifier_ids_subquery))
        return query

    @classmethod
    def reject_covers(cls, _db, works_or_identifiers,
                        search_index_client=None):
        """Suppresses the currently visible covers of a number of Works"""

        works = list(set(works_or_identifiers))
        if not isinstance(works[0], cls):
            # This assumes that everything in the provided list is the
            # same class: either Work or Identifier.
            works = cls.from_identifiers(_db, works_or_identifiers).all()
        work_ids = [w.id for w in works]

        if len(works) == 1:
            logging.info("Suppressing cover for %r", works[0])
        else:
            logging.info("Supressing covers for %i Works", len(works))

        cover_urls = list()
        for work in works:
            # Create a list of the URLs of the works' active cover images.
            edition = work.presentation_edition
            if edition:
                if edition.cover_full_url:
                    cover_urls.append(edition.cover_full_url)
                if edition.cover_thumbnail_url:
                    cover_urls.append(edition.cover_thumbnail_url)

        if not cover_urls:
            # All of the target Works have already had their
            # covers suppressed. Nothing to see here.
            return

        covers = _db.query(Resource).join(Hyperlink.identifier).\
            join(Identifier.licensed_through).filter(
                Resource.url.in_(cover_urls),
                LicensePool.work_id.in_(work_ids)
            )

        editions = list()
        for cover in covers:
            # Record a downvote that will dismiss the Resource.
            cover.reject()
            if len(cover.cover_editions) > 1:
                editions += cover.cover_editions
        _db.flush()

        editions = list(set(editions))
        if editions:
            # More Editions and Works have been impacted by this cover
            # suppression.
            works += [ed.work for ed in editions if ed.work]
            editions = [ed for ed in editions if not ed.work]

        # Remove the cover from the Work and its Edition and reset
        # cached OPDS entries.
        policy = PresentationCalculationPolicy.reset_cover()
        for work in works:
            work.calculate_presentation(
                policy=policy, search_index_client=search_index_client
            )
        for edition in editions:
            edition.calculate_presentation(policy=policy)
        _db.commit()

    def reject_cover(self, search_index_client=None):
        """Suppresses the current cover of the Work"""
        _db = Session.object_session(self)
        self.suppress_covers(
            _db, [self], search_index_client=search_index_client
        )

    def all_editions(self, recursion_level=5):
        """All Editions identified by an Identifier equivalent to 
        the identifiers of this Work's license pools.

        `recursion_level` controls how far to go when looking for equivalent
        Identifiers.
        """
        _db = Session.object_session(self)
        identifier_ids_subquery = Identifier.recursively_equivalent_identifier_ids_query(
            LicensePool.identifier_id, levels=recursion_level)
        identifier_ids_subquery = identifier_ids_subquery.where(LicensePool.work_id==self.id)

        q = _db.query(Edition).filter(
            Edition.primary_identifier_id.in_(identifier_ids_subquery)
        )
        return q

    def all_identifier_ids(self, recursion_level=5):
        _db = Session.object_session(self)
        primary_identifier_ids = [
            lp.identifier.id for lp in self.license_pools
            if lp.identifier
        ]
        # Get a dict that maps identifier ids to lists of their equivalents.
        equivalent_lists = Identifier.recursively_equivalent_identifier_ids(
            _db, primary_identifier_ids, recursion_level)

        identifier_ids = set()
        for equivs in equivalent_lists.values():
            identifier_ids.update(equivs)
        return identifier_ids

    @property
    def language_code(self):
        """A single 2-letter language code for display purposes."""
        if not self.language:
            return None
        language = self.language
        if language in LanguageCodes.three_to_two:
            language = LanguageCodes.three_to_two[language]
        return language

    def all_cover_images(self):
        identifier_ids = self.all_identifier_ids()
        return Identifier.resources_for_identifier_ids(
            _db, identifier_ids, Hyperlink.IMAGE).join(
            Resource.representation).filter(
                Representation.mirrored_at!=None).filter(
                Representation.scaled_at!=None).order_by(
                Resource.quality.desc())

    def all_descriptions(self):
        identifier_ids = self.all_identifier_ids()
        return Identifier.resources_for_identifier_ids(
            _db, identifier_ids, Hyperlink.DESCRIPTION).filter(
                Resource.content != None).order_by(
                Resource.quality.desc())


    def set_presentation_edition(self, new_presentation_edition):
        """ Sets presentation edition and lets owned pools and editions know.
            Raises exception if edition to set to is None.
        """
        # only bother if something changed, or if were explicitly told to 
        # set (useful for setting to None)
        if not new_presentation_edition:
            error_message = "Trying to set presentation_edition to None on Work [%s]" % self.id
            raise ValueError(error_message)

        self.presentation_edition = new_presentation_edition

        # if the edition is the presentation edition for any license
        # pools, let them know they have a Work.
        for pool in self.presentation_edition.is_presentation_for:
            pool.work = self

    def calculate_presentation_edition(self, policy=None):
        """ Which of this Work's Editions should be used as the default?

        First, every LicensePool associated with this work must have
        its presentation edition set.

        Then, we go through the pools, see which has the best presentation edition, 
        and make it our presentation edition.
        """
        changed = False
        policy = policy or PresentationCalculationPolicy()
        if not policy.choose_edition:
            return changed

        # For each owned edition, see if its LicensePool was superceded or suppressed
        # if yes, the edition is unlikely to be the best.
        # An open access pool may be "superceded", if there's a better-quality 
        # open-access pool available.
        self.mark_licensepools_as_superceded()
        edition_metadata_changed = False
        old_presentation_edition = self.presentation_edition
        new_presentation_edition = None

        for pool in self.license_pools:
            # a superceded pool's composite edition is not good enough
            # Note:  making the assumption here that we won't have a situation 
            # where we marked all of the work's pools as superceded or suppressed. 
            if pool.superceded or pool.suppressed:
                continue

            # make sure the pool has most up-to-date idea of its presentation edition, 
            # and then ask what it is.
            pool_edition_changed = pool.set_presentation_edition()
            edition_metadata_changed = (
                edition_metadata_changed or
                pool_edition_changed   
            )
            potential_presentation_edition = pool.presentation_edition

            # We currently have no real way to choose between
            # competing presentation editions. But it doesn't matter much
            # because in the current system there should never be more
            # than one non-superceded license pool per Work.
            #
            # So basically we pick the first available edition and
            # make it the presentation edition.
            if (not new_presentation_edition
                or (potential_presentation_edition is old_presentation_edition and old_presentation_edition)):
                # We would prefer not to change the Work's presentation
                # edition unnecessarily, so if the current presentation
                # edition is still an option, choose it.
                new_presentation_edition = potential_presentation_edition

        if ((self.presentation_edition != new_presentation_edition) and new_presentation_edition != None):
            # did we find a pool whose presentation edition was better than the work's?
            self.set_presentation_edition(new_presentation_edition)

        # tell everyone else we tried to set work's presentation edition
        WorkCoverageRecord.add_for(
            self, operation=WorkCoverageRecord.CHOOSE_EDITION_OPERATION
        )

        changed = (
            edition_metadata_changed or
            old_presentation_edition != self.presentation_edition
        )
        return changed


    def calculate_presentation(self, policy=None, search_index_client=None):
        """Make a Work ready to show to patrons.

        Call calculate_presentation_edition() to find the best-quality presentation edition 
        that could represent this work.

        Then determine the following information, global to the work:

        * Subject-matter classifications for the work.
        * Whether or not the work is fiction.
        * The intended audience for the work.
        * The best available summary for the work.
        * The overall popularity of the work.
        """
        
        # Gather information up front so we can see if anything
        # actually changed.
        changed = False
        edition_changed = False
        classification_changed = False

        policy = policy or PresentationCalculationPolicy()

        edition_changed = self.calculate_presentation_edition(policy)

        if policy.choose_cover:
            cover_changed = self.presentation_edition.calculate_presentation(policy)
            edition_changed = edition_changed or cover_changed

        summary = self.summary
        summary_text = self.summary_text
        quality = self.quality

        # If we find a cover or description that comes direct from a
        # license source, it may short-circuit the process of finding
        # a good cover or description.
        licensed_data_sources = set()
        for pool in self.license_pools:
            # Descriptions from Gutenberg are useless, so we
            # specifically exclude it from being a privileged data
            # source.
            if pool.data_source.name != DataSource.GUTENBERG:
                licensed_data_sources.add(pool.data_source)

        if policy.classify or policy.choose_summary or policy.calculate_quality:
            # Find all related IDs that might have associated descriptions,
            # classifications, or measurements.
            _db = Session.object_session(self)

            identifier_ids = self.all_identifier_ids()
        else:
            identifier_ids = []

        if policy.classify:
            classification_changed = self.assign_genres(identifier_ids)
            WorkCoverageRecord.add_for(
                self, operation=WorkCoverageRecord.CLASSIFY_OPERATION
            )

        if policy.choose_summary:
            staff_data_source = DataSource.lookup(_db, DataSource.LIBRARY_STAFF)
            summary, summaries = Identifier.evaluate_summary_quality(
                _db, identifier_ids, [staff_data_source, licensed_data_sources]
            )
            # TODO: clean up the content
            self.set_summary(summary)      

        if policy.calculate_quality:
            # In the absense of other data, we will make a rough
            # judgement as to the quality of a book based on the
            # license source. Commercial data sources have higher
            # default quality, because it's presumed that a librarian
            # put some work into deciding which books to buy.
            default_quality = None
            for source in licensed_data_sources:
                q = self.default_quality_by_data_source.get(
                    source.name, None
                )
                if q is None:
                    continue
                if default_quality is None or q > default_quality:
                    default_quality = q                    

            if not default_quality:
                # if we still haven't found anything of a quality measurement, 
                # then at least make it an integer zero, not none.
                default_quality = 0
            self.calculate_quality(identifier_ids, default_quality)

        if self.summary_text:
            if isinstance(self.summary_text, unicode):
                new_summary_text = self.summary_text
            else:
                new_summary_text = self.summary_text.decode("utf8")
        else:
            new_summary_text = self.summary_text

        changed = (
            edition_changed or
            classification_changed or
            summary != self.summary or
            summary_text != new_summary_text or
            float(quality) != float(self.quality)
        )

        if changed:
            # last_update_time tracks the last time the data actually
            # changed, not the last time we checked whether or not to
            # change it.
            self.last_update_time = datetime.datetime.utcnow()

        if changed or policy.regenerate_opds_entries:
            self.calculate_opds_entries()

        if changed or policy.update_search_index:
            # Ensure new changes are reflected in database queries
            _db = Session.object_session(self)
            _db.flush()
            self.update_external_index(search_index_client)

        # Now that everything's calculated, print it out.
        if policy.verbose:            
            if changed:
                changed = "changed"
                representation = self.detailed_representation
            else:
                # TODO: maybe change changed to a boolean, and return it as method result
                changed = "unchanged"
                representation = repr(self)                
            logging.info("Presentation %s for work: %s", changed, representation)

    @property
    def detailed_representation(self):
        """A description of this work more detailed than repr()"""
        l = ["%s (by %s)" % (self.title, self.author)]
        l.append(" language=%s" % self.language)
        l.append(" quality=%s" % self.quality)

        if self.presentation_edition and self.presentation_edition.primary_identifier:
            primary_identifier = self.presentation_edition.primary_identifier
        else:
            primary_identifier=None
        l.append(" primary id=%s" % primary_identifier)
        if self.fiction:
            fiction = "Fiction"
        elif self.fiction == False:
            fiction = "Nonfiction"
        else:
            fiction = "???"
        if self.target_age and (self.target_age.upper or self.target_age.lower):
            target_age = " age=" + self.target_age_string
        else:
            target_age = ""
        l.append(" %(fiction)s a=%(audience)s%(target_age)r" % (
                dict(fiction=fiction,
                     audience=self.audience, target_age=target_age)))
        l.append(" " + ", ".join(repr(wg) for wg in self.work_genres))

        if self.cover_full_url:
            l.append(" Full cover: %s" % self.cover_full_url)
        else:
            l.append(" No full cover.")

        if self.cover_thumbnail_url:
            l.append(" Cover thumbnail: %s" % self.cover_full_url)
        else:
            l.append(" No thumbnail cover.")

        downloads = []
        expect_downloads = False
        for pool in self.license_pools:
            if pool.superceded:
                continue
            if pool.open_access:
                expect_downloads = True
            for lpdm in pool.delivery_mechanisms:
                if lpdm.resource and lpdm.resource.final_url:
                    downloads.append(lpdm.resource)

        if downloads:
            l.append(" Open-access downloads:")
            for r in downloads:
                l.append("  " + r.final_url)
        elif expect_downloads:
            l.append(" Expected open-access downloads but found none.")
        def _ensure(s):
            if not s:
                return ""
            elif isinstance(s, unicode):
                return s
            else:
                return s.decode("utf8", "replace")

        if self.summary and self.summary.representation:
            snippet = _ensure(self.summary.representation.content)[:100]
            d = " Description (%.2f) %s" % (self.summary.quality, snippet)
            l.append(d)

        l = [_ensure(s) for s in l]
        return u"\n".join(l)

    def calculate_opds_entries(self, verbose=True):
        from opds import (
            AcquisitionFeed,
            Annotator,
            VerboseAnnotator,
        )
        _db = Session.object_session(self)
        simple = AcquisitionFeed.single_entry(_db, self, Annotator,
                                              force_create=True)
        if simple is not None:
            self.simple_opds_entry = unicode(etree.tostring(simple))
        verbose = AcquisitionFeed.single_entry(_db, self, VerboseAnnotator, 
                                               force_create=True)
        if verbose is not None:
            self.verbose_opds_entry = unicode(etree.tostring(verbose))
        WorkCoverageRecord.add_for(
            self, operation=WorkCoverageRecord.GENERATE_OPDS_OPERATION
        )


    def update_external_index(self, client, add_coverage_record=True):
        if not client:
            _db = Session.object_session(self)
            client = ExternalSearchIndex(_db)
        args = dict(index=client.works_index,
                    doc_type=client.work_document_type,
                    id=self.id)
        if not client.works_index:
            # There is no index set up on this instance.
            return
        present_in_index = False
        if self.presentation_ready:
            doc = self.to_search_document()
            if doc:
                args['body'] = doc
                if logging.getLogger().level == logging.DEBUG:
                    logging.debug(
                        "Indexed work %d (%s): %r", self.id, self.title, doc
                    )
                else:
                    logging.info("Indexed work %d (%s)", self.id, self.title)
                client.index(**args)
                present_in_index = True
            else:
                logging.warn(
                    "Could not generate a search document for allegedly presentation-ready work %d (%s).",
                    self.id, self.title
                )
        else:
            if client.exists(**args):
                client.delete(**args)
        if add_coverage_record and present_in_index:
            WorkCoverageRecord.add_for(
                self, operation=(WorkCoverageRecord.UPDATE_SEARCH_INDEX_OPERATION + "-" + client.works_index)
            )
        return present_in_index

    def set_presentation_ready(self, as_of=None, search_index_client=None):
        as_of = as_of or datetime.datetime.utcnow()
        self.presentation_ready = True
        self.presentation_ready_exception = None
        self.presentation_ready_attempt = as_of
        self.random = random.random()
        self.update_external_index(search_index_client)

    def set_presentation_ready_based_on_content(self, search_index_client=None):
        """Set this work as presentation ready, if it appears to
        be ready based on its data.

        Presentation ready means the book is ready to be shown to
        patrons and (pending availability) checked out. It doesn't
        necessarily mean the presentation is complete.

        The absolute minimum data necessary is a title, a language,
        and a fiction/nonfiction status. We don't need a cover or an
        author -- we can fill in that info later if it exists.
        """

        if (not self.presentation_edition
            or not self.license_pools
            or not self.title
            or not self.language
            or self.fiction is None
        ):
            self.presentation_ready = False
            # This will remove the work from the search index.
            self.update_external_index(search_index_client)
        else:
            self.set_presentation_ready(search_index_client=search_index_client)

    def calculate_quality(self, identifier_ids, default_quality=0):
        _db = Session.object_session(self)
        quantities = [Measurement.POPULARITY, Measurement.RATING,
                      Measurement.DOWNLOADS, Measurement.QUALITY]
        measurements = _db.query(Measurement).filter(
            Measurement.identifier_id.in_(identifier_ids)).filter(
                Measurement.is_most_recent==True).filter(
                    Measurement.quantity_measured.in_(quantities)).all()

        self.quality = Measurement.overall_quality(
            measurements, default_value=default_quality)
        WorkCoverageRecord.add_for(
            self, operation=WorkCoverageRecord.QUALITY_OPERATION
        )

    def assign_genres(self, identifier_ids):
        """Set classification information for this work based on the
        subquery to get equivalent identifiers.

        :return: A boolean explaining whether or not any data actually
        changed.
        """
        classifier = WorkClassifier(self)

        old_fiction = self.fiction
        old_audience = self.audience
        old_target_age = self.target_age

        _db = Session.object_session(self)
        classifications = Identifier.classifications_for_identifier_ids(
            _db, identifier_ids
        )
        for classification in classifications:
            classifier.add(classification)

        (genre_weights, self.fiction, self.audience, 
         target_age) = classifier.classify
        self.target_age = tuple_to_numericrange(target_age)

        workgenres, workgenres_changed = self.assign_genres_from_weights(
            genre_weights
        )

        classification_changed = (
            workgenres_changed or 
            old_fiction != self.fiction or
            old_audience != self.audience or
            numericrange_to_tuple(old_target_age) != target_age
        )

        return classification_changed

    def assign_genres_from_weights(self, genre_weights):
        # Assign WorkGenre objects to the remainder.
        changed = False
        _db = Session.object_session(self)
        total_genre_weight = float(sum(genre_weights.values()))
        workgenres = []
        current_workgenres = _db.query(WorkGenre).filter(WorkGenre.work==self)
        by_genre = dict()
        for wg in current_workgenres:
            by_genre[wg.genre] = wg
        for g, score in genre_weights.items():
            affinity = score / total_genre_weight
            if not isinstance(g, Genre):
                g, ignore = Genre.lookup(_db, g.name)
            if g in by_genre:
                wg = by_genre[g]
                is_new = False
                del by_genre[g]
            else:
                wg, is_new = get_one_or_create(
                    _db, WorkGenre, work=self, genre=g)
            if is_new or round(wg.affinity,2) != round(affinity, 2):
                changed = True
            wg.affinity = affinity
            workgenres.append(wg)

        # Any WorkGenre objects left over represent genres the Work
        # was once classified under, but is no longer. Delete them.
        for wg in by_genre.values():
            _db.delete(wg)
            changed = True

        # ensure that work_genres is up to date without having to read from database again
        self.work_genres = workgenres

        return workgenres, changed


    def assign_appeals(self, character, language, setting, story,
                       cutoff=0.20):
        """Assign the given appeals to the corresponding database fields,
        as well as calculating the primary and secondary appeal.
        """
        self.appeal_character = character
        self.appeal_language = language
        self.appeal_setting = setting
        self.appeal_story = story

        c = Counter()
        c[self.CHARACTER_APPEAL] = character
        c[self.LANGUAGE_APPEAL] = language
        c[self.SETTING_APPEAL] = setting
        c[self.STORY_APPEAL] = story
        primary, secondary = c.most_common(2)
        if primary[1] > cutoff:
            self.primary_appeal = primary[0]
        else:
            self.primary_appeal = self.UNKNOWN_APPEAL

        if secondary[1] > cutoff:
            self.secondary_appeal = secondary[0]
        else:
            self.secondary_appeal = self.NO_APPEAL

    @classmethod
    def to_search_documents(cls, works):
        """Generate search documents for these Works.
        
        This is done by constructing an extremely complicated
        SQL query. The code is ugly, but it's about 100 times
        faster than using python to create documents for
        each work individually. When working on the search
        index, it's very important for this to be fast.
        """

        if not works:
            return []

        _db = Session.object_session(works[0])

        # If this is a batch of search documents, postgres needs extra working
        # memory to process the query quickly.
        if len(works) > 50:
            _db.execute("set work_mem='200MB'")

        # This query gets relevant columns from Work and Edition for the Works we're
        # interested in. The work_id, edition_id, and identifier_id columns are used
        # by other subqueries to filter, and the remaining columns are used directly
        # to create the json document.
        works_alias = select(
            [Work.id.label('work_id'),
             Edition.id.label('edition_id'),
             Edition.primary_identifier_id.label('identifier_id'),
             Edition.title,
             Edition.subtitle,
             Edition.series,
             Edition.language,
             Edition.sort_title,
             Edition.author,
             Edition.sort_author,
             Edition.medium,
             Edition.publisher,
             Edition.imprint,
             Edition.permanent_work_id,
             Work.fiction,
             Work.audience,
             Work.summary_text,
             Work.quality,
             Work.rating,
             Work.popularity,
            ],
            Work.id.in_((w.id for w in works))
        ).select_from(
            join(
                Work, Edition,
                Work.presentation_edition_id==Edition.id
            )
        ).alias('works_alias')


        # This subquery gets Contributors, filtered on edition_id.
        contributors = select(
            [Contributor.sort_name,
             Contributor.family_name,
             Contribution.role,
            ]
        ).where(
            Contribution.edition_id==literal_column(works_alias.name + "." + works_alias.c.edition_id.name)
        ).select_from(
            join(
                Contributor, Contribution,
                Contributor.id==Contribution.contributor_id
            )
        ).alias("contributors_subquery")

        # Create a json array from the set of Contributors.
        contributors_json = select(
            [func.array_to_json(
                    func.array_agg(
                        func.row_to_json(
                            literal_column(contributors.name)
                        )))]
        ).select_from(contributors)


        # For Classifications, use a subquery to get recursively equivalent Identifiers
        # for the Edition's primary_identifier_id.
        identifiers = Identifier.recursively_equivalent_identifier_ids_query(
            literal_column(works_alias.name + "." + works_alias.c.identifier_id.name),
            levels=5, threshold=0.5)

        # Map our constants for Subject type to their URIs. 
        scheme_column = case(
            [(Subject.type==key, literal_column("'%s'" % val)) for key, val in Subject.uri_lookup.items()]
        )

        # If the Subject has a name, use that, otherwise use the Subject's identifier.
        # Also, 3M's classifications have slashes, e.g. "FICTION/Adventure". Make sure
        # we get separated words for search.
        term_column = func.replace(case([(Subject.name != None, Subject.name)], else_=Subject.identifier), "/", " ")

        # Normalize by dividing each weight by the sum of the weights for that Identifier's Classifications.
        weight_column = func.sum(Classification.weight) / func.sum(func.sum(Classification.weight)).over()

        # The subquery for Subjects, with those three columns. The labels will become keys in json objects.
        subjects = select(
            [scheme_column.label('scheme'),
             term_column.label('term'),
             weight_column.label('weight'),
            ],
            # Only include Subjects with terms that are useful for search.
            and_(Subject.type.in_(Subject.TYPES_FOR_SEARCH),
                 term_column != None)
        ).group_by(
            scheme_column, term_column
        ).where(
            Classification.identifier_id.in_(identifiers)
        ).select_from(
            join(Classification, Subject, Classification.subject_id==Subject.id)
        ).alias("subjects_subquery")

        # Create a json array for the set of Subjects.
        subjects_json = select(
            [func.array_to_json(
                    func.array_agg(
                        func.row_to_json(
                            literal_column(subjects.name)
                        )))]
        ).select_from(subjects)


        # Subquery for genres.
        genres = select(
            # All Genres have the same scheme - the simplified genre URI.
            [literal_column("'%s'" % Subject.SIMPLIFIED_GENRE).label('scheme'),
             Genre.name,
             Genre.id.label('term'),
             WorkGenre.affinity.label('weight'),
            ]
        ).where(
            WorkGenre.work_id==literal_column(works_alias.name + "." + works_alias.c.work_id.name)
        ).select_from(
            join(WorkGenre, Genre, WorkGenre.genre_id==Genre.id)
        ).alias("genres_subquery")

        # Create a json array for the set of Genres.
        genres_json = select(
            [func.array_to_json(
                    func.array_agg(
                        func.row_to_json(
                            literal_column(genres.name)
                        )))]
        ).select_from(genres)


        # When we set an inclusive target age range, the upper bound is converted to
        # exclusive and is 1 + our original upper bound, so we need to subtract 1.
        upper_column = func.upper(Work.target_age) - 1

        # Subquery for target age. This has to be a subquery so it can become a
        # nested object in the final json.
        target_age = select(
            [func.lower(Work.target_age).label('lower'),
             upper_column.label('upper'),
            ]
        ).where(
            Work.id==literal_column(works_alias.name + "." + works_alias.c.work_id.name)
        ).alias('target_age_subquery')
        # Create the target age json object.
        target_age_json = select(
            [func.row_to_json(literal_column(target_age.name))]
        ).select_from(target_age)


        # Now, create a query that brings together everything we need for the final
        # search document.
        search_data = select(
            [works_alias.c.work_id.label("_id"),
             works_alias.c.title,
             works_alias.c.subtitle,
             works_alias.c.series,
             works_alias.c.language,
             works_alias.c.sort_title,
             works_alias.c.author,
             works_alias.c.sort_author,
             works_alias.c.medium,
             works_alias.c.publisher,
             works_alias.c.imprint,
             works_alias.c.permanent_work_id,

             # Convert true/false to "Fiction"/"Nonfiction".
             case(
                    [(works_alias.c.fiction==True, literal_column("'Fiction'"))],
                    else_=literal_column("'Nonfiction'")
                    ).label("fiction"),

             # Replace "Young Adult" with "YoungAdult" and "Adults Only" with "AdultsOnly".
             func.replace(works_alias.c.audience, " ", "").label('audience'),

             works_alias.c.summary_text.label('summary'),
             works_alias.c.quality,
             works_alias.c.rating,
             works_alias.c.popularity,

             # Here are all the subqueries.
             contributors_json.label("contributors"),
             subjects_json.label("classifications"),
             genres_json.label('genres'),
             target_age_json.label('target_age'),
            ]
        ).select_from(
            works_alias
        ).alias("search_data_subquery")
        
        # Finally, convert everything to json.
        search_json = select(
            [func.row_to_json(
                    literal_column(search_data.name)
                )]
        ).select_from(search_data)

        result = _db.execute(search_json)
        if result:
            return [r[0] for r in result]

    def to_search_document(self):
        """Generate a search document for this Work."""
        return Work.to_search_documents([self])[0]

    def mark_licensepools_as_superceded(self):
        """Make sure that all but the single best open-access LicensePool for
        this Work are superceded. A non-open-access LicensePool should
        never be superceded, and this method will mark them as
        un-superceded.
        """
        champion_open_access_license_pool = None
        for pool in self.license_pools:
            if not pool.open_access:
                pool.superceded = False
                continue
            if pool.better_open_access_pool_than(champion_open_access_license_pool):
                if champion_open_access_license_pool:
                    champion_open_access_license_pool.superceded = True
                champion_open_access_license_pool = pool
                pool.superceded = False
            else:
                pool.superceded = True
    
    @classmethod
    def restrict_to_custom_lists_from_data_source(
            cls, _db, base_query, data_source, on_list_as_of=None):
        """Annotate a query that joins Work against Edition to match only
        Works that are on a custom list from the given data source."""

        condition = CustomList.data_source==data_source
        return cls._restrict_to_customlist_subquery_condition(
            _db, base_query, condition, on_list_as_of)

    @classmethod
    def restrict_to_custom_lists(
            cls, _db, base_query, custom_lists, on_list_as_of=None):
        """Annotate a query that joins Work against Edition to match only
        Works that are on one of the given custom lists."""
        condition = CustomList.id.in_([x.id for x in custom_lists])
        return cls._restrict_to_customlist_subquery_condition(
            _db, base_query, condition, on_list_as_of)

    @classmethod
    def _restrict_to_customlist_subquery_condition(
            cls, _db, base_query, condition, on_list_as_of=None):
        """Annotate a query that joins Work against Edition to match only
        Works that are on a custom list from the given data source."""
        # Find works that are on a list that meets the given condition.
        qu = base_query.join(LicensePool.custom_list_entries).join(
            CustomListEntry.customlist)
        if on_list_as_of:
            qu = qu.filter(
                CustomListEntry.most_recent_appearance >= on_list_as_of)
        qu = qu.filter(condition)
        return qu

    def classifications_with_genre(self):
        _db = Session.object_session(self)
        identifier = self.presentation_edition.primary_identifier
        return _db.query(Classification) \
            .join(Subject) \
            .filter(Classification.identifier_id == identifier.id) \
            .filter(Subject.genre_id != None) \
            .order_by(Classification.weight.desc())

    def top_genre(self):
        _db = Session.object_session(self)
        genre = _db.query(Genre) \
            .join(WorkGenre) \
            .filter(WorkGenre.work_id == self.id) \
            .order_by(WorkGenre.affinity.desc()) \
            .first()
        return genre.name if genre else None


# Used for quality filter queries.
Index("ix_works_audience_target_age_quality_random", Work.audience, Work.target_age, Work.quality, Work.random)
Index("ix_works_audience_fiction_quality_random", Work.audience, Work.fiction, Work.quality, Work.random)

class Measurement(Base):
    """A  measurement of some numeric quantity associated with a
    Identifier.
    """
    __tablename__ = 'measurements'

    # Some common measurement types
    POPULARITY = u"http://librarysimplified.org/terms/rel/popularity"
    QUALITY = u"http://librarysimplified.org/terms/rel/quality"
    PUBLISHED_EDITIONS = u"http://librarysimplified.org/terms/rel/editions"
    HOLDINGS = u"http://librarysimplified.org/terms/rel/holdings"
    RATING = u"http://schema.org/ratingValue"
    DOWNLOADS = u"https://schema.org/UserDownloads"
    PAGE_COUNT = u"https://schema.org/numberOfPages"
    AWARDS = u"http://librarysimplified.org/terms/rel/awards"

    GUTENBERG_FAVORITE = u"http://librarysimplified.org/terms/rel/lists/gutenberg-favorite"

    # If a book's popularity measurement is found between index n and
    # index n+1 on this list, it is in the nth percentile for
    # popularity and its 'popularity' value should be n * 0.01.
    # 
    # These values are empirically determined and may change over
    # time.
    POPULARITY_PERCENTILES = {
        DataSource.OVERDRIVE : [1, 1, 1, 2, 2, 2, 3, 3, 4, 4, 5, 5, 6, 6, 7, 7, 8, 9, 9, 10, 10, 11, 12, 13, 14, 15, 15, 16, 18, 19, 20, 21, 22, 24, 25, 26, 28, 30, 31, 33, 35, 37, 39, 41, 43, 46, 48, 51, 53, 56, 59, 63, 66, 70, 74, 78, 82, 87, 92, 97, 102, 108, 115, 121, 128, 135, 142, 150, 159, 168, 179, 190, 202, 216, 230, 245, 260, 277, 297, 319, 346, 372, 402, 436, 478, 521, 575, 632, 702, 777, 861, 965, 1100, 1248, 1428, 1665, 2020, 2560, 3535, 5805],
        DataSource.AMAZON : [14937330, 1974074, 1702163, 1553600, 1432635, 1327323, 1251089, 1184878, 1131998, 1075720, 1024272, 978514, 937726, 898606, 868506, 837523, 799879, 770211, 743194, 718052, 693932, 668030, 647121, 627642, 609399, 591843, 575970, 559942, 540713, 524397, 511183, 497576, 483884, 470850, 458438, 444475, 432528, 420088, 408785, 398420, 387895, 377244, 366837, 355406, 344288, 333747, 324280, 315002, 305918, 296420, 288522, 279185, 270824, 262801, 253865, 246224, 238239, 230537, 222611, 215989, 208641, 202597, 195817, 188939, 181095, 173967, 166058, 160032, 153526, 146706, 139981, 133348, 126689, 119201, 112447, 106795, 101250, 96534, 91052, 85837, 80619, 75292, 69957, 65075, 59901, 55616, 51624, 47598, 43645, 39403, 35645, 31795, 27990, 24496, 20780, 17740, 14102, 10498, 7090, 3861],

        # This is as measured by the criteria defined in
        # ContentCafeSOAPClient.estimate_popularity(), in which
        # popularity is the maximum of a) the largest number of books
        # ordered in a single month within the last year, or b)
        # one-half the largest number of books ever ordered in a
        # single month.
        DataSource.CONTENT_CAFE : [0, 1, 1, 1, 1, 1, 1, 1, 1, 1, 1, 1, 1, 1, 1, 1, 1, 1, 1, 1, 1, 1, 1, 1, 1, 1, 1, 1, 1, 1, 1, 1, 1, 1, 1, 1, 1, 1, 1, 1, 1, 1, 1, 1, 1, 1, 1, 1, 2, 2, 2, 2, 2, 2, 2, 2, 2, 2, 2, 2, 2, 2, 2, 2, 2, 2, 2, 2, 3, 3, 3, 3, 3, 3, 3, 3, 3, 4, 4, 4, 4, 4, 4, 5, 5, 5, 5, 6, 6, 7, 8, 9, 10, 11, 14, 18, 25, 41, 125, 387]

        # This is a percentile list of OCLC Work IDs and OCLC Numbers
        # associated with Project Gutenberg texts via OCLC Linked
        # Data.
        #
        # TODO: Calculate a separate distribution for more modern works.
        # DataSource.OCLC_LINKED_DATA : [1, 1, 1, 1, 1, 1, 1, 1, 1, 1, 1, 1, 1, 1, 1, 1, 1, 1, 1, 1, 1, 1, 1, 1, 1, 1, 1, 1, 1, 1, 1, 1, 1, 1, 1, 1, 1, 1, 1, 1, 1, 1, 1, 1, 1, 1, 1, 1, 1, 2, 2, 2, 2, 2, 2, 2, 2, 2, 2, 2, 2, 2, 2, 2, 2, 2, 2, 3, 3, 3, 3, 3, 3, 3, 3, 4, 4, 4, 4, 5, 5, 5, 5, 6, 6, 7, 7, 8, 8, 9, 10, 11, 12, 14, 15, 18, 21, 29, 41, 81],
    }

    DOWNLOAD_PERCENTILES = {
        DataSource.GUTENBERG : [0, 1, 2, 3, 4, 5, 5, 6, 7, 7, 8, 8, 9, 9, 10, 10, 11, 12, 12, 12, 13, 14, 14, 15, 15, 16, 16, 17, 18, 18, 19, 19, 20, 21, 21, 22, 23, 23, 24, 25, 26, 27, 28, 28, 29, 30, 32, 33, 34, 35, 36, 37, 38, 40, 41, 43, 45, 46, 48, 50, 52, 55, 57, 60, 62, 65, 69, 72, 76, 79, 83, 87, 93, 99, 106, 114, 122, 130, 140, 152, 163, 179, 197, 220, 251, 281, 317, 367, 432, 501, 597, 658, 718, 801, 939, 1065, 1286, 1668, 2291, 4139]
    }

    RATING_SCALES = {
        DataSource.OVERDRIVE : [1, 5],
        DataSource.AMAZON : [1, 5],
        DataSource.UNGLUE_IT: [1, 5],
        DataSource.NOVELIST: [0, 5]
    }

    id = Column(Integer, primary_key=True)

    # A Measurement is always associated with some Identifier.
    identifier_id = Column(
        Integer, ForeignKey('identifiers.id'), index=True)

    # A Measurement always comes from some DataSource.
    data_source_id = Column(
        Integer, ForeignKey('datasources.id'), index=True)

    # The quantity being measured.
    quantity_measured = Column(Unicode, index=True)

    # The measurement itself.
    value = Column(Float)

    # The measurement normalized to a 0...1 scale.
    _normalized_value = Column(Float, name="normalized_value")

    # How much weight should be assigned this measurement, relative to
    # other measurements of the same quantity from the same source.
    weight = Column(Float, default=1)

    # When the measurement was taken
    taken_at = Column(DateTime, index=True)
    
    # True if this is the most recent measurement of this quantity for
    # this Identifier.
    #
    is_most_recent = Column(Boolean, index=True)

    def __repr__(self):
        return "%s(%r)=%s (norm=%.2f)" % (
            self.quantity_measured, self.identifier, self.value,
            self.normalized_value or 0)

    @classmethod
    def overall_quality(cls, measurements, popularity_weight=0.3,
                        rating_weight=0.7, default_value=0):
        """Turn a bunch of measurements into an overall measure of quality."""
        if popularity_weight + rating_weight != 1.0:
            raise ValueError(
                "Popularity weight and rating weight must sum to 1! (%.2f + %.2f)" % (
                    popularity_weight, rating_weight)
        )
        popularities = []
        ratings = []
        qualities = []
        for m in measurements:
            l = None
            if m.quantity_measured in (cls.POPULARITY, cls.DOWNLOADS):
                l = popularities
            elif m.quantity_measured == cls.RATING:
                l = ratings
            elif m.quantity_measured == cls.QUALITY:
                l = qualities
            if l is not None:
                l.append(m)
        popularity = cls._average_normalized_value(popularities)
        rating = cls._average_normalized_value(ratings)
        quality = cls._average_normalized_value(qualities)
        if popularity is None and rating is None and quality is None:
            # We have absolutely no idea about the quality of this work.
            return default_value
        if popularity is not None and rating is None and quality is None:
            # Our idea of the quality depends entirely on the work's popularity.
            return popularity
        if rating is not None and popularity is None and quality is None:
            # Our idea of the quality depends entirely on the work's rating.
            return rating
        if quality is not None and rating is None and popularity is None:
            # Our idea of the quality depends entirely on the work's quality scores.
            return quality

        # We have at least two of the three... but which two?
        if popularity is None:
            # We have rating and quality but not popularity.
            final = rating
        elif rating is None:
            # We have quality and popularity but not rating.
            final = popularity
        else:
            # We have popularity and rating but not quality.
            final = (popularity * popularity_weight) + (rating * rating_weight)
            logging.debug(
                "(%.2f * %.2f) + (%.2f * %.2f) = %.2f", 
                popularity, popularity_weight, rating, rating_weight, final
            )
        if quality:
            logging.debug("Popularity+Rating: %.2f, Quality: %.2f" % (final, quality))
            final = (final / 2) + (quality / 2)
            logging.debug("Final value: %.2f" % final)
        return final

    @classmethod
    def _average_normalized_value(cls, measurements):
        num_measurements = 0
        measurement_total = 0
        for m in measurements:
            v = m.normalized_value
            if v is None:
                continue
            num_measurements += m.weight
            measurement_total += (v * m.weight)
        if num_measurements:
            return measurement_total / num_measurements
        else:
            return None

    @property
    def normalized_value(self):
        if self._normalized_value:
            pass
        elif not self.value:
            return None
        elif (self.quantity_measured == self.POPULARITY
              and self.data_source.name in self.POPULARITY_PERCENTILES):
            d = self.POPULARITY_PERCENTILES[self.data_source.name]
            position = bisect.bisect_left(d, self.value)
            self._normalized_value = position * 0.01            
        elif (self.quantity_measured == self.DOWNLOADS
              and self.data_source.name in self.DOWNLOAD_PERCENTILES):
            d = self.DOWNLOAD_PERCENTILES[self.data_source.name]
            position = bisect.bisect_left(d, self.value)
            self._normalized_value = position * 0.01            
        elif (self.quantity_measured == self.RATING
              and self.data_source.name in self.RATING_SCALES):
            scale_min, scale_max = self.RATING_SCALES[self.data_source.name]
            width = float(scale_max-scale_min)
            value = self.value-scale_min
            self._normalized_value = value / width
        elif self.data_source.name == DataSource.METADATA_WRANGLER:
            # Data from the metadata wrangler comes in pre-normalized.
            self._normalized_value = self.value
            
        return self._normalized_value


class LicensePoolDeliveryMechanism(Base):
    """A mechanism for delivering a specific book from a specific
    distributor.

    It's presumed that all LicensePools for a given DataSource and
    Identifier have the same set of LicensePoolDeliveryMechanisms.

    This is mostly an association class between DataSource, Identifier and
    DeliveryMechanism, but it also may incorporate a specific Resource
    (i.e. a static link to a downloadable file) which explains exactly
    where to go for delivery.
    """
    __tablename__ = 'licensepooldeliveries'

    id = Column(Integer, primary_key=True)

    data_source_id = Column(
        Integer, ForeignKey('datasources.id'), index=True, nullable=False
    )

    identifier_id = Column(
        Integer, ForeignKey('identifiers.id'), index=True, nullable=False
    )
    
    delivery_mechanism_id = Column(
        Integer, ForeignKey('deliverymechanisms.id'), 
        index=True,
        nullable=False
    )

    resource_id = Column(Integer, ForeignKey('resources.id'), nullable=True)

    # One LicensePoolDeliveryMechanism may fulfill many Loans.
    fulfills = relationship("Loan", backref="fulfillment")

    # One LicensePoolDeliveryMechanism may be associated with one RightsStatus.
    rightsstatus_id = Column(
        Integer, ForeignKey('rightsstatus.id'), index=True)

    @classmethod
    def set(cls, data_source, identifier, content_type, drm_scheme, rights_uri,
            resource=None):
        """Register the fact that a distributor makes a title available in a
        certain format.

        :param data_source: A DataSource identifying the distributor.
        :param identifier: An Identifier identifying the title.
        :param content_type: The title is available in this media type.
        :param drm_scheme: Access to the title is confounded by this
            DRM scheme.
        :param rights_uri: A URI representing the public's rights to the
            title.
        :param resource: A Resource representing the book itself in
            a freely redistributable form.
        """
        _db = Session.object_session(data_source)
        delivery_mechanism, ignore = DeliveryMechanism.lookup(
            _db, content_type, drm_scheme
        )
        rights_status = RightsStatus.lookup(_db, rights_uri)
        lpdm, ignore = get_one_or_create(
            _db, LicensePoolDeliveryMechanism,
            identifier=identifier,
            data_source=data_source,
            delivery_mechanism=delivery_mechanism,
            resource=resource
        )
        lpdm.rights_status = rights_status

        # Creating or modifying a LPDM might change the open-access status
        # of all LicensePools for that DataSource/Identifier.
        for pool in lpdm.license_pools:
            pool.set_open_access_status()
        return lpdm

    @property
    def is_open_access(self):
        """Is this an open-access delivery mechanism?"""
        return (self.rights_status
                and self.rights_status.uri in RightsStatus.OPEN_ACCESS)
    
    def delete(self):
        """Delete a LicensePoolDeliveryMechanism."""
        _db = Session.object_session(self)
        pools = list(self.license_pools)
        _db.delete(self)        
        # The deletion of a LicensePoolDeliveryMechanism might affect
        # the open-access status of its associated LicensePools.
        for pool in pools:
            pool.set_open_access_status()
        
    def set_rights_status(self, uri):
        _db = Session.object_session(self)
        status = RightsStatus.lookup(_db, uri)
        self.rights_status = status
        # A change to a LicensePoolDeliveryMechanism's rights status
        # might affect the open-access status of its associated
        # LicensePools.
        for pool in self.license_pools:
            pool.set_open_access_status()
        return status

    @property
    def license_pools(self):
        """Find all LicensePools for this LicensePoolDeliveryMechanism.
        """
        _db = Session.object_session(self)
        return _db.query(LicensePool).filter(
            LicensePool.data_source==self.data_source).filter(
                LicensePool.identifier==self.identifier)
    
    def __repr__(self):
        return "<LicensePoolDeliveryMechanism: data_source=%s, identifier=%r, mechanism=%r>" % (self.data_source, self.identifier, self.delivery_mechanism)

    __table_args__ = (
        UniqueConstraint('data_source_id', 'identifier_id',
                         'delivery_mechanism_id', 'resource_id'),
    )

Index(
    "ix_licensepooldeliveries_datasource_identifier_mechanism",
    LicensePoolDeliveryMechanism.data_source_id,
    LicensePoolDeliveryMechanism.identifier_id,
    LicensePoolDeliveryMechanism.delivery_mechanism_id,
    LicensePoolDeliveryMechanism.resource_id,
)

    
class Hyperlink(Base):
    """A link between an Identifier and a Resource."""

    __tablename__ = 'hyperlinks'

    # Some common link relations.
    CANONICAL = u"canonical"
    GENERIC_OPDS_ACQUISITION = u"http://opds-spec.org/acquisition"
    OPEN_ACCESS_DOWNLOAD = u"http://opds-spec.org/acquisition/open-access"
    IMAGE = u"http://opds-spec.org/image"
    THUMBNAIL_IMAGE = u"http://opds-spec.org/image/thumbnail"
    SAMPLE = u"http://opds-spec.org/acquisition/sample"
    ILLUSTRATION = u"http://librarysimplified.org/terms/rel/illustration"
    REVIEW = u"http://schema.org/Review"
    DESCRIPTION = u"http://schema.org/description"
    SHORT_DESCRIPTION = u"http://librarysimplified.org/terms/rel/short-description"
    AUTHOR = u"http://schema.org/author"
    ALTERNATE = u"alternate"

    # TODO: Is this the appropriate relation?
    DRM_ENCRYPTED_DOWNLOAD = u"http://opds-spec.org/acquisition/"

    CIRCULATION_ALLOWED = [OPEN_ACCESS_DOWNLOAD, DRM_ENCRYPTED_DOWNLOAD]
    METADATA_ALLOWED = [CANONICAL, IMAGE, THUMBNAIL_IMAGE, ILLUSTRATION, REVIEW, 
        DESCRIPTION, SHORT_DESCRIPTION, AUTHOR, ALTERNATE, SAMPLE]
    MIRRORED = [OPEN_ACCESS_DOWNLOAD, IMAGE]

    id = Column(Integer, primary_key=True)

    # A Hyperlink is always associated with some Identifier.
    identifier_id = Column(
        Integer, ForeignKey('identifiers.id'), index=True, nullable=False)

    # The DataSource through which this link was discovered.
    data_source_id = Column(
        Integer, ForeignKey('datasources.id'), index=True, nullable=False)

    # The link relation between the Identifier and the Resource.
    rel = Column(Unicode, index=True, nullable=False)

    # The Resource on the other end of the link.
    resource_id = Column(
        Integer, ForeignKey('resources.id'), index=True, nullable=False)

    @classmethod
    def generic_uri(cls, data_source, identifier, rel, content=None):
        """Create a generic URI for the other end of this hyperlink.

        This is useful for resources that are obtained through means
        other than fetching a single URL via HTTP. It lets us get a
        URI that's most likely unique, so we can create a Resource
        object without violating the uniqueness constraint.

        If the output of this method isn't unique in your situation
        (because the data source provides more than one link with a
        given link relation for a given identifier), you'll need some
        other way of coming up with generic URIs.

        """
        l = [identifier.urn, urllib.quote(data_source.name), urllib.quote(rel)]
        if content:
            m = md5.new()
            if isinstance(content, unicode):
                content = content.encode("utf8")
            m.update(content)
            l.append(m.hexdigest())
        return ":".join(l)

    @classmethod
    def _default_filename(self, rel):
        if rel == self.OPEN_ACCESS_DOWNLOAD:
            return 'content'
        elif rel == self.IMAGE:
            return 'cover'
        elif rel == self.THUMBNAIL_IMAGE:
            return 'cover-thumbnail'

    @property
    def default_filename(self):
        return self._default_filename(self.rel)


class Resource(Base):
    """An external resource that may be mirrored locally.
    E.g: a cover image, an epub, a description.
    """

    __tablename__ = 'resources'

    # How many votes is the initial quality estimate worth?
    ESTIMATED_QUALITY_WEIGHT = 5

    # The point at which a generic geometric image is better
    # than a lousy cover we got from the Internet.
    MINIMUM_IMAGE_QUALITY = 0.25

    id = Column(Integer, primary_key=True)

    # A URI that uniquely identifies this resource. Most of the time
    # this will be an HTTP URL, which is why we're calling it 'url',
    # but it may also be a made-up URI.
    url = Column(Unicode, index=True)

    # Many Editions may choose this resource (as opposed to other
    # resources linked to them with rel="image") as their cover image.
    cover_editions = relationship("Edition", backref="cover", foreign_keys=[Edition.cover_id])

    # Many Works may use this resource (as opposed to other resources
    # linked to them with rel="description") as their summary.
    summary_works = relationship("Work", backref="summary", foreign_keys=[Work.summary_id])

    # Many LicensePools (but probably one at most) may use this
    # resource in a delivery mechanism.
    licensepooldeliverymechanisms = relationship(
        "LicensePoolDeliveryMechanism", backref="resource",
        foreign_keys=[LicensePoolDeliveryMechanism.resource_id]
    )

    links = relationship("Hyperlink", backref="resource")

    # The DataSource that is the controlling authority for this Resource.
    data_source_id = Column(Integer, ForeignKey('datasources.id'), index=True)

    # An archived Representation of this Resource.
    representation_id = Column(
        Integer, ForeignKey('representations.id'), index=True)

    # A calculated value for the quality of this resource, based on an
    # algorithmic treatment of its content.
    estimated_quality = Column(Float)

    # The average of human-entered values for the quality of this
    # resource.
    voted_quality = Column(Float, default=float(0))

    # How many votes contributed to the voted_quality value. This lets
    # us scale new votes proportionately while keeping only two pieces
    # of information.
    votes_for_quality = Column(Integer, default=0)

    # A combination of the calculated quality value and the
    # human-entered quality value.
    quality = Column(Float, index=True)

    # URL must be unique.
    __table_args__ = (
        UniqueConstraint('url'),
    )

    @property
    def final_url(self):        
        """URL to the final, mirrored version of this resource, suitable
        for serving to the client.

        :return: A URL, or None if the resource has no mirrored
        representation.
        """
        if not self.representation:
            return None
        if not self.representation.mirror_url:
            return None
        return self.representation.mirror_url

    def set_mirrored_elsewhere(self, media_type):
        """We don't need our own copy of this resource's representation--
        a copy of it has been mirrored already.
        """
        _db = Session.object_session(self)
        if not self.representation:
            self.representation, is_new = get_one_or_create(
                _db, Representation, url=self.url, media_type=media_type)
        self.representation.mirror_url = self.url
        self.representation.set_as_mirrored()

    def set_fetched_content(self, media_type, content, content_path):
        """Simulate a successful HTTP request for a representation
        of this resource.

        This is used when the content of the representation is obtained
        through some other means.
        """
        _db = Session.object_session(self)

        if not (content or content_path):
            raise ValueError(
                "One of content and content_path must be specified.")
        if content and content_path:
            raise ValueError(
                "Only one of content and content_path may be specified.")
        representation, is_new = get_one_or_create(
            _db, Representation, url=self.url, media_type=media_type)
        self.representation = representation
        representation.set_fetched_content(content, content_path)

    def set_estimated_quality(self, estimated_quality):
        """Update the estimated quality."""
        self.estimated_quality = estimated_quality
        self.update_quality()

    def add_quality_votes(self, quality, weight=1):
        """Record someone's vote as to the quality of this resource."""
        self.voted_quality = self.voted_quality or 0
        self.votes_for_quality = self.votes_for_quality or 0

        total_quality = self.voted_quality * self.votes_for_quality
        total_quality += (quality * weight)
        self.votes_for_quality += weight
        self.voted_quality = total_quality / float(self.votes_for_quality)
        self.update_quality()

    def reject(self):
        """Reject a Resource by making its voted_quality negative.

        If the Resource is a cover, this rejection will render it unusable to
        all Editions and Identifiers. Even if the cover is later `approved`
        a rejection impacts the overall weight of the `vote_quality`.
        """
        if not self.voted_quality:
            self.add_quality_votes(-1)
            return

        if self.voted_quality < 0:
            # This Resource has already been rejected.
            return

        # Humans have voted positively on this Resource, and now it's
        # being rejected regardless.
        logging.warn("Rejecting Resource with positive votes: %r", self)

        # Make the voted_quality negative without impacting the weight
        # of existing votes so the value can be restored relatively
        # painlessly if necessary.
        self.voted_quality = -self.voted_quality

        # However, because `votes_for_quality` is incremented, a
        # rejection will impact the weight of all `voted_quality` votes
        # even if the Resource is later approved.
        self.votes_for_quality += 1
        self.update_quality()

    def approve(self):
        """Approve a rejected Resource by making its human-generated
        voted_quality positive while taking its rejection into account.
        """
        if self.voted_quality < 0:
            # This Resource has been rejected. Reset its value to be
            # positive.
            if self.voted_quality == -1 and self.votes_for_quality == 1:
                # We're undoing a single rejection.
                self.voted_quality = 0
            else:
                # An existing positive voted_quality was made negative.
                self.voted_quality = abs(self.voted_quality)
            self.votes_for_quality += 1
            self.update_quality()
            return

        self.add_quality_votes(1)

    def update_quality(self):
        """Combine computer-generated `estimated_quality` with
        human-generated `voted_quality` to form overall `quality`.
        """
        estimated_weight = self.ESTIMATED_QUALITY_WEIGHT
        votes_for_quality = self.votes_for_quality or 0
        total_weight = estimated_weight + votes_for_quality

        voted_quality = (self.voted_quality or 0) * votes_for_quality
        total_quality = (((self.estimated_quality or 0) * self.ESTIMATED_QUALITY_WEIGHT) +
                         voted_quality)

        if voted_quality < 0 and total_quality > 0:
            # If `voted_quality` is negative, the Resource has been
            # rejected by a human and should no longer be available.
            #
            # This human-generated negativity must be passed to the final
            # Resource.quality value.
            total_quality = -(total_quality)
        self.quality = total_quality / float(total_weight)

    @classmethod
    def image_type_priority(cls, media_type):
        """Where does the given image media type rank on our list of
        preferences?

        :return: A lower number is better. None means it's not an
        image type or we don't care about it at all.
        """
        if media_type in Representation.IMAGE_MEDIA_TYPES: 
            return Representation.IMAGE_MEDIA_TYPES.index(media_type)
        return None
        
    @classmethod
    def best_covers_among(cls, resources):

        """Choose the best covers from a list of Resources."""
        champions = []
        champion_score = None
        champion_media_type_score = None

        for r in resources:
            rep = r.representation
            if not rep:
                # A Resource with no Representation is not usable, period
                continue
            media_priority = cls.image_type_priority(rep.media_type)

            # This method will set the quality if it hasn't been set before.
            r.quality_as_thumbnail_image
            # Now we can use it.
            quality = r.quality
            if not quality >= cls.MINIMUM_IMAGE_QUALITY:
                # A Resource below the minimum quality threshold is not
                # usable, period.
                continue
            if not champions or quality > champion_score:
                champions = [r]
                champion_score = r.quality
                champion_media_type_priority = media_priority
            elif quality == champion_score:
                # We have two images with the same score. One might be
                # in a format we prefer.
                if (champion_media_type_priority is None
                    or (media_priority is not None
                        and media_priority < champion_media_type_priority)):
                    champions = [r]
                    champion_score = r.quality
                    champion_media_type_priority = media_priority
                elif media_priority == champion_media_type_priority:
                    # Same score, same format. We have two champions.
                    champions.append(r)

        return champions

    @property
    def quality_as_thumbnail_image(self):
        """Determine this image's suitability for use as a thumbnail image.
        """
        rep = self.representation
        if not rep:
            return 0

        quality = 1
        # If the size of the image is known, that might affect
        # the quality.
        quality = quality * rep.thumbnail_size_quality_penalty

        # Scale the estimated quality by the source of the image.
        source_name = self.data_source.name
        if source_name==DataSource.GUTENBERG_COVER_GENERATOR:
            quality = quality * 0.60
        elif source_name==DataSource.GUTENBERG:
            quality = quality * 0.50
        elif source_name==DataSource.OPEN_LIBRARY:
            quality = quality * 0.25
        elif source_name in DataSource.PRESENTATION_EDITION_PRIORITY:
            # Covers from the data sources listed in
            # PRESENTATION_EDITION_PRIORITY (e.g. the metadata wrangler 
            # and the administrative interface) are given priority
            # over all others, relative to their position in 
            # PRESENTATION_EDITION_PRIORITY.
            i = DataSource.PRESENTATION_EDITION_PRIORITY.index(source_name)
            quality = quality * (i+2)
        self.set_estimated_quality(quality)
        return quality


class Genre(Base):
    """A subject-matter classification for a book.

    Much, much more general than Classification.
    """
    __tablename__ = 'genres'
    id = Column(Integer, primary_key=True)
    name = Column(Unicode)

    # One Genre may have affinity with many Subjects.
    subjects = relationship("Subject", backref="genre")

    # One Genre may participate in many WorkGenre assignments.
    works = association_proxy('work_genres', 'work')

    work_genres = relationship("WorkGenre", backref="genre", 
                               cascade="all, delete, delete-orphan")

    def __repr__(self):
        if classifier.genres.get(self.name):
            length = len(classifier.genres[self.name].subgenres)
        else:
            length = 0
        return "<Genre %s (%d subjects, %d works, %d subcategories)>" % (
            self.name, len(self.subjects), len(self.works), length)

    @classmethod
    def lookup(cls, _db, name, autocreate=False):
        if isinstance(name, GenreData):
            name = name.name
        args = (_db, Genre)
        if autocreate:
            result, new = get_one_or_create(*args, name=name)
        else:
            result = get_one(*args, name=name)
            new = False
        if result is None:
            logging.getLogger().error('"%s" is not a recognized genre.', name)
        return result, new

    @property
    def genredata(self):
        if classifier.genres.get(self.name):
            return classifier.genres[self.name]
        else:
            return GenreData(self.name, False)

    @property
    def subgenres(self):
        for genre in self.self_and_subgenres:
            if genre != self:
                yield genre

    @property
    def self_and_subgenres(self):
        _db = Session.object_session(self)
        genres = []
        for genre_data in self.genredata.self_and_subgenres:
            genres.append(self.lookup(_db, genre_data.name)[0])
        return genres

    @property
    def default_fiction(self):
        if self.name not in classifier.genres:
            return None
        return classifier.genres[self.name].is_fiction


class Subject(Base):
    """A subject under which books might be classified."""

    # Types of subjects.
    LCC = Classifier.LCC              # Library of Congress Classification
    LCSH = Classifier.LCSH            # Library of Congress Subject Headings
    FAST = Classifier.FAST
    DDC = Classifier.DDC              # Dewey Decimal Classification
    OVERDRIVE = Classifier.OVERDRIVE  # Overdrive's classification system
    ONECLICK = Classifier.ONECLICK    # OneClick's genre system
    THREEM = Classifier.THREEM        # 3M's classification system
    BISAC = Classifier.BISAC
    BIC = Classifier.BIC              # BIC Subject Categories
    TAG = Classifier.TAG              # Folksonomic tags.
    FREEFORM_AUDIENCE = Classifier.FREEFORM_AUDIENCE
    NYPL_APPEAL = Classifier.NYPL_APPEAL

    # Types with terms that are suitable for search.
    TYPES_FOR_SEARCH = [
        FAST, OVERDRIVE, THREEM, BISAC, TAG
    ]

    AXIS_360_AUDIENCE = Classifier.AXIS_360_AUDIENCE
    ONECLICK_AUDIENCE = Classifier.ONECLICK_AUDIENCE
    GRADE_LEVEL = Classifier.GRADE_LEVEL
    AGE_RANGE = Classifier.AGE_RANGE
    LEXILE_SCORE = Classifier.LEXILE_SCORE
    ATOS_SCORE = Classifier.ATOS_SCORE
    INTEREST_LEVEL = Classifier.INTEREST_LEVEL

    GUTENBERG_BOOKSHELF = Classifier.GUTENBERG_BOOKSHELF
    TOPIC = Classifier.TOPIC
    PLACE = Classifier.PLACE
    PERSON = Classifier.PERSON
    ORGANIZATION = Classifier.ORGANIZATION
    SIMPLIFIED_GENRE = Classifier.SIMPLIFIED_GENRE
    SIMPLIFIED_FICTION_STATUS = Classifier.SIMPLIFIED_FICTION_STATUS

    by_uri = {
        SIMPLIFIED_GENRE : SIMPLIFIED_GENRE,
        SIMPLIFIED_FICTION_STATUS : SIMPLIFIED_FICTION_STATUS,
        "http://librarysimplified.org/terms/genres/Overdrive/" : OVERDRIVE,
        "http://librarysimplified.org/terms/genres/3M/" : THREEM,
        "http://id.worldcat.org/fast/" : FAST, # I don't think this is official.
        "http://purl.org/dc/terms/LCC" : LCC,
        "http://purl.org/dc/terms/LCSH" : LCSH,
        "http://purl.org/dc/terms/DDC" : DDC,
        "http://schema.org/typicalAgeRange" : AGE_RANGE,
        "http://schema.org/audience" : FREEFORM_AUDIENCE,
    }

    uri_lookup = dict()
    for k, v in by_uri.items():
        uri_lookup[v] = k

    __tablename__ = 'subjects'
    id = Column(Integer, primary_key=True)
    # Type should be one of the constants in this class.
    type = Column(Unicode, index=True)

    # Formal identifier for the subject (e.g. "300" for Dewey Decimal
    # System's Social Sciences subject.)
    identifier = Column(Unicode, index=True)

    # Human-readable name, if different from the
    # identifier. (e.g. "Social Sciences" for DDC 300)
    name = Column(Unicode, default=None, index=True)

    # Whether classification under this subject implies anything about
    # the fiction/nonfiction status of a book.
    fiction = Column(Boolean, default=None)

    # Whether classification under this subject implies anything about
    # the book's audience.
    audience = Column(
        Enum("Adult", "Young Adult", "Children", "Adults Only", 
             name="audience"),
        default=None, index=True)

    # For children's books, the target age implied by this subject.
    target_age = Column(INT4RANGE, default=None, index=True)

    # Each Subject may claim affinity with one Genre.
    genre_id = Column(Integer, ForeignKey('genres.id'), index=True)

    # A locked Subject has been reviewed by a human and software will
    # not mess with it without permission.
    locked = Column(Boolean, default=False, index=True)

    # A checked Subject has been reviewed by software and will
    # not be checked again unless forced.
    checked = Column(Boolean, default=False, index=True)

    # One Subject may participate in many Classifications.
    classifications = relationship(
        "Classification", backref="subject"
    )

    # Type + identifier must be unique.
    __table_args__ = (
        UniqueConstraint('type', 'identifier'),
    )

    def __repr__(self):
        if self.name:
            name = u' ("%s")' % self.name
        else:
            name = u""
        if self.audience:
            audience = " audience=%s" % self.audience
        else:
            audience = ""
        if self.fiction:
            fiction = " (Fiction)"
        elif self.fiction == False:
            fiction = " (Nonfiction)"
        else:
            fiction = ""
        if self.genre:
            genre = ' genre="%s"' % self.genre.name
        else:
            genre = ""
        if (self.target_age is not None
            and (self.target_age.lower or self.target_age.upper)
        ):
            age_range= " " + self.target_age_string
        else:
            age_range = ""
        a = u'[%s:%s%s%s%s%s%s]' % (
            self.type, self.identifier, name, fiction, audience, genre, age_range)
        return a.encode("utf8")

    @property
    def target_age_string(self):
        lower = self.target_age.lower
        upper = self.target_age.upper
        if lower and upper is None:
            return str(lower)
        if upper and lower is None:
            return str(upper)
        if not self.target_age.upper_inc:
            upper -= 1
        if not self.target_age.lower_inc:
            lower += 1
        return "%s-%s" % (lower,upper)

    @property
    def describes_format(self):
        """Does this Subject describe a format of book rather than
        subject matter, audience, etc?

        If so, there are limitations on when we believe this Subject
        actually applies to a given book--it may describe a very
        different adaptation of the same underlying work.

        TODO: See note in assign_genres about the hacky way this is used.
        """
        if self.genre and self.genre.name==COMICS_AND_GRAPHIC_NOVELS:
            return True
        return False

    @classmethod
    def lookup(cls, _db, type, identifier, name, autocreate=True):
        """Turn a subject type and identifier into a Subject."""
        classifier = Classifier.lookup(type)
        if autocreate:
            subject, new = get_one_or_create(
                _db, Subject, type=type,
                identifier=identifier,
                create_method_kwargs=dict(name=name)
            )
        else:
            new = False
            subject = get_one(_db, Subject, type=type, identifier=identifier)
        if name and not subject.name:
            # We just discovered the name of a subject that previously
            # had only an ID.
            subject.name = name
        return subject, new

    @classmethod
    def common_but_not_assigned_to_genre(cls, _db, min_occurances=1000, 
                                         type_restriction=None):
        q = _db.query(Subject).join(Classification).filter(Subject.genre==None)

        if type_restriction:
            q = q.filter(Subject.type==type_restriction)
        q = q.group_by(Subject.id).having(
            func.count(Subject.id) > min_occurances).order_by(
            func.count(Classification.id).desc())
        return q

    @classmethod
    def assign_to_genres(cls, _db, type_restriction=None, force=False,
                         batch_size=1000):
        """Find subjects that have not been checked yet, assign each a
        genre/audience/fiction status if possible, and mark each as
        checked.

        :param type_restriction: Only consider subjects of the given type.
        :param force: Assign a genre to all subjects not just the ones that
                      have been checked.
        :param batch_size: Perform a database commit every time this many
                           subjects have been checked.
        """
        q = _db.query(Subject).filter(Subject.locked==False)

        if type_restriction:
            q = q.filter(Subject.type==type_restriction)

        if not force:
            q = q.filter(Subject.checked==False)

        counter = 0
        for subject in q:
            subject.assign_to_genre()
            counter += 1
            if not counter % batch_size:
                _db.commit()
        _db.commit()

    def assign_to_genre(self):
        """Assign this subject to a genre."""
        classifier = Classifier.classifiers.get(self.type, None)
        if not classifier:
            return
        self.checked = True
        log = logging.getLogger("Subject-genre assignment")

        genredata, audience, target_age, fiction = classifier.classify(self)
        # If the genre is erotica, the audience will always be ADULTS_ONLY,
        # no matter what the classifier says.
        if genredata == Erotica:
            audience = Classifier.AUDIENCE_ADULTS_ONLY

        if audience in Classifier.AUDIENCES_ADULT:
            target_age = Classifier.default_target_age_for_audience(audience)
        if not audience:
            # We have no audience but some target age information.
            # Try to determine an audience based on that.
            audience = Classifier.default_audience_for_target_age(target_age)

        if genredata:
            _db = Session.object_session(self)
            genre, was_new = Genre.lookup(_db, genredata.name, True)
        else:
            genre = None
        if genre != self.genre:
            log.info(
                "%s:%s genre %r=>%r", self.type, self.identifier,
                self.genre, genre
            )
        self.genre = genre

        if audience:
            if self.audience != audience:
                log.info(
                    "%s:%s audience %s=>%s", self.type, self.identifier,
                    self.audience, audience
                )
        self.audience = audience

        if fiction is not None:
            if self.fiction != fiction:
                log.info(
                    "%s:%s fiction %s=>%s", self.type, self.identifier,
                    self.fiction, fiction
                )
        self.fiction = fiction

        if numericrange_to_tuple(self.target_age) != target_age:
            log.info(
                "%s:%s target_age %r=>%r", self.type, self.identifier,
                self.target_age, tuple_to_numericrange(target_age)
            )        
        self.target_age = tuple_to_numericrange(target_age)


class Classification(Base):
    """The assignment of a Identifier to a Subject."""
    __tablename__ = 'classifications'
    id = Column(Integer, primary_key=True)
    identifier_id = Column(
        Integer, ForeignKey('identifiers.id'), index=True)
    subject_id = Column(Integer, ForeignKey('subjects.id'), index=True)
    data_source_id = Column(Integer, ForeignKey('datasources.id'), index=True)

    # How much weight the data source gives to this classification.
    weight = Column(Integer)

    @property
    def scaled_weight(self):
        weight = self.weight
        if self.data_source.name == DataSource.OCLC_LINKED_DATA:
            weight = weight / 10.0
        elif self.data_source.name == DataSource.OVERDRIVE:
            weight = weight * 50
        return weight

    # These subject types are known to be problematic in that their
    # "Juvenile" classifications are applied indiscriminately to both
    # YA books and Children's books. As such, we need to split the
    # difference when weighing a classification whose subject is of
    # this type.
    #
    # This goes into Classification rather than Subject because it's
    # possible that one particular data source could use a certain
    # subject type in an unreliable way.
    #
    # In fact, the 3M classifications are basically BISAC
    # classifications used in an unreliable way, so we could merge
    # them in the future.
    _juvenile_subject_types = set([
        Subject.THREEM,
        Subject.LCC
    ])

    _quality_as_indicator_of_target_age = {
        
        # Not all classifications are equally reliable as indicators
        # of a target age. This dictionary contains the coefficients
        # we multiply against the weights of incoming classifications
        # to reflect the overall reliability of that type of
        # classification.
        #
        # If we had a ton of information about target age this might
        # not be necessary--it doesn't seem necessary for genre
        # classifications. But we sometimes have very little
        # information about target age, so being careful about how
        # much we trust different data sources can become important.
        
        DataSource.MANUAL : 1.0,
        DataSource.LIBRARY_STAFF: 1.0,        
        (DataSource.METADATA_WRANGLER, Subject.AGE_RANGE) : 1.0,

        Subject.AXIS_360_AUDIENCE : 0.9,
        (DataSource.OVERDRIVE, Subject.INTEREST_LEVEL) : 0.9,
        (DataSource.OVERDRIVE, Subject.OVERDRIVE) : 0.9, # But see below
        (DataSource.AMAZON, Subject.AGE_RANGE) : 0.85,
        (DataSource.AMAZON, Subject.GRADE_LEVEL) : 0.85,
        
        # Although Overdrive usually reserves Fiction and Nonfiction
        # for books for adults, it's not as reliable an indicator as
        # other Overdrive classifications.
        (DataSource.OVERDRIVE, Subject.OVERDRIVE, "Fiction") : 0.7,
        (DataSource.OVERDRIVE, Subject.OVERDRIVE, "Nonfiction") : 0.7,
        
        Subject.AGE_RANGE : 0.6,
        Subject.GRADE_LEVEL : 0.6,
        
        # There's no real way to know what this measures, since it
        # could be anything. If a tag mentions a target age or a grade
        # level, the accuracy seems to be... not terrible.
        Subject.TAG : 0.45,

        # Tags that come from OCLC Linked Data are of lower quality
        # because they sometimes talk about completely the wrong book.
        (DataSource.OCLC_LINKED_DATA, Subject.TAG) : 0.3,
        
        # These measure reading level, not age appropriateness.
        # However, if the book is a remedial work for adults we won't
        # be calculating a target age in the first place, so it's okay
        # to use reading level as a proxy for age appropriateness in a
        # pinch. (But not outside of a pinch.)
        (DataSource.OVERDRIVE, Subject.GRADE_LEVEL) : 0.35,
        Subject.LEXILE_SCORE : 0.1,
        Subject.ATOS_SCORE: 0.1,
    }

    @property
    def generic_juvenile_audience(self):        
        """Is this a classification that mentions (e.g.) a Children's audience
        but is actually a generic 'Juvenile' classification?
        """
        return (
            self.subject.audience in Classifier.AUDIENCES_JUVENILE
            and self.subject.type in self._juvenile_subject_types
        )
    
    @property
    def quality_as_indicator_of_target_age(self):
        if not self.subject.target_age:
            return 0
        data_source = self.data_source.name
        subject_type = self.subject.type
        q = self._quality_as_indicator_of_target_age

        keys = [
            (data_source, subject_type, self.subject.identifier),
            (data_source, subject_type),
            data_source,
            subject_type
        ]
        for key in keys:
            if key in q:
                return q[key]
        return 0.1

    @property
    def weight_as_indicator_of_target_age(self):
        return self.weight * self.quality_as_indicator_of_target_age

    @property
    def comes_from_license_source(self):
        """Does this Classification come from a data source that also
        provided a license for this book?
        """
        if not self.identifier.licensed_through:
            return False
        for pool in self.identifier.licensed_through:
            if self.data_source == pool.data_source:
                return True
        return False


class WillNotGenerateExpensiveFeed(Exception):
    """This exception is raised when a feed is not cached, but it's too
    expensive to generate.
    """
    pass

class CachedFeed(Base):

    __tablename__ = 'cachedfeeds'
    id = Column(Integer, primary_key=True)

    # Every feed is associated with a lane. If null, this is a feed
    # for the top level.
    lane_name = Column(Unicode, nullable=True)

    # Every feed includes book from a subset of available languages
    languages = Column(Unicode)

    # Every feed has a timestamp reflecting when it was created.
    timestamp = Column(DateTime, nullable=True)

    # A feed is of a certain type--currently either 'page' or 'groups'.
    type = Column(Unicode, nullable=False)

    # A 'page' feed is associated with a set of values for the facet
    # groups.
    facets = Column(Unicode, nullable=True)

    # A 'page' feed is associated with a set of values for pagination.
    pagination = Column(Unicode, nullable=False)

    # The content of the feed.
    content = Column(Unicode, nullable=True)

    # Every feed is associated with a Library.
    library_id = Column(
        Integer, ForeignKey('libraries.id'), index=True
    )
    
    # A feed may be associated with a Work.
    work_id = Column(Integer, ForeignKey('works.id'),
        nullable=True, index=True)

    GROUPS_TYPE = u'groups'
    PAGE_TYPE = u'page'
    RECOMMENDATIONS_TYPE = u'recommendations'
    SERIES_TYPE = u'series'
    CONTRIBUTOR_TYPE = u'contributor'

    log = logging.getLogger("CachedFeed")

    @classmethod
    def fetch(cls, _db, lane, type, facets, pagination, annotator,
              force_refresh=False, max_age=None):
        from opds import AcquisitionFeed
        if max_age is None:
            if lane and hasattr(lane, 'MAX_CACHE_AGE'):
                max_age = lane.MAX_CACHE_AGE
            elif type == cls.GROUPS_TYPE:
                max_age = AcquisitionFeed.grouped_max_age(_db)
            elif type == cls.PAGE_TYPE:
                max_age = AcquisitionFeed.nongrouped_max_age(_db)
        if isinstance(max_age, int):
            max_age = datetime.timedelta(seconds=max_age)
        work = None
        if lane:
            lane_name = unicode(lane.name)
            work = getattr(lane, 'work', None)
        else:
            lane_name = None

        if not lane.languages:
            languages_key = None
        else:
            languages_key = unicode(",".join(lane.languages))

        if facets:
            facets_key = unicode(facets.query_string)
        else:
            facets_key = u""

        if pagination:
            pagination_key = unicode(pagination.query_string)
        else:
            pagination_key = u""

        # Get a CachedFeed object. We will either return its .content,
        # or update its .content.
        constraint_clause = and_(cls.content!=None, cls.timestamp!=None)
        feed, is_new = get_one_or_create(
            _db, cls,
            on_multiple='interchangeable',
            constraint=constraint_clause,
            lane_name=lane_name,
            library=lane.library,
            work=work,
            type=type,
            languages=languages_key,
            facets=facets_key,
            pagination=pagination_key)

        if force_refresh is True:
            # No matter what, we've been directed to treat this
            # cached feed as stale.
            return feed, False

        if max_age is AcquisitionFeed.CACHE_FOREVER:
            # This feed is so expensive to generate that it must be cached
            # forever (unless force_refresh is True).
            if not is_new and feed.content:
                # Cacheable!
                return feed, True
            else:
                # We're supposed to generate this feed, but as a group
                # feed, it's too expensive.
                #
                # Rather than generate an error (which will provide a
                # terrible user experience), fall back to generating a
                # default page-type feed, which should be cheap to fetch.
                cls.log.warn(
                    "Could not generate a groups feed for %s, falling back to a page feed.",
                    lane.name
                )
                return cls.fetch(
                    _db, lane, CachedFeed.PAGE_TYPE, facets, pagination, 
                    annotator, force_refresh, max_age=None
                )
        else:
            # This feed is cheap enough to generate on the fly.
            cutoff = datetime.datetime.utcnow() - max_age
            fresh = False
            if feed.timestamp and feed.content:
                if feed.timestamp >= cutoff:
                    fresh = True
            return feed, fresh

        # Either there is no cached feed or it's time to update it.
        return feed, False

    def update(self, _db, content):
        self.content = content
        self.timestamp = datetime.datetime.utcnow()
        _db.flush()

    def __repr__(self):
        if self.content:
            length = len(self.content)
        else:
            length = "No content"
        return "<CachedFeed #%s %s %s %s %s %s %s %s >" % (
            self.id, self.languages, self.lane_name, self.type, 
            self.facets, self.pagination,
            self.timestamp, length
        )


Index(
    "ix_cachedfeeds_library_id_lane_name_type_facets_pagination",
    CachedFeed.library_id, CachedFeed.lane_name, CachedFeed.type,
    CachedFeed.facets, CachedFeed.pagination
)


class LicensePool(Base):
    """A pool of undifferentiated licenses for a work from a given source.
    """

    __tablename__ = 'licensepools'
    id = Column(Integer, primary_key=True)

    # A LicensePool may be associated with a Work. (If it's not, no one
    # can check it out.)
    work_id = Column(Integer, ForeignKey('works.id'), index=True)

    # Each LicensePool is associated with one DataSource and one
    # Identifier.
    data_source_id = Column(Integer, ForeignKey('datasources.id'), index=True)
    identifier_id = Column(Integer, ForeignKey('identifiers.id'), index=True)

    # Each LicensePool belongs to one Collection.
    collection_id = Column(Integer, ForeignKey('collections.id'),
                           index=True, nullable=False)
    
    # Each LicensePool has an Edition which contains the metadata used
    # to describe this book.
    presentation_edition_id = Column(Integer, ForeignKey('editions.id'), index=True)

    # One LicensePool can have many Loans.
    loans = relationship('Loan', backref='license_pool')

    # One LicensePool can have many Holds.
    holds = relationship('Hold', backref='license_pool')

    # One LicensePool can have many CirculationEvents
    circulation_events = relationship(
        "CirculationEvent", backref="license_pool")

    # One LicensePool can be associated with many Complaints.
    complaints = relationship('Complaint', backref='license_pool')

    # The date this LicensePool was first created in our db
    # (the date we first discovered that ​we had that book in ​our collection).
    availability_time = Column(DateTime, index=True)

    # A LicensePool may be superceded by some other LicensePool
    # associated with the same Work. This may happen if it's an
    # open-access LicensePool and a better-quality version of the same
    # book is available from another Open-Access source.
    superceded = Column(Boolean, default=False)

    # A LicensePool that seemingly looks fine may be manually suppressed
    # to be temporarily or permanently removed from the collection.
    suppressed = Column(Boolean, default=False, index=True)

    # A textual description of a problem with this license pool
    # that caused us to suppress it.
    license_exception = Column(Unicode, index=True)

    open_access = Column(Boolean, index=True)
    last_checked = Column(DateTime, index=True)
    licenses_owned = Column(Integer,default=0)
    licenses_available = Column(Integer,default=0, index=True)
    licenses_reserved = Column(Integer,default=0)
    patrons_in_hold_queue = Column(Integer,default=0)

    # This lets us cache the work of figuring out the best open access
    # link for this LicensePool.
    _open_access_download_url = Column(Unicode, name="open_access_download_url")
    
    # A Collection can not have more than one LicensePool for a given
    # Identifier from a given DataSource.
    __table_args__ = (
        UniqueConstraint('identifier_id', 'data_source_id', 'collection_id'),
    )

    @property
    def delivery_mechanisms(self):
        """Find all LicensePoolDeliveryMechanisms for this LicensePool.        
        """
        _db = Session.object_session(self)
        LPDM = LicensePoolDeliveryMechanism
        return _db.query(LPDM).filter(
            LPDM.data_source==self.data_source).filter(
                LPDM.identifier==self.identifier)
    
    def __repr__(self):
        if self.identifier:
            identifier = "%s/%s" % (self.identifier.type, 
                                    self.identifier.identifier)
        else:
            identifier = "unknown identifier"
        return "<LicensePool #%s for %s: owned=%d available=%d reserved=%d holds=%d>" % (
            self.id, identifier, self.licenses_owned, self.licenses_available, 
            self.licenses_reserved, self.patrons_in_hold_queue
        )

    @classmethod
    def for_foreign_id(self, _db, data_source, foreign_id_type, foreign_id,
                       rights_status=None, collection=None, autocreate=True):
        """Find or create a LicensePool for the given foreign ID."""

        if not collection:
            raise CollectionMissing()
        
        # Get the DataSource.
        if isinstance(data_source, basestring):
            data_source = DataSource.lookup(_db, data_source)

        # The type of the foreign ID must be the primary identifier
        # type for the data source.
        if (data_source.primary_identifier_type and 
            foreign_id_type != data_source.primary_identifier_type
            and foreign_id_type != Identifier.DEPRECATED_NAMES.get(data_source.primary_identifier_type)
        ):
            raise ValueError(
                "License pools for data source '%s' are keyed to "
                "identifier type '%s' (not '%s', which was provided)" % (
                    data_source.name, data_source.primary_identifier_type,
                    foreign_id_type
                )
            )
 
        # Get the Identifier.
        identifier, ignore = Identifier.for_foreign_id(
            _db, foreign_id_type, foreign_id
            )

        kw = dict(data_source=data_source, identifier=identifier,
                  collection=collection)
        if rights_status:
            kw['rights_status'] = rights_status

        # Get the LicensePool that corresponds to the
        # DataSource/Identifier/Collection.
        if autocreate:
            license_pool, was_new = get_one_or_create(_db, LicensePool, **kw)
        else:
            license_pool = get_one(_db, LicensePool, **kw)
            was_new = False
            
        if was_new and not license_pool.availability_time:
            now = datetime.datetime.utcnow()
            license_pool.availability_time = now

        if was_new:
            # Set the LicensePool's initial values to indicate
            # that we don't actually know how many copies we own.
            license_pool.licenses_owned = 0
            license_pool.licenses_available = 0
            license_pool.licenses_reserved = 0
            license_pool.patrons_in_hold_queue = 0

        return license_pool, was_new

    @classmethod
    def with_no_work(cls, _db):
        """Find LicensePools that have no corresponding Work."""
        return _db.query(LicensePool).outerjoin(Work).filter(
            Work.id==None).all()

    @property
    def deliverable(self):
        """This LicensePool can actually be delivered to patrons.
        """
        return (
            (self.open_access or self.licenses_owned > 0)
            and any(
                [dm.delivery_mechanism.default_client_can_fulfill
                for dm in self.delivery_mechanisms]
            )
        )

    @classmethod
    def with_complaint(cls, library, resolved=False):
        """Return query for LicensePools that have at least one Complaint."""
        _db = Session.object_session(library)
        subquery = _db.query(
                LicensePool.id,
                func.count(LicensePool.id).label("complaint_count")
            ).select_from(LicensePool).join(
                LicensePool.collection).join(
                    Collection.libraries).filter(
                        Library.id==library.id
                    ).join(
                        LicensePool.complaints
                    ).group_by(
                        LicensePool.id
                    )

        if resolved == False:
            subquery = subquery.filter(Complaint.resolved == None)
        elif resolved == True:
            subquery = subquery.filter(Complaint.resolved != None)

        subquery = subquery.subquery()

        return _db.query(LicensePool).\
            join(subquery, LicensePool.id == subquery.c.id).\
            order_by(subquery.c.complaint_count.desc()).\
            add_columns(subquery.c.complaint_count)

    @property
    def open_access_source_priority(self):
        """What priority does this LicensePool's DataSource have in
        our list of open-access content sources?
        
        e.g. GITenberg books are prefered over Gutenberg books,
        because there's a defined process for fixing errors and they
        are more likely to have good cover art.
        """
        try:
            priority = DataSource.OPEN_ACCESS_SOURCE_PRIORITY.index(
                self.data_source.name
            )
        except ValueError, e:
            # The source of this download is not mentioned in our
            # priority list. Treat it as the lowest priority.
            priority = -1
        return priority

    def better_open_access_pool_than(self, champion):
        """ Is this open-access pool generally known for better-quality
        download files than the passed-in pool?
        """
        # A license pool with no identifier shouldn't happen, but it
        # definitely shouldn't be considered.
        if not self.identifier:
            return False

        # A suppressed license pool should never be used, even if there is
        # no alternative.
        if self.suppressed:
            return False

        # A non-open-access license pool is not eligible for consideration.
        if not self.open_access:
            return False

        # At this point we have a LicensePool that is at least
        # better than nothing.
        if not champion:
            return True

        challenger_resource = self.best_open_access_link
        if not challenger_resource:
            # This LicensePool is supposedly open-access but we don't
            # actually know where the book is. It will be chosen only
            # if there is no alternative.
            return False

        champion_priority = champion.open_access_source_priority
        challenger_priority = self.open_access_source_priority

        if challenger_priority > champion_priority:
            return True

        if challenger_priority < champion_priority:
            return False

        if (self.data_source.name == DataSource.GUTENBERG
            and champion.data_source == self.data_source):
            # These two LicensePools are both from Gutenberg, and
            # normally this wouldn't matter, but higher Gutenberg
            # numbers beat lower Gutenberg numbers.
            champion_id = int(champion.identifier.identifier)
            challenger_id = int(self.identifier.identifier)

            if challenger_id > champion_id:
                logging.info(
                    "Gutenberg %d beats Gutenberg %d",
                    challenger_id, champion_id
                )
                return True
        return False


    def editions_in_priority_order(self):
        """Return all Editions that describe the Identifier associated with
        this LicensePool, in the order they should be used to create a
        presentation Edition for the LicensePool.
        """
        def sort_key(edition):
            """Return a numeric ordering of this edition."""
            source = edition.data_source
            if not source:
                # This shouldn't happen. Give this edition the
                # lowest priority.
                return -100

            if source == self.data_source:
                # This Edition contains information from the same data
                # source as the LicensePool itself. Put it below any
                # Edition from one of the data sources in
                # PRESENTATION_EDITION_PRIORITY, but above all other
                # Editions.
                return -1
            if source.name in DataSource.PRESENTATION_EDITION_PRIORITY:
                return DataSource.PRESENTATION_EDITION_PRIORITY.index(source.name)
            else:
                return -2

        return sorted(self.identifier.primarily_identifies, key=sort_key)

    def set_open_access_status(self):
        """Set .open_access based on whether there is currently
        an open-access LicensePoolDeliveryMechanism for this LicensePool.
        """
        for dm in self.delivery_mechanisms:
            if dm.is_open_access:
                self.open_access = True
                break
        else:
            self.open_access = False

    def set_presentation_edition(self):
        """Create or update the presentation Edition for this LicensePool.

        The presentation Edition is made of metadata from all Editions
        associated with the LicensePool's identifier.

        :return: A boolean explaining whether any of the presentation
        information associated with this LicensePool actually changed.
        """
        _db = Session.object_session(self)
        old_presentation_edition = self.presentation_edition
        all_editions = list(self.editions_in_priority_order())
        changed = False

        # Note: We can do a cleaner solution, if we refactor to not use metadata's 
        # methods to update editions.  For now, we're choosing to go with the below approach.
        from metadata_layer import (
            Metadata, 
            IdentifierData, 
            ReplacementPolicy,
        )

        if len(all_editions) == 1:
            # There's only one edition associated with this
            # LicensePool. Use it as the presentation edition rather
            # than creating an identical composite.
            self.presentation_edition = all_editions[0]
        else:
            edition_identifier = IdentifierData(self.identifier.type, self.identifier.identifier)
            metadata = Metadata(data_source=DataSource.PRESENTATION_EDITION, primary_identifier=edition_identifier)

            for edition in all_editions:
                if (edition.data_source.name != DataSource.PRESENTATION_EDITION):
                    metadata.update(Metadata.from_edition(edition))

            # Note: Since this is a presentation edition it does not have a
            # license data source, even if one of the editions it was
            # created from does have a license data source.
            metadata._license_data_source = None
            metadata.license_data_source_obj = None
            edition, is_new = metadata.edition(_db)

            policy = ReplacementPolicy.from_metadata_source()
            self.presentation_edition, edition_core_changed = metadata.apply(
                edition, collection=self.collection, replace=policy
            )
            changed = changed or edition_core_changed

        presentation_changed = self.presentation_edition.calculate_presentation()
        changed = changed or presentation_changed

        # if the license pool is associated with a work, and the work currently has no presentation edition, 
        # then do a courtesy call to the work, and tell it about the presentation edition.
        if self.work and not self.work.presentation_edition:
            self.work.set_presentation_edition(self.presentation_edition)

        return (
            self.presentation_edition != old_presentation_edition 
            or changed
        )


    def add_link(self, rel, href, data_source, media_type=None,
                 content=None, content_path=None):
        """Add a link between this LicensePool and a Resource.

        :param rel: The relationship between this LicensePool and the resource
               on the other end of the link.
        :param href: The URI of the resource on the other end of the link.
        :param media_type: Media type of the representation associated
               with the resource.
        :param content: Content of the representation associated with the
               resource.
        :param content_path: Path (relative to DATA_DIRECTORY) of the
               representation associated with the resource.
        """
        return self.identifier.add_link(
            rel, href, data_source, media_type, content, content_path)

    def needs_update(self):
        """Is it time to update the circulation info for this license pool?"""
        now = datetime.datetime.utcnow()
        if not self.last_checked:
            # This pool has never had its circulation info checked.
            return True
        maximum_stale_time = self.data_source.extra.get(
            'circulation_refresh_rate_seconds')
        if maximum_stale_time is None:
            # This pool never needs to have its circulation info checked.
            return False
        age = now - self.last_checked
        return age > maximum_stale_time

    def update_availability(
            self, new_licenses_owned, new_licenses_available, 
            new_licenses_reserved, new_patrons_in_hold_queue, as_of=None):
        """Update the LicensePool with new availability information.
        Log the implied changes as CirculationEvents.
        """
        changes_made = False
        _db = Session.object_session(self)
        if not as_of:
            as_of = datetime.datetime.utcnow()

        old_licenses_owned = self.licenses_owned
        old_licenses_available = self.licenses_available
        old_licenses_reserved = self.licenses_reserved
        old_patrons_in_hold_queue = self.patrons_in_hold_queue

        for old_value, new_value, more_event, fewer_event in (
                [self.patrons_in_hold_queue,  new_patrons_in_hold_queue,
                 CirculationEvent.DISTRIBUTOR_HOLD_PLACE, CirculationEvent.DISTRIBUTOR_HOLD_RELEASE],
                [self.licenses_available, new_licenses_available,
                 CirculationEvent.DISTRIBUTOR_CHECKIN, CirculationEvent.DISTRIBUTOR_CHECKOUT],
                [self.licenses_reserved, new_licenses_reserved,
                 CirculationEvent.DISTRIBUTOR_AVAILABILITY_NOTIFY, None],
                [self.licenses_owned, new_licenses_owned,
                 CirculationEvent.DISTRIBUTOR_LICENSE_ADD,
                 CirculationEvent.DISTRIBUTOR_LICENSE_REMOVE]):
            if new_value is None:
                continue
            if old_value == new_value:
                continue
            changes_made = True

            if old_value < new_value:
                event_name = more_event
            else:
                event_name = fewer_event

            if not event_name:
                continue

            Analytics.collect_event(
                _db, self, event_name, as_of,
                old_value=old_value, new_value=new_value)

        # Update the license pool with the latest information.
        any_data = False
        if new_licenses_owned is not None:
            self.licenses_owned = new_licenses_owned
            any_data = True
        if new_licenses_available is not None:
            self.licenses_available = new_licenses_available
            any_data = True
        if new_licenses_reserved is not None:
            self.licenses_reserved = new_licenses_reserved
            any_data = True
        if new_patrons_in_hold_queue is not None:
            self.patrons_in_hold_queue = new_patrons_in_hold_queue
            any_data = True

        if any_data or changes_made:
            # Sometimes update_availability is called with no actual
            # numbers, but that's not the case this time. We got
            # numbers and they may have even changed our view of the
            # LicensePool.
            self.last_checked = as_of
            if self.work:
                self.work.last_update_time = as_of

        if changes_made:
            message, args = self.circulation_changelog(
                old_licenses_owned, old_licenses_available,
                old_licenses_reserved, old_patrons_in_hold_queue
            )
            logging.info(message, *args)

        return changes_made

    def circulation_changelog(self, old_licenses_owned, old_licenses_available,
                              old_licenses_reserved, old_patrons_in_hold_queue):
        """Generate a log message describing a change to the circulation.

        :return: a 2-tuple (message, args) suitable for passing into 
        logging.info or a similar method
        """
        edition = self.presentation_edition
        message = 'CHANGED '
        args = []
        if edition:
            message += '%s "%s" %s (%s)'
            args.extend([edition.medium, 
                         edition.title or "[NO TITLE]",
                         edition.author or "[NO AUTHOR]",
                         self.identifier]
                    )
        else:
            message += '%s'
            args.append(self.identifier)

        def _part(message, args, string, old_value, new_value):
            if old_value != new_value:
                args.extend([string, old_value, new_value])
                message += ' %s: %s=>%s'
            return message, args

        message, args = _part(
            message, args, "OWN", old_licenses_owned, self.licenses_owned
        )
        
        message, args = _part(
            message, args, "AVAIL", old_licenses_available, 
            self.licenses_available
        )

        message, args = _part(
            message, args, "RSRV", old_licenses_reserved, 
            self.licenses_reserved
        )

        message, args =_part(
            message, args, "HOLD", old_patrons_in_hold_queue, 
            self.patrons_in_hold_queue
        )
        return message, tuple(args)

    def loan_to(self, patron, start=None, end=None, fulfillment=None):
        _db = Session.object_session(patron)
        kwargs = dict(start=start or datetime.datetime.utcnow(),
                      end=end)
        loan, is_new = get_one_or_create(
            _db, Loan, patron=patron, license_pool=self, 
            create_method_kwargs=kwargs)
        if fulfillment:
            loan.fulfillment = fulfillment
        return loan, is_new

    def on_hold_to(self, patron, start=None, end=None, position=None):
        _db = Session.object_session(patron)
        if not patron.library.allow_holds:
            raise PolicyException("Holds are disabled for this library.")
        start = start or datetime.datetime.utcnow()
        hold, new = get_one_or_create(
            _db, Hold, patron=patron, license_pool=self)
        hold.update(start, end, position)
        return hold, new

    @classmethod
    def consolidate_works(cls, _db, calculate_work_even_if_no_author=False,
                          batch_size=10):
        """Assign a (possibly new) Work to every unassigned LicensePool."""
        a = 0
        lps = cls.with_no_work(_db)
        logging.info(
            "Assigning Works to %d LicensePools with no Work.", len(lps)
        )
        for unassigned in lps:
            etext, new = unassigned.calculate_work(
                even_if_no_author=calculate_work_even_if_no_author)
            if not etext:
                # We could not create a work for this LicensePool,
                # most likely because it does not yet have any
                # associated Edition.
                continue
            a += 1
            logging.info("When consolidating works, created %r", etext)
            if a and not a % batch_size:
                _db.commit()
        _db.commit()


    def calculate_work(self, even_if_no_author=False, known_edition=None):
        """Find or create a Work for this LicensePool.

        A pool that is not open-access will always have its own
        Work. Open-access LicensePools will be grouped together with
        other open-access LicensePools based on the permanent work ID
        of the LicensePool's presentation edition.

        :param even_if_no_author: Ordinarily this method will refuse
        to create a Work for a LicensePool whose Edition has no title
        or author. But sometimes a book just has no known author. If
        that's really the case, pass in even_if_no_author=True and the
        Work will be created.

        TODO: I think known_edition is mostly useless. We should
        either remove it or replace it with a boolean that stops us
        from calling set_presentation_edition() and assumes we've
        already done that work.
        """
        if not self.identifier:
            # A LicensePool with no Identifier should never have a Work.
            self.work = None
            return None, False
       
        if known_edition:
            presentation_edition = known_edition
        else:
            self.set_presentation_edition()
            presentation_edition = self.presentation_edition
            
        if presentation_edition:
            if self not in presentation_edition.is_presentation_for:
                raise ValueError(
                    "Alleged presentation edition is not the presentation edition for the license pool for which work is being calculated!"
                )
                    
        logging.info("Calculating work for %r", presentation_edition)
        if not presentation_edition:
            # We don't have any information about the identifier
            # associated with this LicensePool, so we can't create a work.
            logging.warn("NO EDITION for %s, cowardly refusing to create work.",
                     self.identifier)

            # If there was a work associated with this LicensePool,
            # it was by mistake. Remove it.
            self.work = None
            return None, False

        if not presentation_edition.title or not presentation_edition.author:
            presentation_edition.calculate_presentation()

        if not presentation_edition.title:
            if presentation_edition.work:
                logging.warn(
                    "Edition %r has no title but has a Work assigned. This will not stand.", presentation_edition
                )
            else:
                logging.info("Edition %r has no title and it will not get a Work.", presentation_edition)
            self.work = None
            self.work_id = None
            return None, False

        if (not presentation_edition.work
            and presentation_edition.author in (None, Edition.UNKNOWN_AUTHOR)
            and not even_if_no_author
        ):
            logging.warn(
                "Edition %r has no author, not assigning Work to Edition.", 
                presentation_edition
            )
            # If there was a work associated with this LicensePool,
            # it was by mistake. Remove it.
            self.work = None
            self.work_id = None
            return None, False

        presentation_edition.calculate_permanent_work_id()

        _db = Session.object_session(self)
        work = None
        is_new = False
        licensepools_changed = False
        if self.open_access and presentation_edition.permanent_work_id:
            # This is an open-access book. Use the Work for all
            # open-access books associated with this book's permanent
            # work ID.
            #
            # If the dataset is in an inconsistent state, calling
            # Work.open_access_for_permanent_work_id may result in works being
            # merged.
            work, is_new = Work.open_access_for_permanent_work_id(
                _db, presentation_edition.permanent_work_id,
                presentation_edition.medium
            )

            # Run a sanity check to make sure every LicensePool
            # associated with this Work actually belongs there. This
            # may result in new Works being created.
            #
            # This could go into Work.for_permanent_work_id, but that
            # could conceivably lead to an infinite loop, or at least
            # a very long recursive call, so I've put it here.
            work.make_exclusive_open_access_for_permanent_work_id(
                presentation_edition.permanent_work_id, 
                presentation_edition.medium
            )
            self.work = work
            licensepools_changed = True

        # All LicensePools with a given Identifier must share a work.
        existing_works = set([x.work for x in self.identifier.licensed_through])
        if len(existing_works) > 1:
            logging.warn(
                "LicensePools for %r have more than one Work between them. Removing them all and starting over."
            )
            for lp in self.identifier.licensed_through:
                lp.work = None
                if lp.presentation_edition:
                    lp.presentation_edition.work = None
        else:
            # There is a consensus Work for this Identifier.
            [self.work] = existing_works

        if self.work:
            # This pool is already associated with a Work. Use that
            # Work.
            work = self.work
        elif presentation_edition.work:
            # This pool's presentation edition is already associated with
            # a Work. Use that Work.
            work = presentation_edition.work
            self.work = work

        if work:
            # There is already a Work associated with this LicensePool,
            # but we need to run a sanity check because occasionally
            # LicensePools get mis-grouped due to bugs.
            #
            # A commercially-licensed book should have a Work to
            # itself. All other LicensePools need to be kicked out and
            # associated with some other work.
            #
            # This won't cause an infinite recursion because we're
            # setting pool.work to None before calling
            # pool.calculate_work(), and the recursive call only
            # happens if self.work is set.
            for pool in list(work.license_pools):
                if pool is self:
                    continue
                if not (self.open_access and pool.open_access):
                    pool.work = None
                    pool.calculate_work()
                    licensepools_changed = True

        else:
            # There is no better choice than creating a brand new Work.
            is_new = True
            logging.info(
                "Creating a new work for %r" % presentation_edition.title
            )
            work = Work()
            _db = Session.object_session(self)
            _db.add(work)
            _db.flush()
            licensepools_changed = True

        # Associate this LicensePool and its Edition with the work we
        # chose or created.
        if not self in work.license_pools:
            work.license_pools.append(self)
            licensepools_changed = True

        # Recalculate the display information for the Work, since the
        # associated LicensePools have changed, which may have caused
        # the Work's presentation Edition to change.
        #
        # TODO: In theory we can speed things up by only calling
        # calculate_presentation if licensepools_changed is
        # True. However, some bits of other code call calculate_work()
        # under the assumption that it always calls
        # calculate_presentation(), so we'd need to evaluate those
        # call points first.
        work.calculate_presentation()

        # Ensure that all LicensePools with this Identifier share
        # the same Work. (We may have wiped out their .work earlier
        # in this method.)
        for lp in self.identifier.licensed_through:
            lp.work = work
        
        if is_new:
            logging.info("Created a new work: %r", work)

        # All done!
        return work, is_new


    @property
    def open_access_links(self):
        """Yield all open-access Resources for this LicensePool."""

        open_access = Hyperlink.OPEN_ACCESS_DOWNLOAD
        _db = Session.object_session(self)
        if not self.identifier:
            return
        q = Identifier.resources_for_identifier_ids(
            _db, [self.identifier.id], open_access
        )
        for resource in q:
            yield resource

    @property
    def open_access_download_url(self):
        """Alias for best_open_access_link.

        If _open_access_download_url is currently None, this will set
        to a good value if possible.
        """
        return self.best_open_access_link
        
    @property
    def best_open_access_link(self):
        """Find the best open-access link for this LicensePool.

        Cache it so that the next access will be faster.
        """
        if not self.open_access:
            return None
        if not self._open_access_download_url:
            url = None
            resource = self.best_open_access_resource
            if resource and resource.representation:
                url = resource.representation.mirror_url
            self._open_access_download_url = url
        return self._open_access_download_url

    @property
    def best_open_access_resource(self):
        """Determine the best open-access Resource currently provided by this 
        LicensePool.
        """
        best = None
        best_priority = -1
        for resource in self.open_access_links:
            if not any(
                    [resource.representation and
                     resource.representation.media_type and
                     resource.representation.media_type.startswith(x) 
                     for x in Representation.SUPPORTED_BOOK_MEDIA_TYPES]):
                # This representation is not in a media type we 
                # support. We can't serve it, so we won't consider it.
                continue
                
            data_source_priority = self.open_access_source_priority
            if not best or data_source_priority > best_priority:
                # Something is better than nothing.
                best = resource
                best_priority = data_source_priority
                continue

            if (best.data_source.name==DataSource.GUTENBERG
                and resource.data_source.name==DataSource.GUTENBERG
                and 'noimages' in best.representation.mirror_url
                and not 'noimages' in resource.representation.mirror_url):
                # A Project Gutenberg-ism: an epub without 'noimages'
                # in the filename is better than an epub with
                # 'noimages' in the filename.
                best = resource
                best_priority = data_source_priority
                continue

        return best

    @property
    def best_license_link(self):
        """Find the best available licensing link for the work associated
        with this LicensePool.

        # TODO: This needs work and may not be necessary anymore.
        """
        edition = self.edition
        if not edition:
            return self, None
        link = edition.best_open_access_link
        if link:
            return self, link

        # Either this work is not open-access, or there was no epub
        # link associated with it.
        work = self.work
        for pool in work.license_pools:
            edition = pool.edition
            link = edition.best_open_access_link
            if link:
                return pool, link
        return self, None

    def set_delivery_mechanism(self, *args, **kwargs):
        """Ensure that this LicensePool (and any other LicensePools for the same
        book) have a LicensePoolDeliveryMechanism for this media type,
        DRM scheme, rights status, and resource.
        """
        return LicensePoolDeliveryMechanism.set(
            self.data_source, self.identifier, *args, **kwargs
        )

Index("ix_licensepools_data_source_id_identifier_id_collection_id", LicensePool.collection_id, LicensePool.data_source_id, LicensePool.identifier_id, unique=True)


class RightsStatus(Base):

    """The terms under which a book has been made available to the general
    public.

    This will normally be 'in copyright', or 'public domain', or a
    Creative Commons license.
    """

    # Currently in copyright.
    IN_COPYRIGHT = u"http://librarysimplified.org/terms/rights-status/in-copyright"

    # Public domain in the USA.
    PUBLIC_DOMAIN_USA = u"http://librarysimplified.org/terms/rights-status/public-domain-usa"

    # Public domain in some unknown territory
    PUBLIC_DOMAIN_UNKNOWN = u"http://librarysimplified.org/terms/rights-status/public-domain-unknown"

    # Creative Commons Public Domain Dedication (No rights reserved)
    CC0 = u"https://creativecommons.org/publicdomain/zero/1.0/"

    # Creative Commons Attribution (CC BY)
    CC_BY = u"http://creativecommons.org/licenses/by/4.0/"
    
    # Creative Commons Attribution-ShareAlike (CC BY-SA)
    CC_BY_SA = u"https://creativecommons.org/licenses/by-sa/4.0"

    # Creative Commons Attribution-NoDerivs (CC BY-ND)
    CC_BY_ND = u"https://creativecommons.org/licenses/by-nd/4.0"

    # Creative Commons Attribution-NonCommercial (CC BY-NC)
    CC_BY_NC = u"https://creativecommons.org/licenses/by-nc/4.0"

    # Creative Commons Attribution-NonCommercial-ShareAlike (CC BY-NC-SA)
    CC_BY_NC_SA = u"https://creativecommons.org/licenses/by-nc-sa/4.0"

    # Creative Commons Attribution-NonCommercial-NoDerivs (CC BY-NC-ND)
    CC_BY_NC_ND = u"https://creativecommons.org/licenses/by-nc-nd/4.0"

    # Open access download but no explicit license
    GENERIC_OPEN_ACCESS = u"http://librarysimplified.org/terms/rights-status/generic-open-access"

    # Unknown copyright status.
    UNKNOWN = u"http://librarysimplified.org/terms/rights-status/unknown"

    OPEN_ACCESS = [
        PUBLIC_DOMAIN_USA,
        CC0,
        CC_BY,
        CC_BY_SA,
        CC_BY_ND,
        CC_BY_NC,
        CC_BY_NC_SA,
        CC_BY_NC_ND,
        GENERIC_OPEN_ACCESS,
    ]

    NAMES = {
        IN_COPYRIGHT: "In Copyright",
        PUBLIC_DOMAIN_USA: "Public domain in the USA",
        CC0: "Creative Commons Public Domain Dedication (CC0)",
        CC_BY: "Creative Commons Attribution (CC BY)",
        CC_BY_SA: "Creative Commons Attribution-ShareAlike (CC BY-SA)",
        CC_BY_ND: "Creative Commons Attribution-NoDerivs (CC BY-ND)",
        CC_BY_NC: "Creative Commons Attribution-NonCommercial (CC BY-NC)",
        CC_BY_NC_SA: "Creative Commons Attribution-NonCommercial-ShareAlike (CC BY-NC-SA)",
        CC_BY_NC_ND: "Creative Commons Attribution-NonCommercial-NoDerivs (CC BY-NC-ND)",
        GENERIC_OPEN_ACCESS: "Open access with no specific license",
        UNKNOWN: "Unknown",
    }

    DATA_SOURCE_DEFAULT_RIGHTS_STATUS = {
        DataSource.GUTENBERG: PUBLIC_DOMAIN_USA,
        DataSource.PLYMPTON: CC_BY_NC,
        # workaround for opds-imported license pools with 'content server' as data source
        DataSource.OA_CONTENT_SERVER : GENERIC_OPEN_ACCESS,

        DataSource.OVERDRIVE: IN_COPYRIGHT,
        DataSource.THREEM: IN_COPYRIGHT,
        DataSource.AXIS_360: IN_COPYRIGHT,
    }
    
    __tablename__ = 'rightsstatus'
    id = Column(Integer, primary_key=True)

    # A URI unique to the license. This may be a URL (e.g. Creative
    # Commons)
    uri = Column(String, index=True, unique=True)

    # Human-readable name of the license.
    name = Column(String, index=True)

    # One RightsStatus may apply to many LicensePoolDeliveryMechanisms.
    licensepooldeliverymechanisms = relationship("LicensePoolDeliveryMechanism", backref="rights_status")

    @classmethod
    def lookup(cls, _db, uri):
        if not uri in cls.NAMES.keys():
            uri = cls.UNKNOWN
        name = cls.NAMES.get(uri)
        create_method_kwargs = dict(name=name)
        status, ignore = get_one_or_create(
            _db, RightsStatus, uri=uri,
            create_method_kwargs=create_method_kwargs
        )
        return status

    @classmethod
    def rights_uri_from_string(cls, rights):
        rights = rights.lower()
        if rights == 'public domain in the usa.':
            return RightsStatus.PUBLIC_DOMAIN_USA
        elif rights == 'public domain in the united states.':
            return RightsStatus.PUBLIC_DOMAIN_USA
        elif rights == 'pd-us':
            return RightsStatus.PUBLIC_DOMAIN_USA
        elif rights.startswith('public domain'):
            return RightsStatus.PUBLIC_DOMAIN_UNKNOWN
        elif rights.startswith('copyrighted.'):
            return RightsStatus.IN_COPYRIGHT
        elif rights == 'cc0':
            return RightsStatus.CC0
        elif rights == 'cc by':
            return RightsStatus.CC_BY
        elif rights == 'cc by-sa':
            return RightsStatus.CC_BY_SA
        elif rights == 'cc by-nd':
            return RightsStatus.CC_BY_ND
        elif rights == 'cc by-nc':
            return RightsStatus.CC_BY_NC
        elif rights == 'cc by-nc-sa':
            return RightsStatus.CC_BY_NC_SA
        elif rights == 'cc by-nc-nd':
            return RightsStatus.CC_BY_NC_ND
        elif (rights in RightsStatus.OPEN_ACCESS
              or rights == RightsStatus.IN_COPYRIGHT):
            return rights
        else:
            return RightsStatus.UNKNOWN

    
class CirculationEvent(Base):

    """Changes to a license pool's circulation status.

    We log these so we can measure things like the velocity of
    individual books.
    """
    __tablename__ = 'circulationevents'

    id = Column(Integer, primary_key=True)

    # One LicensePool can have many circulation events.
    license_pool_id = Column(
        Integer, ForeignKey('licensepools.id'), index=True)

    type = Column(String(32), index=True)
    start = Column(DateTime, index=True)
    end = Column(DateTime)
    old_value = Column(Integer)
    delta = Column(Integer)
    new_value = Column(Integer)
    foreign_patron_id = Column(String)

    # A given license pool can only have one event of a given type for
    # a given patron at a given time.
    __table_args__ = (UniqueConstraint('license_pool_id', 'type', 'start',
                                       'foreign_patron_id'),)

    # Constants for use in logging circulation events to JSON
    SOURCE = u"source"
    TYPE = u"event"

    # The names of the circulation events we recognize.
    # They may be sent to third-party analytics services
    # as well as used locally.

    # Events that happen in a circulation manager.
    NEW_PATRON = u"circulation_manager_new_patron"
    CM_CHECKOUT = u"circulation_manager_check_out"
    CM_CHECKIN = u"circulation_manager_check_in"
    CM_HOLD_PLACE = u"circulation_manager_hold_place"
    CM_HOLD_RELEASE = u"circulation_manager_hold_release"
    CM_FULFILL = u"circulation_manager_fulfill"

    # Events that we hear about from a distributor.
    DISTRIBUTOR_CHECKOUT = u"distributor_check_out"
    DISTRIBUTOR_CHECKIN = u"distributor_check_in"
    DISTRIBUTOR_HOLD_PLACE = u"distributor_hold_place"
    DISTRIBUTOR_HOLD_RELEASE = u"distributor_hold_release"
    DISTRIBUTOR_LICENSE_ADD = u"distributor_license_add"
    DISTRIBUTOR_LICENSE_REMOVE = u"distributor_license_remove"
    DISTRIBUTOR_AVAILABILITY_NOTIFY = u"distributor_availability_notify"
    DISTRIBUTOR_TITLE_ADD = u"distributor_title_add"
    DISTRIBUTOR_TITLE_REMOVE = u"distributor_title_remove"

    # Events that we hear about from a client app.
    OPEN_BOOK = u"open_book"
    
    CLIENT_EVENTS = [
        OPEN_BOOK,
    ]


    # The time format used when exporting to JSON.
    TIME_FORMAT = "%Y-%m-%dT%H:%M:%S+00:00"

    @classmethod
    def log(cls, _db, license_pool, event_name, old_value, new_value,
            start=None, end=None, foreign_patron_id=None):
        if new_value is None or old_value is None:
            delta = None
        else:
            delta = new_value - old_value
        if not start:
            start = datetime.datetime.utcnow()
        if not end:
            end = start
        logging.info("EVENT %s %s=>%s", event_name, old_value, new_value)
        event, was_new = get_one_or_create(
            _db, CirculationEvent, license_pool=license_pool,
            type=event_name, start=start, foreign_patron_id=foreign_patron_id,
            create_method_kwargs=dict(
                old_value=old_value,
                new_value=new_value,
                delta=delta,
                end=end)
            )
        return event, was_new

Index("ix_circulationevents_start_desc_nullslast", CirculationEvent.start.desc().nullslast())


class Credential(Base):
    """A place to store credentials for external services."""
    __tablename__ = 'credentials'
    id = Column(Integer, primary_key=True)
    data_source_id = Column(Integer, ForeignKey('datasources.id'), index=True)
    patron_id = Column(Integer, ForeignKey('patrons.id'), index=True)
    type = Column(String(255), index=True)
    credential = Column(String)
    expires = Column(DateTime)

    # One Credential can have many associated DRMDeviceIdentifiers.
    drm_device_identifiers = relationship(
        "DRMDeviceIdentifier", backref=backref("credential", lazy='joined')
    )
    
    __table_args__ = (
        UniqueConstraint('data_source_id', 'patron_id', 'type'),
    )

    @classmethod
    def lookup(self, _db, data_source, type, patron, refresher_method,
               allow_persistent_token=False):
        if isinstance(data_source, basestring):
            data_source = DataSource.lookup(_db, data_source)
        credential, is_new = get_one_or_create(
            _db, Credential, data_source=data_source, type=type, patron=patron)
        if (is_new or (not credential.expires and not allow_persistent_token)
            or (credential.expires 
                and credential.expires <= datetime.datetime.utcnow())):
            if refresher_method:
                refresher_method(credential)
        return credential

    @classmethod
    def lookup_by_token(self, _db, data_source, type, token,
                               allow_persistent_token=False):
        """Look up a unique token.

        Lookup will fail on expired tokens. Unless persistent tokens
        are specifically allowed, lookup will fail on persistent tokens.
        """

        credential = get_one(
            _db, Credential, data_source=data_source, type=type, 
            credential=token)

        if not credential:
            # No matching token.
            return None

        if not credential.expires:
            if allow_persistent_token:
                return credential
            else:
                # It's an error that this token never expires. It's invalid.
                return None
        elif credential.expires > datetime.datetime.utcnow():
            return credential
        else:
            # Token has expired.
            return None

    @classmethod
    def lookup_and_expire_temporary_token(cls, _db, data_source, type, token):
        """Look up a temporary token and expire it immediately."""
        credential = cls.lookup_by_token(_db, data_source, type, token)
        if not credential:
            return None
        credential.expires = datetime.datetime.utcnow() - datetime.timedelta(
            seconds=5)
        return credential

    @classmethod
    def temporary_token_create(
            self, _db, data_source, type, patron, duration, value=None
    ):
        """Create a temporary token for the given data_source/type/patron.

        The token will be good for the specified `duration`.
        """
        expires = datetime.datetime.utcnow() + duration
        token_string = value or str(uuid.uuid1())
        credential, is_new = get_one_or_create(
            _db, Credential, data_source=data_source, type=type, patron=patron)
        # If there was already a token of this type for this patron,
        # the new one overwrites the old one.
        credential.credential=token_string
        credential.expires=expires
        return credential, is_new

    @classmethod
    def persistent_token_create(self, _db, data_source, type, patron):
        """Create or retrieve a persistent token for the given 
        data_source/type/patron.
        """
        token_string = str(uuid.uuid1())
        credential, is_new = get_one_or_create(
            _db, Credential, data_source=data_source, type=type, patron=patron,
            create_method_kwargs=dict(credential=token_string)
        )
        credential.expires=None
        return credential, is_new

    # A Credential may have many associated DRMDeviceIdentifiers.
    def register_drm_device_identifier(self, device_identifier):
        _db = Session.object_session(self)
        return get_one_or_create(
            _db, DRMDeviceIdentifier,
            credential=self,
            device_identifier=device_identifier
        )

    def deregister_drm_device_identifier(self, device_identifier):
        _db = Session.object_session(self)
        device_id_obj = get_one(
            _db, DRMDeviceIdentifier,
            credential=self,
            device_identifier=device_identifier
        )
        if device_id_obj:
            _db.delete(device_id_obj)

    
# Index to make lookup_by_token() fast.
Index("ix_credentials_data_source_id_type_token", Credential.data_source_id, Credential.type, Credential.credential, unique=True)


class DelegatedPatronIdentifier(Base):
    """This library is in charge of coming up with, and storing,
    identifiers associated with the patrons of some other library.

    e.g. NYPL provides Adobe IDs for patrons of all libraries that use
    the SimplyE app.

    Those identifiers are stored here.
    """
    ADOBE_ACCOUNT_ID = u'Adobe Account ID'
    
    __tablename__ = 'delegatedpatronidentifiers'
    id = Column(Integer, primary_key=True)
    type = Column(String(255), index=True)
    library_uri = Column(String(255), index=True)

    # This is the ID the foreign library gives us when referring to
    # this patron.
    patron_identifier = Column(String(255), index=True)

    # This is the identifier we made up for the patron. This is what the
    # foreign library is trying to look up.
    delegated_identifier = Column(String)
    
    __table_args__ = (
        UniqueConstraint('type', 'library_uri', 'patron_identifier'),
    )

    @classmethod
    def get_one_or_create(
            cls, _db, library_uri, patron_identifier, identifier_type,
            create_function
    ):
        """Look up the delegated identifier for the given patron. If there is
        none, create one.

        :param library_uri: A URI identifying the patron's library.

        :param patron_identifier: An identifier used by that library to
         distinguish between this patron and others. This should be
         an identifier created solely for the purpose of identifying the
         patron with _this_ library, and not (e.g.) the patron's barcode.

        :param identifier_type: The type of the delegated identifier
         to look up. (probably ADOBE_ACCOUNT_ID)

        :param create_function: If this patron does not have a
         DelegatedPatronIdentifier, one will be created, and this
         function will be called to determine the value of
         DelegatedPatronIdentifier.delegated_identifier. 

        :return: A 2-tuple (DelegatedPatronIdentifier, is_new)
        """
        identifier, is_new = get_one_or_create(
            _db, DelegatedPatronIdentifier, library_uri=library_uri,
            patron_identifier=patron_identifier, type=identifier_type
        )
        if is_new:
            identifier.delegated_identifier = create_function()
        return identifier, is_new

    
class DRMDeviceIdentifier(Base):
    """A device identifier for a particular DRM scheme.

    Associated with a Credential, most commonly a patron's "Identifier
    for Adobe account ID purposes" Credential.
    """
    __tablename__ = 'drmdeviceidentifiers'
    id = Column(Integer, primary_key=True)
    credential_id = Column(Integer, ForeignKey('credentials.id'), index=True)
    device_identifier = Column(String(255), index=True)    

    
class Timestamp(Base):
    """A general-purpose timestamp for Monitors."""

    __tablename__ = 'timestamps'
    id = Column(Integer, primary_key=True)
    service = Column(String(255), index=True, nullable=False)
    collection_id = Column(Integer, ForeignKey('collections.id'),
                           index=True, nullable=True)
    timestamp = Column(DateTime)
    counter = Column(Integer)

    def __repr__(self):
        if self.timestamp:
            timestamp = self.timestamp.strftime('%b %d, %Y at %H:%M')
        else:
            timestamp = None
        if self.counter:
            timestamp += (' %d' % self.counter)
        if self.collection:
            collection = self.collection.name
        else:
            collection = None

        message = u"<Timestamp %s: collection=%s, timestamp=%s>" % (
            self.service, collection, timestamp
        )
        return message.encode("utf8")

    @classmethod
    def stamp(self, _db, service, collection, date=None):
        date = date or datetime.datetime.utcnow()
        stamp, was_new = get_one_or_create(
            _db, Timestamp,
            service=service,
            collection=collection,
            create_method_kwargs=dict(timestamp=date))
        if not was_new:
            stamp.timestamp = date
        return stamp

    __table_args__ = (
        UniqueConstraint('service', 'collection_id'),
    )

    
class Representation(Base):
    """A cached document obtained from (and possibly mirrored to) the Web
    at large.

    Sometimes this is a DataSource's representation of a specific
    book.

    Sometimes it's associated with a database Resource (which has a
    well-defined relationship to one specific book).

    Sometimes it's just a web page that we need a cached local copy
    of.
    """

    EPUB_MEDIA_TYPE = u"application/epub+zip"
    PDF_MEDIA_TYPE = u"application/pdf"
    MOBI_MEDIA_TYPE = u"application/x-mobipocket-ebook"
    TEXT_XML_MEDIA_TYPE = u"text/xml"
    TEXT_HTML_MEDIA_TYPE = u"text/html"
    APPLICATION_XML_MEDIA_TYPE = u"application/xml"
    JPEG_MEDIA_TYPE = u"image/jpeg"
    PNG_MEDIA_TYPE = u"image/png"
    GIF_MEDIA_TYPE = u"image/gif"
    SVG_MEDIA_TYPE = u"image/svg+xml"
    MP3_MEDIA_TYPE = u"audio/mpeg"
    OCTET_STREAM_MEDIA_TYPE = u"application/octet-stream"
    TEXT_PLAIN = u"text/plain"

    BOOK_MEDIA_TYPES = [
        EPUB_MEDIA_TYPE,
        PDF_MEDIA_TYPE,
        MOBI_MEDIA_TYPE,
        MP3_MEDIA_TYPE,
    ]

    # These media types are in the order we would prefer to use them.
    # e.g. all else being equal, we would prefer a PNG to a JPEG.
    IMAGE_MEDIA_TYPES = [
        PNG_MEDIA_TYPE,
        JPEG_MEDIA_TYPE,
        GIF_MEDIA_TYPE,
        SVG_MEDIA_TYPE,
    ]

    SUPPORTED_BOOK_MEDIA_TYPES = [
        EPUB_MEDIA_TYPE
    ]

    # Most of the time, if you believe a resource to be media type A,
    # but then you make a request and get media type B, then the
    # actual media type (B) takes precedence over what you thought it
    # was (A). These media types are the exceptions: they are so
    # generic that they don't tell you anything, so it's more useful
    # to stick with A.
    GENERIC_MEDIA_TYPES = [OCTET_STREAM_MEDIA_TYPE]

    FILE_EXTENSIONS = {
        EPUB_MEDIA_TYPE: "epub",
        MOBI_MEDIA_TYPE: "mobi",
        PDF_MEDIA_TYPE: "pdf",
        MP3_MEDIA_TYPE: "mp3",
        JPEG_MEDIA_TYPE: "jpg",
        PNG_MEDIA_TYPE: "png",
        SVG_MEDIA_TYPE: "svg",
        GIF_MEDIA_TYPE: "gif",
    }

    __tablename__ = 'representations'
    id = Column(Integer, primary_key=True)

    # URL from which the representation was fetched.
    url = Column(Unicode, index=True)

    # The media type of the representation.
    media_type = Column(Unicode)

    resource = relationship("Resource", backref="representation", uselist=False)

    ### Records of things we tried to do with this representation.

    # When the representation was last fetched from `url`.
    fetched_at = Column(DateTime, index=True)

    # A textual description of the error encountered the last time
    # we tried to fetch the representation
    fetch_exception = Column(Unicode, index=True)

    # A URL under our control to which this representation will be
    # mirrored.
    mirror_url = Column(Unicode, index=True)

    # When the representation was last pushed to `mirror_url`.
    mirrored_at = Column(DateTime, index=True)
    
    # An exception that happened while pushing this representation
    # to `mirror_url.
    mirror_exception = Column(Unicode, index=True)

    # If this image is a scaled-down version of some other image,
    # `scaled_at` is the time it was last generated.
    scaled_at = Column(DateTime, index=True)

    # If this image is a scaled-down version of some other image,
    # this is the exception that happened the last time we tried
    # to scale it down.
    scale_exception = Column(Unicode, index=True)

    ### End records of things we tried to do with this representation.

    # An image Representation may be a thumbnail version of another
    # Representation.
    thumbnail_of_id = Column(
        Integer, ForeignKey('representations.id'), index=True)

    thumbnails = relationship(
        "Representation",
        backref=backref("thumbnail_of", remote_side = [id]),
        lazy="joined")

    # The HTTP status code from the last fetch.
    status_code = Column(Integer)

    # A textual representation of the HTTP headers sent along with the
    # representation.
    headers = Column(Unicode)

    # The Location header from the last representation.
    location = Column(Unicode)

    # The Last-Modified header from the last representation.
    last_modified = Column(Unicode)

    # The Etag header from the last representation.
    etag = Column(Unicode)

    # The size of the representation, in bytes.
    file_size = Column(Integer)
    
    # If this representation is an image, the height of the image.
    image_height = Column(Integer, index=True)

    # If this representation is an image, the width of the image.
    image_width = Column(Integer, index=True)

    # The content of the representation itself.
    content = Column(Binary)

    # Instead of being stored in the database, the content of the
    # representation may be stored on a local file relative to the
    # data root.
    local_content_path = Column(Unicode)

    # At any given time, we will have a single representation for a
    # given URL and media type.
    __table_args__ = (
        UniqueConstraint('url', 'media_type'),
    )

    # A User-Agent to use when acting like a web browser.
    # BROWSER_USER_AGENT = "Mozilla/5.0 (Windows NT 6.3; Win64; x64) AppleWebKit/537.36 (KHTML, like Gecko) Chrome/37.0.2049.0 Safari/537.36 (Simplified)"
    BROWSER_USER_AGENT = "Mozilla/5.0 (X11; Ubuntu; Linux x86_64; rv:37.0) Gecko/20100101 Firefox/37.0"

    @property
    def age(self):
        if not self.fetched_at:
            return 1000000
        return (datetime.datetime.utcnow() - self.fetched_at).total_seconds()

    @property
    def has_content(self):
        if self.content and self.status_code == 200 and self.fetch_exception is None:
            return True
        if self.local_content_path and os.path.exists(self.local_content_path) and self.fetch_exception is None:
            return True
        return False

    @classmethod
    def is_media_type(cls, s):
        """Return true if the given string looks like a media type."""
        if not s:
            return False
        s = s.lower()
        return any(s.startswith(x) for x in [
                   'application/', 
                   'audio/',
                   'example/',
                   'image/',
                   'message/',
                   'model/',
                   'multipart/',
                   'text/', 
                   'video/'
        ])

    @classmethod
    def get(cls, _db, url, do_get=None, extra_request_headers=None,
            accept=None, max_age=None, pause_before=0, allow_redirects=True,
            presumed_media_type=None, debug=True, response_reviewer=None,
            exception_handler=None):
        """Retrieve a representation from the cache if possible.
        
        If not possible, retrieve it from the web and store it in the
        cache.
        
        :param do_get: A function that takes arguments (url, headers)
        and retrieves a representation over the network.

        :param max_age: A timedelta object representing the maximum
        time to consider a cached representation fresh. (We ignore the
        caching directives from web servers because they're usually
        far too conservative for our purposes.)

        :return: A 2-tuple (representation, obtained_from_cache)

        """
        representation = None
        do_get = do_get or cls.simple_http_get

        exception_handler = exception_handler or cls.record_exception

        # TODO: We allow representations of the same URL in different
        # media types, but we don't have a good solution here for
        # doing content negotiation (letting the caller ask for a
        # specific set of media types and matching against what we
        # have cached). Fortunately this isn't an issue with any of
        # the data sources we currently use, so for now we can treat
        # different representations of a URL as interchangeable.

        a = dict(url=url)
        if accept:
            a['media_type'] = accept
        representation = get_one(_db, Representation, 'interchangeable', **a)

        # Convert a max_age timedelta to a number of seconds.
        if isinstance(max_age, datetime.timedelta):
            max_age = max_age.total_seconds()

        # Do we already have a usable representation?
        #
        # 'Usable' means we tried it and either got some data or
        # received a status code that's not in the 5xx series.
        usable_representation = (
            representation and not representation.fetch_exception
            and (
                representation.content or representation.local_path
                or representation.status_code and representation.status_code / 100 != 5
            )
        )

        # Assuming we have a usable representation, is it
        # fresh?
        fresh_representation = (
            usable_representation and (
                max_age is None or max_age > representation.age))

        if debug is True:
            debug_level = logging.DEBUG
        elif debug is False:
            debug_level = None
        else:
            debug_level = debug

        if fresh_representation:
            if debug_level is not None:
                logging.info("Cached %s", url)
            return representation, True

        # We have a representation that is either not fresh or not usable.
        # We must make an HTTP request.
        if debug_level is not None:
            logging.log(debug_level, "Fetching %s", url)
        headers = {}
        if extra_request_headers:
            headers.update(extra_request_headers)
        if accept:
            headers['Accept'] = accept

        if usable_representation:
            # We have a representation but it's not fresh. We will
            # be making a conditional HTTP request to see if there's
            # a new version.
            if representation.last_modified:
                headers['If-Modified-Since'] = representation.last_modified
            if representation.etag:
                headers['If-None-Match'] = representation.etag

        fetched_at = datetime.datetime.utcnow()
        if pause_before:
            time.sleep(pause_before)
        media_type = None
        fetch_exception = None
        exception_traceback = None
        try:
            status_code, headers, content = do_get(url, headers)
            if response_reviewer:
                # An optional function passed to raise errors if the
                # post response isn't worth caching.
                response_reviewer((status_code, headers, content))
            exception = None
            media_type = cls._best_media_type(headers, presumed_media_type)
            if isinstance(content, unicode):
                content = content.encode("utf8")
        except Exception, fetch_exception:
            # This indicates there was a problem with making the HTTP
            # request, not that the HTTP request returned an error
            # condition.
            logging.error("Error making HTTP request to %s", url, exc_info=fetch_exception)
            exception_traceback = traceback.format_exc()

            status_code = None
            headers = None
            content = None
            media_type = None

        # At this point we can create/fetch a Representation object if
        # we don't have one already, or if the URL or media type we
        # actually got from the server differs from what we thought
        # we had.
        if (not usable_representation
            or media_type != representation.media_type
            or url != representation.url):
            representation, is_new = get_one_or_create(
                _db, Representation, url=url, media_type=unicode(media_type))

        if fetch_exception:
            exception_handler(
                representation, fetch_exception, exception_traceback
            )
        representation.fetched_at = fetched_at

        if status_code == 304:
            # The representation hasn't changed since we last checked.
            # Set its fetched_at property and return the cached
            # version as though it were new.
            representation.fetched_at = fetched_at
            representation.status_code = status_code
            return representation, False

        if status_code:
            status_code_series = status_code / 100
        else:
            status_code_series = None

        if status_code_series in (2,3) or status_code in (404, 410):
            # We have a new, good representation. Update the
            # Representation object and return it as fresh.
            representation.status_code = status_code
            representation.content = content
            representation.media_type = media_type

            for header, field in (
                    ('etag', 'etag'),
                    ('last-modified', 'last_modified'),
                    ('location', 'location')):
                if header in headers:
                    value = headers[header]
                else:
                    value = None
                setattr(representation, field, value)

            representation.headers = cls.headers_to_string(headers)
            representation.content = content          
            representation.update_image_size()
            return representation, False

        # Okay, things didn't go so well.
        date_string = fetched_at.strftime("%Y-%m-%d %H:%M:%S")
        representation.fetch_exception = representation.fetch_exception or (
            "Most recent fetch attempt (at %s) got status code %s" % (
                date_string, status_code))
        if usable_representation:
            # If we have a usable (but stale) representation, we'd
            # rather return the cached data than destroy the information.
            return representation, True

        # We didn't have a usable representation before, and we still don't.
        # At this point we're just logging an error.
        representation.status_code = status_code
        representation.headers = cls.headers_to_string(headers)
        representation.content = content
        return representation, False

    @classmethod
    def _best_media_type(cls, headers, default):
        """Determine the most likely media type for the given HTTP headers.

        Almost all the time, this is the value of the content-type
        header, if present. However, if the content-type header has a
        really generic value like "application/octet-stream" (as often
        happens with binary files hosted on Github), we'll privilege
        the default value.
        """
        if not headers or not 'content-type' in headers:
            return default
        headers_type = headers['content-type'].lower()
        clean = cls._clean_media_type(headers_type)
        if clean in Representation.GENERIC_MEDIA_TYPES and default:
            return default
        return headers_type

    @classmethod
    def reraise_exception(cls, representation, exception, traceback):
        """Deal with a fetch exception by re-raising it."""
        raise exception

    @classmethod
    def record_exception(cls, representation, exception, traceback):
        """Deal with a fetch exception by recording it
        and moving on.
        """
        representation.fetch_exception = traceback

    @classmethod
    def cacheable_post(cls, _db, url, params, max_age=None,
                       response_reviewer=None):
        """Transforms cacheable POST request into a Representation"""

        def do_post(url, headers, **kwargs):
            kwargs.update({'data' : params})
            return cls.simple_http_post(url, headers, **kwargs)

        return cls.get(
            _db, url, do_get=do_post, max_age=max_age,
            response_reviewer=response_reviewer
        )

    @property
    def mirrorable_media_type(self):
        """Does this Representation look like the kind of thing we
        create mirrors of?

        Basically, images and books.
        """
        return any(
            self.media_type in x for x in 
            (Representation.BOOK_MEDIA_TYPES, 
             Representation.IMAGE_MEDIA_TYPES)
        )

    def update_image_size(self):
        """Make sure .image_height and .image_width are up to date.
       
        Clears .image_height and .image_width if the representation
        is not an image.
        """
        if self.media_type and self.media_type.startswith('image/'):
            image = self.as_image()
            self.image_width, self.image_height = image.size
        else:
            self.image_width = self.image_height = None

    @classmethod
    def normalize_content_path(cls, content_path, base=None):
        if not content_path:
            return None
        base = base or Configuration.data_directory()
        if content_path.startswith(base):
            content_path = content_path[len(base):]
            if content_path.startswith('/'):
                content_path = content_path[1:]
        return content_path

    @property
    def unicode_content(self):
        """Attempt to convert the content into Unicode.
        
        If all attempts fail, we will return None rather than raise an exception.
        """
        content = None
        for encoding in ('utf-8', 'windows-1252'):
            try:
                content = self.content.decode(encoding)
                break
            except UnicodeDecodeError, e:
                pass
        return content

    def set_fetched_content(self, content, content_path=None):
        """Simulate a successful HTTP request for this representation.

        This is used when the content of the representation is obtained
        through some other means.
        """
        if isinstance(content, unicode):
            content = content.encode("utf8")
        self.content = content

        self.local_content_path = self.normalize_content_path(content_path)
        self.status_code = 200
        self.fetched_at = datetime.datetime.utcnow()
        self.fetch_exception = None
        self.update_image_size()

    def set_as_mirrored(self):
        """Record the fact that the representation has been mirrored
        to its .mirror_url.
        """
        self.mirrored_at = datetime.datetime.utcnow()
        self.mirror_exception = None

    @classmethod
    def headers_to_string(cls, d):
        if d is None:
            return None
        return json.dumps(dict(d))

    @classmethod
    def simple_http_get(cls, url, headers, **kwargs):
        """The most simple HTTP-based GET."""
        if not 'allow_redirects' in kwargs:
            kwargs['allow_redirects'] = True
        response = HTTP.get_with_timeout(url, headers=headers, **kwargs)
        return response.status_code, response.headers, response.content

    @classmethod
    def simple_http_post(cls, url, headers, **kwargs):
        """The most simple HTTP-based POST."""
        response = HTTP.post_with_timeout(url, headers=headers, **kwargs)
        return response.status_code, response.headers, response.content

    @classmethod
    def http_get_no_timeout(cls, url, headers, **kwargs):
        return Representation.simple_http_get(url, headers, timeout=None, **kwargs)

    @classmethod
    def http_get_no_redirect(cls, url, headers, **kwargs):
        """HTTP-based GET with no redirects."""
        return cls.simple_http_get(url, headers, allow_redirects=False, **kwargs)

    @classmethod
    def browser_http_get(cls, url, headers, **kwargs):
        """GET the representation that would be displayed to a web browser.
        """
        headers = dict(headers)
        headers['User-Agent'] = cls.BROWSER_USER_AGENT
        return cls.simple_http_get(url, headers, **kwargs)

    @property
    def is_image(self):
        return self.media_type and self.media_type.startswith("image/")

    @property
    def local_path(self):
        """Return the full local path to the representation on disk."""
        if not self.local_content_path:
            return None
        return os.path.join(Configuration.data_directory(),
                            self.local_content_path)

    @property
    def clean_media_type(self):
        """The most basic version of this representation's media type.

        No profiles or anything.
        """
        return self._clean_media_type(self.media_type)

    @property
    def url_extension(self):
        """The file extension in this representation's original url."""

        url_path = urlparse.urlparse(self.url).path

        # Known extensions can be followed by a version number (.epub3)
        # or an additional extension (.epub.noimages)
        known_extensions = "|".join(self.FILE_EXTENSIONS.values())
        known_extension_re = re.compile("\.(%s)\d?\.?[\w\d]*$" % known_extensions, re.I)

        known_match = known_extension_re.search(url_path)

        if known_match:
            return known_match.group()

        else:
            any_extension_re = re.compile("\.[\w\d]*$", re.I)
        
            any_match = any_extension_re.search(url_path)

            if any_match:
                return any_match.group()
        return None

    def extension(self, destination_type=None):
        """Try to come up with a good file extension for this representation."""
        if destination_type:
            return self._extension(destination_type)

        # We'd like to use url_extension because it has some extra
        # features for preserving information present in the original
        # URL. But if we're going to be changing the media type of the
        # resource when mirroring it, the original URL is irrelevant
        # and we need to use an extension associated with the
        # outward-facing media type.
        internal = self.clean_media_type
        external = self._clean_media_type(self.external_media_type)
        if internal != external:
            # External media type overrides any information that might
            # be present in the URL.
            return self._extension(external)

        # If there is information in the URL, use it.
        extension = self.url_extension
        if extension:
            return extension

        # Take a guess based on the internal media type.
        return self._extension(internal)

    @classmethod
    def _clean_media_type(cls, media_type):
        if not media_type:
            return media_type
        if ';' in media_type:
            media_type = media_type[:media_type.index(';')].strip()
        return media_type

    @classmethod
    def _extension(cls, media_type):
        value = cls.FILE_EXTENSIONS.get(media_type, '')
        if not value:
            return value
        return '.' + value

    def default_filename(self, link=None, destination_type=None):
        """Try to come up with a good filename for this representation."""

        scheme, netloc, path, query, fragment = urlparse.urlsplit(self.url)
        path_parts = path.split("/")
        filename = None
        if path_parts:
            filename = path_parts[-1]

        if not filename and link:
            filename = link.default_filename
        if not filename:
            # This is the absolute last-ditch filename solution, and
            # it's basically only used when we try to mirror the root
            # URL of a domain.
            filename = 'resource'

        default_extension = self.extension()
        extension = self.extension(destination_type)
        if default_extension and default_extension != extension and filename.endswith(default_extension):
            filename = filename[:-len(default_extension)] + extension
        elif extension and not filename.endswith(extension):
            filename += extension
        return filename

    @property
    def external_media_type(self):
        if self.clean_media_type == self.SVG_MEDIA_TYPE:
            return self.PNG_MEDIA_TYPE
        return self.media_type

    def external_content(self):
        """Return a filehandle to the representation's contents, as they
        should be mirrored externally, and the media type to be used
        when mirroring.
        """
        if not self.is_image or self.clean_media_type != self.SVG_MEDIA_TYPE:
            # Passthrough
            return self.content_fh()

        # This representation is an SVG image. We want to mirror it as
        # PNG.
        image = self.as_image()
        output = StringIO()
        image.save(output, format='PNG')
        output.seek(0)
        return output

    def content_fh(self):
        """Return an open filehandle to the representation's contents.

        This works whether the representation is kept in the database
        or in a file on disk.
        """
        if self.content:
            return StringIO(self.content)
        elif self.local_path:
            if not os.path.exists(self.local_path):
                raise ValueError("%s does not exist." % self.local_path)
            return open(self.local_path)
        return None

    def as_image(self):
        """Load this Representation's contents as a PIL image."""
        if not self.is_image:
            raise ValueError(
                "Cannot load non-image representation as image: type %s." 
                % self.media_type)
        if not self.content and not self.local_path:
            raise ValueError("Image representation has no content.")

        fh = self.content_fh()
        if not fh:
            return None
        if self.clean_media_type == self.SVG_MEDIA_TYPE:
            # Transparently convert the SVG to a PNG.
            png_data = cairosvg.svg2png(fh.read())
            fh = StringIO(png_data)
        return Image.open(fh)

    pil_format_for_media_type = {
        "image/gif": "gif",
        "image/png": "png",
        "image/jpeg": "jpeg",
    }

    def scale(self, max_height, max_width,
              destination_url, destination_media_type, force=False):
        """Return a Representation that's a scaled-down version of this
        Representation, creating it if necessary.

        :param destination_url: The URL the scaled-down resource will
        (eventually) be uploaded to.

        :return: A 2-tuple (Representation, is_new)

        """
        _db = Session.object_session(self)

        if not destination_media_type in self.pil_format_for_media_type:
            raise ValueError("Unsupported destination media type: %s" % destination_media_type)
                
        pil_format = self.pil_format_for_media_type[destination_media_type]

        # Make sure we actually have an image to scale.
        try:
            image = self.as_image()
        except Exception, e:
            self.scale_exception = traceback.format_exc()
            self.scaled_at = None
            # This most likely indicates an error during the fetch
            # phrase.
            self.fetch_exception = "Error found while scaling: %s" % (
                self.scale_exception)
            logging.error("Error found while scaling %r", self, exc_info=e)
            return self, False

        # Now that we've loaded the image, take the opportunity to set
        # the image size of the original representation.
        self.image_width, self.image_height = image.size

        # If the image is already a thumbnail-size bitmap, don't bother.
        if (self.clean_media_type != Representation.SVG_MEDIA_TYPE
            and self.image_height <= max_height 
            and self.image_width <= max_width):
            self.thumbnails = []
            return self, False

        # Do we already have a representation for the given URL?
        thumbnail, is_new = get_one_or_create(
            _db, Representation, url=destination_url, 
            media_type=destination_media_type
        )
        if thumbnail not in self.thumbnails:
            thumbnail.thumbnail_of = self

        if not is_new and not force:
            # We found a preexisting thumbnail and we're allowed to
            # use it.
            return thumbnail, is_new

        # At this point we have a parent Representation (self), we
        # have a Representation that will contain a thumbnail
        # (thumbnail), and we know we need to actually thumbnail the
        # parent into the thumbnail.
        #
        # Because the representation of this image is being
        # changed, it will need to be mirrored later on.
        now = datetime.datetime.utcnow()
        thumbnail.mirror_url = thumbnail.url
        thumbnail.mirrored_at = None
        thumbnail.mirror_exception = None

        args = [(max_width, max_height),
                Image.ANTIALIAS]
        try:
            image.thumbnail(*args)
        except IOError, e:
            # I'm not sure why, but sometimes just trying
            # it again works.
            original_exception = traceback.format_exc()
            try:
                image.thumbnail(*args)
            except IOError, e:
                self.scale_exception = original_exception
                self.scaled_at = None
                return self, False

        # Save the thumbnail image to the database under
        # thumbnail.content.
        output = StringIO()
        if image.mode != 'RGB':
            image = image.convert('RGB')
        try:
            image.save(output, pil_format)
        except Exception, e:
            self.scale_exception = traceback.format_exc()
            self.scaled_at = None
            # This most likely indicates a problem during the fetch phase,
            # Set fetch_exception so we'll retry the fetch.
            self.fetch_exception = "Error found while scaling: %s" % (self.scale_exception)
            return self, False
        thumbnail.content = output.getvalue()
        thumbnail.image_width, thumbnail.image_height = image.size
        output.close()
        thumbnail.scale_exception = None
        thumbnail.scaled_at = now
        return thumbnail, True      

    @property
    def thumbnail_size_quality_penalty(self):
        return self._thumbnail_size_quality_penalty(
            self.image_width, self.image_height
        )

    @classmethod
    def _thumbnail_size_quality_penalty(cls, width, height):
        """Measure a cover image's deviation from the ideal aspect ratio, and
        by its deviation (in the "too small" direction only) from the
        ideal thumbnail resolution.
        """

        quotient = 1

        if not width or not height:
            # In the absence of any information, assume the cover is
            # just dandy.
            #
            # This is obviously less than ideal, but this code is used
            # pretty rarely now that we no longer have hundreds of
            # covers competing for the privilege of representing a
            # public domain book, so I'm not too concerned about it.
            #
            # Look at it this way: this escape hatch only causes a
            # problem if we compare an image whose size we know
            # against an image whose size we don't know.
            #
            # In the circulation manager, we never know what size an
            # image is, and we must always trust that the cover
            # (e.g. Overdrive and the metadata wrangler) give us
            # "thumbnail" images that are approximately the right
            # size. So we always use this escape hatch.
            #
            # In the metadata wrangler and content server, we always
            # have access to the covers themselves, so we always have
            # size information and we never use this escape hatch.
            return quotient

        # Penalize an image for deviation from the ideal aspect ratio.
        aspect_ratio = width / float(height)
        ideal = Identifier.IDEAL_COVER_ASPECT_RATIO
        if aspect_ratio > ideal:
            deviation = ideal / aspect_ratio
        else:
            deviation = aspect_ratio/ideal
        if deviation != 1:
            quotient *= deviation

        # Penalize an image for not being wide enough.
        width_shortfall = (
            float(width - Identifier.IDEAL_IMAGE_WIDTH) / Identifier.IDEAL_IMAGE_WIDTH)
        if width_shortfall < 0:
            quotient *= (1+width_shortfall)

        # Penalize an image for not being tall enough.
        height_shortfall = (
            float(height - Identifier.IDEAL_IMAGE_HEIGHT) / Identifier.IDEAL_IMAGE_HEIGHT)
        if height_shortfall < 0:
            quotient *= (1+height_shortfall)
        return quotient


class DeliveryMechanism(Base):
    """A technique for delivering a book to a patron.

    There are two parts to this: a DRM scheme and a content
    type. Either may be identified with a MIME media type
    (e.g. "vnd.adobe/adept+xml" or "application/epub+zip") or an
    informal name ("Kindle via Amazon").
    """
    KINDLE_CONTENT_TYPE = u"Kindle via Amazon"
    NOOK_CONTENT_TYPE = u"Nook via B&N"
    STREAMING_TEXT_CONTENT_TYPE = u"Streaming Text"
    STREAMING_AUDIO_CONTENT_TYPE = u"Streaming Audio"
    STREAMING_VIDEO_CONTENT_TYPE = u"Streaming Video"

    NO_DRM = None
    ADOBE_DRM = u"vnd.adobe/adept+xml"
    KINDLE_DRM = u"Kindle DRM"
    NOOK_DRM = u"Nook DRM"
    STREAMING_DRM = u"Streaming"
    ONECLICK_DRM = u"OneClick DRM"
    OVERDRIVE_DRM = u"Overdrive DRM"

    STREAMING_PROFILE = ";profile=http://librarysimplified.org/terms/profiles/streaming-media"
    MEDIA_TYPES_FOR_STREAMING = {
        STREAMING_TEXT_CONTENT_TYPE: Representation.TEXT_HTML_MEDIA_TYPE
    }

    __tablename__ = 'deliverymechanisms'
    id = Column(Integer, primary_key=True)
    content_type = Column(String, nullable=False)
    drm_scheme = Column(String)

    # Can the Library Simplified client fulfill a book with this
    # content type and this DRM scheme?
    default_client_can_fulfill = Column(Boolean, default=False, index=True)
 
    # These are the media type/DRM scheme combos known to be supported
    # by the default Library Simplified client.
    default_client_can_fulfill_lookup = set([
        (Representation.EPUB_MEDIA_TYPE, NO_DRM),
        (Representation.EPUB_MEDIA_TYPE, ADOBE_DRM),
    ])

    license_pool_delivery_mechanisms = relationship(
        "LicensePoolDeliveryMechanism",
        backref="delivery_mechanism"
    )

    @property
    def name(self):
        if self.drm_scheme is self.NO_DRM:
            drm_scheme = "DRM-free"
        else:
            drm_scheme = self.drm_scheme
        return "%s (%s)" % (self.content_type, drm_scheme)

    def __repr__(self):   

        if self.default_client_can_fulfill:
            fulfillable = "fulfillable"
        else:
            fulfillable = "not fulfillable"

        return "<Delivery mechanism: %s, %s)>" % (
            self.name, fulfillable
        )

    @classmethod
    def lookup(cls, _db, content_type, drm_scheme):
        return get_one_or_create(
            _db, DeliveryMechanism, content_type=content_type,
            drm_scheme=drm_scheme
        )

    @property
    def implicit_medium(self):
        """What would be a good setting for Edition.MEDIUM for an edition
        available through this DeliveryMechanism?
        """
        if self.content_type in (
                Representation.EPUB_MEDIA_TYPE,
                Representation.PDF_MEDIA_TYPE,
                "Kindle via Amazon",
                "Streaming Text"):
            return Edition.BOOK_MEDIUM
        elif self.content_type in (
                "Streaming Video" or self.content_type.startswith('video/')
        ):
            return Edition.VIDEO_MEDIUM
        else:
            return None

    @classmethod
    def is_media_type(cls, x):
        "Does this string look like a media type?"
        if x is None:
            return False

        return any(x.startswith(prefix) for prefix in 
                   ['vnd.', 'application', 'text', 'video', 'audio', 'image'])

    @property
    def is_streaming(self):
        return self.content_type in self.MEDIA_TYPES_FOR_STREAMING.keys()

    @property
    def drm_scheme_media_type(self):
        """Return the media type for this delivery mechanism's
        DRM scheme, assuming it's represented that way.
        """
        if self.is_media_type(self.drm_scheme):
            return self.drm_scheme
        return None

    @property
    def content_type_media_type(self):
        """Return the media type for this delivery mechanism's
        content type, assuming it's represented as a media type.
        """
        if self.is_media_type(self.content_type):
            return self.content_type

        media_type_for_streaming = self.MEDIA_TYPES_FOR_STREAMING.get(self.content_type)
        if media_type_for_streaming:
            return media_type_for_streaming + self.STREAMING_PROFILE

        return None


Index("ix_deliverymechanisms_drm_scheme_content_type", 
      DeliveryMechanism.drm_scheme, 
      DeliveryMechanism.content_type,
      unique=True)


class CustomList(Base):
    """A custom grouping of Editions."""

    STAFF_PICKS_NAME = u"Staff Picks"

    __tablename__ = 'customlists'
    id = Column(Integer, primary_key=True)
    primary_language = Column(Unicode, index=True)
    data_source_id = Column(Integer, ForeignKey('datasources.id'), index=True)
    foreign_identifier = Column(Unicode, index=True)
    name = Column(Unicode, index=True)
    description = Column(Unicode)
    created = Column(DateTime, index=True)
    updated = Column(DateTime, index=True)
    responsible_party = Column(Unicode)

    entries = relationship(
        "CustomListEntry", backref="customlist", lazy="joined")

    __table_args__ = (
        UniqueConstraint('data_source_id', 'foreign_identifier'),
        UniqueConstraint('data_source_id', 'name'),
    )

    # TODO: It should be possible to associate a CustomList with an
    # audience, fiction status, and subject, but there is no planned
    # interface for managing this.

    def __repr__(self):
        return (u'<Custom List name="%s" foreign_identifier="%s" [%d entries]>' % (
            self.name, self.foreign_identifier, len(self.entries))).encode('utf8')

    @classmethod
    def all_from_data_sources(cls, _db, data_sources):
        """All custom lists from the given data sources."""
        if not isinstance(data_sources, list):
            data_sources = [data_sources]
        ids = []
        for ds in data_sources:
            if isinstance(ds, basestring):
                ds = DataSource.lookup(_db, ds)
            ids.append(ds.id)
        return _db.query(CustomList).filter(CustomList.data_source_id.in_(ids))

    @classmethod
    def find(cls, _db, source, foreign_identifier_or_name):
        """Finds a foreign list in the database by its foreign_identifier
        or its name.
        """
        source_name = source
        if isinstance(source, DataSource):
            source_name = source.name
        foreign_identifier = unicode(foreign_identifier_or_name)

        custom_lists = _db.query(cls).join(CustomList.data_source).filter(
            DataSource.name==unicode(source_name),
            or_(CustomList.foreign_identifier==foreign_identifier,
                CustomList.name==foreign_identifier)).all()

        if not custom_lists:
            return None
        return custom_lists[0]

    @property
    def featured_works(self):
        _db = Session.object_session(self)
        editions = [e.edition for e in self.entries if e.featured]
        if not editions:
            return None

        identifiers = [ed.primary_identifier for ed in editions]
        return Work.from_identifiers(_db, identifiers)

    def add_entry(self, edition, annotation=None, first_appearance=None,
                  featured=None):
        first_appearance = first_appearance or datetime.datetime.utcnow()
        _db = Session.object_session(self)

        existing = list(self.entries_for_work(edition))
        if existing:
            was_new = False
            entry = existing[0]
            if len(existing) > 1:
                entry.update(_db, equivalent_entries=existing[1:])
            entry.edition = edition
            _db.commit()
        else:
            entry, was_new = get_one_or_create(
                _db, CustomListEntry,
                customlist=self, edition=edition,
                create_method_kwargs=dict(first_appearance=first_appearance)
            )

        if (not entry.most_recent_appearance 
            or entry.most_recent_appearance < first_appearance):
            entry.most_recent_appearance = first_appearance
        if annotation:
            entry.annotation = unicode(annotation)
        if edition.work and not entry.work:
            entry.work = edition.work
        if featured is not None:
            entry.featured = featured

        if was_new:
            self.updated = datetime.datetime.utcnow()

        return entry, was_new

    def remove_entry(self, edition):
        """Remove the entry for a particular Edition and/or any of its
        equivalent Editions.
        """
        _db = Session.object_session(self)

        existing_entries = list(self.entries_for_work(edition))
        for entry in existing_entries:
            _db.delete(entry)

        if existing_entries:
            self.updated = datetime.datetime.utcnow()
        _db.commit()

    def entries_for_work(self, work_or_edition):
        """Find all of the entries in the list representing a particular
        Edition or Work.
        """
        edition = work_or_edition
        if isinstance(work_or_edition, Work):
            edition = work_or_edition.presentation_edition

        equivalents = edition.equivalent_editions().all()

        for entry in self.entries:
            if entry.edition in equivalents:
                yield entry


class CustomListEntry(Base):

    __tablename__ = 'customlistentries'
    id = Column(Integer, primary_key=True)    
    list_id = Column(Integer, ForeignKey('customlists.id'), index=True)
    edition_id = Column(Integer, ForeignKey('editions.id'), index=True)
    work_id = Column(Integer, ForeignKey('works.id'), index=True)
    featured = Column(Boolean, nullable=False, default=False)
    annotation = Column(Unicode)

    # These two fields are for best-seller lists. Even after a book
    # drops off the list, the fact that it once was on the list is
    # still relevant.
    first_appearance = Column(DateTime, index=True)
    most_recent_appearance = Column(DateTime, index=True)
    
    def set_work(self, metadata=None, metadata_client=None):
        """If possible, identify a locally known Work that is the same
        title as the title identified by this CustomListEntry.
        """
        _db = Session.object_session(self)
        edition = self.edition
        if not self.edition:
            # This shouldn't happen, but no edition means no work
            self.work = None
            return self.work

        new_work = None
        if not metadata:
            from metadata_layer import Metadata
            metadata = Metadata.from_edition(edition)

        # Try to guess based on metadata, if we can get a high-quality
        # guess.
        potential_license_pools = metadata.guess_license_pools(
            _db, metadata_client)
        for lp, quality in sorted(
                potential_license_pools.items(), key=lambda x: -x[1]):
            if lp.deliverable and lp.work and quality >= 0.8:
                # This work has at least one deliverable LicensePool
                # associated with it, so it's likely to be real
                # data and not leftover junk.
                new_work = lp.work
                break

        if not new_work:
            # Try using the less reliable, more expensive method of
            # matching based on equivalent identifiers.
            equivalent_identifier_id_subquery = Identifier.recursively_equivalent_identifier_ids_query(
                self.edition.primary_identifier.id, levels=3, threshold=0.5)
            pool_q = _db.query(LicensePool).filter(
                LicensePool.identifier_id.in_(equivalent_identifier_id_subquery)).order_by(
                    LicensePool.licenses_available.desc(),
                    LicensePool.patrons_in_hold_queue.asc())
            pools = [x for x in pool_q if x.deliverable]
            for pool in pools:
                if pool.deliverable and pool.work:
                    new_work = pool.work
                    break

        old_work = self.work
        if old_work != new_work:
            if old_work:
                logging.info(
                    "Changing work for list entry %r to %r (was %r)", 
                    self.edition, new_work, old_work
                )
            else:
                logging.info(
                    "Setting work for list entry %r to %r", 
                    self.edition, new_work
                )
        self.work = new_work
        return self.work

    def update(self, _db, equivalent_entries=None):
        """Combines any number of equivalent entries into a single entry
        and updates the edition being used to represent the Work.
        """
        if not equivalent_entries:
            # There are no entries to compare against. Leave it be.
            return
        equivalent_entries += [self]
        equivalent_entries = list(set(equivalent_entries))

        # Confirm that all the entries are from the same CustomList.
        list_ids = set([e.list_id for e in equivalent_entries])
        if not len(list_ids)==1:
            raise ValueError("Cannot combine entries on different CustomLists.")

        # Confirm that all the entries are equivalent.
        error = "Cannot combine entries that represent different Works."
        equivalents = self.edition.equivalent_editions()
        for equivalent_entry in equivalent_entries:
            if equivalent_entry.edition not in equivalents:
                raise ValueError(error)

        # And get a Work if one exists.
        works = set([])
        for e in equivalent_entries:
            work = e.edition.work
            if work:
                works.add(work)
        works = [w for w in works if w]

        if works:
            if not len(works)==1:
                # This shouldn't happen, given all the Editions are equivalent.
                raise ValueError(error)
            [work] = works

        self.first_appearance = min(
            [e.first_appearance for e in equivalent_entries]
        )
        self.most_recent_appearance = max(
            [e.most_recent_appearance for e in equivalent_entries]
        )

        annotations = [unicode(e.annotation) for e in equivalent_entries
                       if e.annotation]
        if annotations:
            if len(annotations) > 1:
                # Just pick the longest one?
                self.annotation = max(annotations, key=lambda a: len(a))
            else:
                self.annotation = annotations[0]

        # Reset the entry's edition to be the Work's presentation edition.
        best_edition = work.presentation_edition
        if work and not best_edition:
            work.calculate_presentation()
            best_edition = work.presentation_edition
        if best_edition and not best_edition==self.edition:
            logging.info(
                "Changing edition for list entry %r to %r from %r",
                self, best_edition, self.edition
            )
            self.edition = best_edition

        self.set_work()

        for entry in equivalent_entries:
            if entry != self:
                _db.delete(entry)
        _db.commit


class Complaint(Base):
    """A complaint about a LicensePool (or, potentially, something else)."""

    __tablename__ = 'complaints'

    VALID_TYPES = set([
        u"http://librarysimplified.org/terms/problem/" + x
        for x in [
                'wrong-genre',
                'wrong-audience', 
                'wrong-age-range',
                'wrong-title',
                'wrong-medium',
                'wrong-author',
                'bad-cover-image',
                'bad-description',
                'cannot-fulfill-loan', 
                'cannot-issue-loan',
                'cannot-render',
                'cannot-return',
              ]
    ])

    LICENSE_POOL_TYPES = [
        'cannot-fulfill-loan',
        'cannot-issue-loan',
        'cannot-render',
        'cannot-return',
    ]

    id = Column(Integer, primary_key=True)

    # One LicensePool can have many complaints lodged against it.
    license_pool_id = Column(
        Integer, ForeignKey('licensepools.id'), index=True)

    # The type of complaint.
    type = Column(String, nullable=False, index=True) 

    # The source of the complaint.
    source = Column(String, nullable=True, index=True)

    # Detailed information about the complaint.
    detail = Column(String, nullable=True)

    timestamp = Column(DateTime, nullable=False)

    # When the complaint was resolved.
    resolved = Column(DateTime, nullable=True)

    @classmethod
    def register(self, license_pool, type, source, detail, resolved=None):
        """Register a problem detail document as a Complaint against the
        given LicensePool.
        """
        if not license_pool:
            raise ValueError("No license pool provided")
        _db = Session.object_session(license_pool)
        if type not in self.VALID_TYPES:
            raise ValueError("Unrecognized complaint type: %s" % type)
        now = datetime.datetime.utcnow()
        if source:
            complaint, is_new = get_one_or_create(
                _db, Complaint,
                license_pool=license_pool, 
                source=source, type=type,
                resolved=resolved,
                on_multiple='interchangeable',
                create_method_kwargs = dict(
                    timestamp=now,
                )
            )
            complaint.timestamp = now
            complaint.detail = detail
        else:
            complaint, is_new = create(
                _db,
                Complaint,
                license_pool=license_pool,
                source=source,
                type=type,
                timestamp=now,
                detail=detail,
                resolved=resolved
            )
        return complaint, is_new

    @property
    def for_license_pool(self):
        return any(self.type.endswith(t) for t in self.LICENSE_POOL_TYPES)

    def resolve(self):
        self.resolved = datetime.datetime.utcnow()
        return self.resolved


class Library(Base):
    """A library that uses this circulation manager to authenticate
    its patrons and manage access to its content.

    Currently, a circulation manager serves only one library,
    but that will change.
    """
    __tablename__ = 'libraries'

    id = Column(Integer, primary_key=True)

    # The human-readable name of this library. Used in the library's
    # Authentication for OPDS document.
    name = Column(Unicode, unique=True)

    # A short name of this library, to use when identifying it in
    # scripts. e.g. "NYPL" for NYPL.
    short_name = Column(Unicode, unique=True, nullable=False)
    
    # A UUID that uniquely identifies the library among all libraries
    # in the world. This is used to serve the library's Authentication
    # for OPDS document, and it also goes to the library registry.
    uuid = Column(Unicode, unique=True)

    # The name of this library to use when signing short client tokens
    # for consumption by the library registry. e.g. "NYNYPL" for NYPL.
    # This name must be unique across the library registry.
    _library_registry_short_name = Column(
        Unicode, unique=True, name='library_registry_short_name'
    )

    # The shared secret to use when signing short client tokens for
    # consumption by the library registry.
    library_registry_shared_secret = Column(Unicode, unique=True)

    # A library may have many Patrons.
    patrons = relationship(
        'Patron', backref='library', cascade="all, delete, delete-orphan"
    )

    # A Library may have many CachedFeeds.
    cachedfeeds = relationship(
        "CachedFeed", backref="library",
        cascade="save-update, merge, delete, delete-orphan",
    )
    
    # A Library may have many ExternalIntegrations.
    integrations = relationship(
        "ExternalIntegration", secondary=lambda: externalintegrations_libraries,
        backref="libraries"
    )
    
    # Any additional configuration information is stored as
    # ConfigurationSettings.
    settings = relationship(
        "ConfigurationSetting", backref="library",
        lazy="joined", cascade="save-update, merge, delete, delete-orphan",
    )

    # Keys for Library-specific ConfigurationSettings.
    WEBSITE_KEY = u'website'
    
    def __repr__(self):
        return '<Library: name="%s", short name="%s", uuid="%s", library registry short name="%s">' % (
            self.name, self.short_name, self.uuid, self.library_registry_short_name
        )

    @classmethod
    def instance(cls, _db):
        """Find the one and only library."""
        library, is_new = get_one_or_create(
            _db, Library, create_method_kwargs=dict(
                uuid=unicode(uuid.uuid4()),
                short_name="default",
            )
        )
        return library

    @hybrid_property
    def library_registry_short_name(self):
        """Gets library_registry_short_name from database"""
        return self._library_registry_short_name

    @library_registry_short_name.setter
    def _set_library_registry_short_name(self, value):
        """Uppercase the library registry short name on the way in."""
        if value:
            value = value.upper()
            if '|' in value:
                raise ValueError(
                    "Library registry short name cannot contain the pipe character."
                )
            value = unicode(value)
        self._library_registry_short_name = value
        
    def setting(self, key):
        """Find or create a ConfigurationSetting on this Library.

        :param key: Name of the setting.
        :return: A ConfigurationSetting
        """
        return ConfigurationSetting.for_library(
            key, self
        )

    # Some specific per-library configuration settings.

    # The name of the per-library regular expression used to derive a patron's
    # external_type from their authorization_identifier.
    EXTERNAL_TYPE_REGULAR_EXPRESSION = 'external_type_regular_expression'

    # The name of the per-library configuration policy that controls whether
    # books may be put on hold.
    ALLOW_HOLDS = "allow_holds"
    
    # Each facet group has two associated per-library keys: one
    # configuring which facets are enabled for that facet group, and
    # one configuring which facet is the default.
    ENABLED_FACETS_KEY_PREFIX = "facets_enabled_"
    DEFAULT_FACET_KEY_PREFIX = "facets_default_"

    # Each library may set a minimum quality for the books that show
    # up in the 'featured' lanes that show up on the front page.
    MINIMUM_FEATURED_QUALITY = "minimum_featured_quality"

    # Each library may configure the maximum number of books in the
    # 'featured' lanes.
    FEATURED_LANE_SIZE = "featured_lane_size"
    
    @property
    def allow_holds(self):
        """Does this library allow patrons to put items on hold?"""
        value = self.setting(self.ALLOW_HOLDS).bool_value
        if value is None:
            # If the library has not set a value for this setting,
            # holds are allowed.
            value = True
        return value

    @property
    def minimum_featured_quality(self):
        """The minimum quality a book must have to be 'featured'."""
        value = self.setting(self.MINIMUM_FEATURED_QUALITY).float_value
        if value is None:
            value = 0.65
        return value
            
    @property
    def featured_lane_size(self):
        """The minimum quality a book must have to be 'featured'."""
        value = self.setting(self.FEATURED_LANE_SIZE).int_value
        if value is None:
            value = 15
        return value
        
    def enabled_facets(self, group_name):
        """Look up the enabled facets for a given facet group."""
        setting = self.enabled_facets_setting(group_name)
        try:
            value = setting.json_value
        except ValueError, e:
            logging.error("Invalid list of enabled facets for %s: %s",
                          group_name, setting.value)
        if value is None:
            value = list(
                FacetConstants.DEFAULT_ENABLED_FACETS.get(group_name, [])
            )
        return value

    def enabled_facets_setting(self, group_name):
        key = self.ENABLED_FACETS_KEY_PREFIX + group_name
        return self.setting(key)
    
    def default_facet(self, group_name):
        """Look up the default facet for a given facet group."""
        value = self.default_facet_setting(group_name).value
        if not value:
            value = FacetConstants.DEFAULT_FACET.get(group_name)
        return value

    def default_facet_setting(self, group_name):
        key = self.DEFAULT_FACET_KEY_PREFIX + group_name
        return self.setting(key)
    
    def explain(self, include_secrets=False):
        """Create a series of human-readable strings to explain a library's
        settings.

        :param include_secrets: For security reasons, secrets are not
            displayed by default.

        :return: A list of explanatory strings.
        """
        lines = []
        if self.uuid:
            lines.append('Library UUID: "%s"' % self.uuid)
        if self.name:
            lines.append('Name: "%s"' % self.name)
        if self.short_name:
            lines.append('Short name: "%s"' % self.short_name)

        if self.library_registry_short_name:
            lines.append(
                'Short name (for library registry): "%s"' %
                self.library_registry_short_name
            )
        if (self.library_registry_shared_secret and include_secrets):
            lines.append(
                'Shared secret (for library registry): "%s"' %
                self.library_registry_shared_secret
            )

        # Find all ConfigurationSettings that are set on the library
        # itself and are not on the library + an external integration.
        settings = [x for x in self.settings if not x.external_integration]
        if settings:
            lines.append("")
            lines.append("Configuration settings:")
            lines.append("-----------------------")
        for setting in settings:
            if include_secrets or not setting.is_secret:
                lines.append("%s='%s'" % (setting.key, setting.value))
            
        integrations = list(self.integrations)
        if integrations:
            lines.append("")
            lines.append("External integrations:")
            lines.append("----------------------")
        for integration in integrations:
            lines.extend(
                integration.explain(self, include_secrets=include_secrets)
            )
            lines.append("")
        return lines


class Admin(Base):

    __tablename__ = 'admins'

    id = Column(Integer, primary_key=True)
    email = Column(Unicode, unique=True, nullable=False)

    # Admins who log in with OAuth will have a credential.
    credential = Column(Unicode)

    # Admins can also log in with a local password.
    password_hashed = Column(Unicode, index=True)

    def update_credentials(self, _db, credential=None):
        if credential:
            self.credential = credential
        _db.commit()

    class HashedPasswordComparator(Comparator):
        def __init__(self, hashed_password):
            self.hashed_password = hashed_password
        def __eq__(self, password):
            return self.hashed_password == func.crypt(password, self.hashed_password)

    @hybrid_property
    def password(self):
        raise NotImplementedError("Password comparison is only supported in the database")

    @password.comparator
    def password(self):
        return Admin.HashedPasswordComparator(self.password_hashed)

    @password.setter
    def password(self, value):
        self.password_hashed = func.crypt(value, func.gen_salt('bf', 8))

    @classmethod
    def with_password(cls, _db):
        """Get Admins that have a password."""
        return _db.query(Admin).filter(Admin.password_hashed != None)

class ExternalIntegration(Base):

    """An external integration contains configuration for connecting
    to a third-party API.
    """

    # Possible goals of ExternalIntegrations.
    #
    # These integrations are associated with external services such as
    # Google Enterprise which authenticate library administrators.
    ADMIN_AUTH_GOAL = u'admin_auth'

    # These integrations are associated with external services such as
    # SIP2 which authenticate library patrons. Other constants related
    # to this are defined in the circulation manager.
    PATRON_AUTH_GOAL = u'patron_auth'

    # These integrations are associated with external services such
    # as Overdrive which provide access to books.
    LICENSE_GOAL = u'licenses'

    # These integrations are associated with external services such as
    # the metadata wrangler, which provide information about books,
    # but not the books themselves.
    METADATA_GOAL = u'metadata'

    # These integrations are associated with external services such as
    # S3 that provide access to book covers.
    BOOK_COVERS_GOAL = u'book_covers'

    # These integrations are associated with external services such as
    # S3 that provide access to static or cached OPDS feeds.
    OPDS_FEED_GOAL = u'opds_feeds'

    # These integrations are associated with external services such as
    # S3 that provide access to open access content.
    OA_CONTENT_GOAL = u'open_access_books'

    # These integrations are associated with external services such as
    # Elasticsearch that provide indexed search.
    SEARCH_GOAL = u'search'

    # These integrations are associated with external services such as
    # Google Analytics, which receive analytics events.
    ANALYTICS_GOAL = u'analytics'

    # These integrations are associated with external services such as
    # Adobe Vendor ID, which manage access to DRM-dependent content.
    DRM_GOAL = u'drm'

    # Supported protocols for ExternalIntegrations with LICENSE_GOAL.
    OPDS_IMPORT = u'OPDS Import'
    OVERDRIVE = DataSource.OVERDRIVE
    BIBLIOTHECA = DataSource.BIBLIOTHECA
    AXIS_360 = DataSource.AXIS_360
    ONE_CLICK = DataSource.ONECLICK

    LICENSE_PROTOCOLS = [
        OPDS_IMPORT, OVERDRIVE, BIBLIOTHECA, AXIS_360, ONE_CLICK
    ]

    # Some integrations with LICENSE_GOAL imply that the data and
    # licenses come from a specific data source.
    DATA_SOURCE_FOR_LICENSE_PROTOCOL = {
        OVERDRIVE : DataSource.OVERDRIVE,
        BIBLIOTHECA : DataSource.BIBLIOTHECA,
        AXIS_360 : DataSource.AXIS_360,
        ONE_CLICK : DataSource.ONECLICK
    }

    # Integrations with METADATA_GOAL
    BIBBLIO = u'Bibblio'
    CONTENT_CAFE = u'Content Cafe'
    NOVELIST = u'NoveList Select'
    NYPL_SHADOWCAT = u'Shadowcat'
    NYT = u'New York Times'
    METADATA_WRANGLER = u'Metadata Wrangler'
    CONTENT_SERVER = u'Content Server'

    # Integrations for storage or cache with BOOK_COVERS_GOAL,
    # OPDS_GOAL, or OA_CONTENT_GOAL.
    CDN = u'CDN'
    S3 = u'S3'
    
    # Integrations with SEARCH_GOAL
    ELASTICSEARCH = u'Elasticsearch'

    # Integrations with DRM_GOAL
    ADOBE_VENDOR_ID = u'Adobe Vendor ID'
    LIBRARY_REGISTRY = u'Library Registry'

    # Integrations with ANALYTICS_GOAL
    GOOGLE_ANALYTICS = u'Google Analytics'

    # Integrations with ADMIN_AUTH_GOAL
    GOOGLE_OAUTH = u'Google OAuth'

    # List of such ADMIN_AUTH_GOAL integrations
    ADMIN_AUTH_PROTOCOLS = [GOOGLE_OAUTH]

    # Keys for common configuration settings

    # If there is a special URL to use for access to this API,
    # put it here.
    URL = "url"

    # If access requires authentication, these settings represent the
    # username/password or key/secret combination necessary to
    # authenticate. If there's a secret but no key, it's stored in
    # 'password'.
    USERNAME = "username"
    PASSWORD = "password"

    __tablename__ = 'externalintegrations'
    id = Column(Integer, primary_key=True)

    # Each integration should have a protocol (explaining what type of
    # code or network traffic we need to run to get things done) and a
    # goal (explaining the real-world goal of the integration).
    #
    # Basically, the protocol is the 'how' and the goal is the 'why'.
    protocol = Column(Unicode, nullable=False)
    goal = Column(Unicode, nullable=True)

    # Any additional configuration information goes into
    # ConfigurationSettings.
    settings = relationship(
        "ConfigurationSetting", backref="external_integration",
        lazy="joined", cascade="save-update, merge, delete, delete-orphan",
    )

    def __repr__(self):
        return u"<ExternalIntegration: protocol=%s goal='%s' settings=%d ID=%d>" % (
            self.protocol, self.goal, len(self.settings), self.id)

    @classmethod
    def lookup(cls, _db, protocol, goal, library=None):
        integrations = _db.query(cls).outerjoin(cls.libraries).filter(
            cls.protocol==protocol, cls.goal==goal
        )

        if library:
            integrations = integrations.filter(Library.id==library.id)

        integrations = integrations.all()
        if len(integrations) > 1:
            logging.warn("Multiple integrations found for '%s'/'%s'" % (protocol, goal))

        if filter(lambda i: i.libraries, integrations) and not library:
            raise ValueError(
                'This ExternalIntegration requires a library and none was provided.'
            )

        if not integrations:
            return None
        return integrations[0]

    @classmethod
    def admin_authentication(cls, _db):
        admin_auth = get_one(_db, cls, goal=cls.ADMIN_AUTH_GOAL)
        return admin_auth

    def set_setting(self, key, value):
        """Create or update a key-value setting for this ExternalIntegration."""
        setting = self.setting(key)
        setting.value = value
        return setting
    
    def setting(self, key):
        """Find or create a ConfigurationSetting on this ExternalIntegration.

        :param key: Name of the setting.
        :return: A ConfigurationSetting
        """
        return ConfigurationSetting.for_externalintegration(
            key, self
        )

    @hybrid_property
    def url(self):
        return self.setting(self.URL).value

    @url.setter
    def set_url(self, new_url):
        self.set_setting(self.URL, new_url)

    @hybrid_property
    def username(self):
        return self.setting(self.USERNAME).value

    @username.setter
    def set_username(self, new_username):
        self.set_setting(self.USERNAME, new_username)

    @hybrid_property
    def password(self):
        return self.setting(self.PASSWORD).value

    @password.setter
    def set_password(self, new_password):
        return self.set_setting(self.PASSWORD, new_password)

    def explain(self, library=None, include_secrets=False):
        """Create a series of human-readable strings to explain an
        ExternalIntegration's settings.

        :param library: Include additional settings imposed upon this
           ExternalIntegration by the given Library.
        :param include_secrets: For security reasons,
           sensitive settings such as passwords are not displayed by default.

        :return: A list of explanatory strings.
        """
        lines = []
        lines.append("Protocol/Goal: %s/%s" % (self.protocol, self.goal))

        def key(setting):
            if setting.library:
                return setting.key, setting.library.name
            return (setting.key, None)
        for setting in sorted(self.settings, key=key):
            if library and setting.library and setting.library != library:
                # This is a different library's specialization of
                # this integration. Ignore it.
                continue
            explanation = "%s='%s'" % (setting.key, setting.value)
            if setting.library:
                explanation = "%s (applies only to %s)" % (
                    explanation, setting.library.name
                )
            if include_secrets or not setting.is_secret:
                lines.append(explanation)
        return lines


class ConfigurationSetting(Base):
    """An extra piece of site configuration.

    A ConfigurationSetting may be associated with an
    ExternalIntegration, a Library, both, or neither.

    * The secret used by the circulation manager to sign OAuth bearer
      tokens is not associated with an ExternalIntegration or with a
      Library.

    * The link to a library's privacy policy is associated with the
      Library, but not with any particular ExternalIntegration.

    * The "website ID" for an Overdrive collection is associated with
      an ExternalIntegration (the Overdrive integration), but not with
      any particular Library (since multiple libraries might share an
      Overdrive collection).

    * The "identifier prefix" used to determine which library a patron
      is a patron of, is associated with both a Library and an
      ExternalIntegration.
    """
    __tablename__ = 'configurationsettings'
    id = Column(Integer, primary_key=True)
    external_integration_id = Column(
        Integer, ForeignKey('externalintegrations.id'), index=True
    )
    library_id = Column(
        Integer, ForeignKey('libraries.id'), index=True
    )
    key = Column(Unicode, index=True)
    value = Column(Unicode)

    __table_args__ = (
        UniqueConstraint('external_integration_id', 'library_id', 'key'),
    )
<<<<<<< HEAD

    def __repr__(self):
        return u'<ConfigurationSetting: key=%s, ID=%d>' % (
            self.key, self.id)

=======
    
>>>>>>> c47c350d
    @classmethod
    def sitewide_secret(cls, _db, key):
        """Find or create a sitewide shared secret.

        The value of this setting doesn't matter, only that it's
        unique across the site and that it's always available.
        """
        secret = ConfigurationSetting.sitewide(_db, key)
        if not secret.value:
            secret.value = os.urandom(24).encode('hex')
            # Commit to get this in the database ASAP.
            _db.commit()
        return secret.value

    @classmethod
    def explain(cls, _db, include_secrets=False):
        """Explain all site-wide ConfigurationSettings."""
        lines = []
        site_wide_settings = []
        
        for setting in _db.query(ConfigurationSetting).filter(
                ConfigurationSetting.library==None).filter(
                    ConfigurationSetting.external_integration==None):
            if not include_secrets and setting.key.endswith("_secret"):
                continue
            site_wide_settings.append(setting)
        if site_wide_settings:
            lines.append("Site-wide configuration settings:")
            lines.append("---------------------------------")
        for setting in sorted(site_wide_settings, key=lambda s: s.key):
            lines.append("%s='%s'" % (setting.key, setting.value))
        return lines

    @classmethod
    def sitewide(cls, _db, key):
        """Find or create a sitewide ConfigurationSetting."""
        return cls.for_library_and_externalintegration(_db, key, None, None)

    @classmethod
    def for_library(cls, key, library):
        """Find or create a ConfigurationSetting for the given Library."""
        _db = Session.object_session(library)
        return cls.for_library_and_externalintegration(_db, key, library, None)

    @classmethod
    def for_externalintegration(cls, key, externalintegration):
        """Find or create a ConfigurationSetting for the given
        ExternalIntegration.
        """
        _db = Session.object_session(externalintegration)
        return cls.for_library_and_externalintegration(
            _db, key, None, externalintegration
        )
    
    @classmethod
    def for_library_and_externalintegration(
            cls, _db, key, library, external_integration
    ):
        """Find or create a ConfigurationSetting associated with a Library
        and an ExternalIntegration.
        """
        setting, ignore = get_one_or_create(
            _db, ConfigurationSetting,
            library=library, external_integration=external_integration,
            key=key
        )
        return setting


    @classmethod
    def _is_secret(self, key):
        """Should the value of the given key be treated as secret?

        This will have to do, in the absence of programmatic ways of
        saying that a specific setting should be treated as secret.
        """
        return any(
            key == x or
            key.startswith('%s_' % x) or
            key.endswith('_%s' % x) or
            ("_%s_" %x) in key
            for x in ('secret', 'password')
        )

    @property
    def is_secret(self):
        """Should the value of this key be treated as secret?"""
        return self._is_secret(self.key)
    
    MEANS_YES = set(['true', 't', 'yes', 'y'])
    @property
    def bool_value(self):
        """Turn the value into a boolean if possible.

        :return: A boolean, or None if there is no value.
        """
        if self.value:
            if self.value.lower() in self.MEANS_YES:
                return True
            return False
        return None
        
    @property
    def int_value(self):
        """Turn the value into an int if possible.

        :return: An integer, or None if there is no value.

        :raise ValueError: If the value cannot be converted to an int.
        """
        if self.value:
            return int(self.value)
        return None

    @property
    def float_value(self):
        """Turn the value into an float if possible.

        :return: A float, or None if there is no value.

        :raise ValueError: If the value cannot be converted to a float.
        """
        if self.value:
            return float(self.value)
        return None
    
    @property
    def json_value(self):
        """Interpret the value as JSON if possible.

        :return: An object, or None if there is no value.

        :raise ValueError: If the value cannot be parsed as JSON.
        """
        if self.value:
            return json.loads(self.value)
        return None


class Collection(Base):

    """A Collection is a set of LicensePools obtained through some mechanism.
    """

    __tablename__ = 'collections'
    id = Column(Integer, primary_key=True)

    name = Column(Unicode, unique=True, nullable=False, index=True)

    DATA_SOURCE_NAME_SETTING = u'data_source'
    
    # How does the provider of this collection distinguish it from
    # other collections it provides? On the other side this is usually
    # called a "library ID".
    external_account_id = Column(Unicode, nullable=True)

    # How do we connect to the provider of this collection? Any url,
    # authentication information, or additional configuration goes
    # into the external integration, as does the 'protocol', which
    # designates the integration technique we will use to actually get
    # the metadata and licenses.
    external_integration_id = Column(
        Integer, ForeignKey('externalintegrations.id'), index=True)

    # A Collection may specialize some other Collection. For instance,
    # an Overdrive Advantage collection is a specialization of an
    # ordinary Overdrive collection. It uses the same access key and
    # secret as the Overdrive collection, but it has a distinct
    # external_account_id.
    parent_id = Column(Integer, ForeignKey('collections.id'), index=True)

    # A collection may have many child collections. For example,
    # An Overdrive collection may have many children corresponding
    # to Overdrive Advantage collections.
    children = relationship(
        "Collection", backref=backref("parent", remote_side = [id]),
        uselist=True
    )
    
    # A Collection can provide books to many Libraries.
    libraries = relationship(
        "Library", secondary=lambda: collections_libraries,
        backref="collections"
    )
    
    # A Collection can include many LicensePools.
    licensepools = relationship(
        "LicensePool", backref="collection",
        cascade="save-update, merge, delete"
    )

    # A Collection can be monitored by many Monitors, each of which
    # will have its own Timestamp.
    timestamps = relationship("Timestamp", backref="collection")
    
    catalog = relationship(
        "Identifier", secondary=lambda: collections_identifiers,
        backref="collections"
    )

    # A Collection can be associated with multiple CoverageRecords
    # for Identifiers in its catalog.
    coverage_records = relationship(
        "CoverageRecord", backref="collection",
        cascade="save-update, merge, delete"
    )

    def __repr__(self):
        return (u'<Collection "%s"/"%s" ID=%d>' %
                (self.name, self.protocol, self.id)).encode('utf8')        

    @classmethod
    def by_name_and_protocol(cls, _db, name, protocol):
        """Find or create a Collection with the given name and the given
        protocol.

        We can't use get_one_or_create because the protocol is kept in
        a separate database object, (an ExternalIntegration).

        :return: A 2-tuple (collection, is_new)
        """
        qu = cls.by_protocol(_db, protocol)
        qu = qu.filter(Collection.name==name)
        try:
            collection = qu.one()                    
            is_new = False
        except NoResultFound, e:
            # Make a new Collection.
            collection, is_new = get_one_or_create(_db, Collection, name=name)
            if not is_new and collection.protocol != protocol:
                # The collection already exists, it just uses a different
                # protocol than the one we asked about.
                raise ValueError(
                    'Collection "%s" does not use protocol "%s".' % (
                        name, protocol
                    )
                )
            integration = collection.create_external_integration(
                protocol=protocol
            )
            collection.external_integration.protocol=protocol           
        return collection, is_new
    
    @classmethod
    def by_protocol(cls, _db, protocol):
        """Query collections that get their licenses through the given protocol.

        :param protocol: Protocol to use. If this is None, all
        Collections will be returned.
        """
        qu = _db.query(Collection)
        if protocol:
            qu = qu.join(
            ExternalIntegration,
            ExternalIntegration.id==Collection.external_integration_id).filter(
                ExternalIntegration.goal==ExternalIntegration.LICENSE_GOAL
            ).filter(ExternalIntegration.protocol==protocol)
        return qu

    @hybrid_property
    def protocol(self):
        """What protocol do we need to use to get licenses for this 
        collection?
        """
        return self.external_integration.protocol
    
    @protocol.setter
    def set_protocol(self, new_protocol):
        """Modify the protocol in use by this Collection."""
        if self.parent and self.parent.protocol != new_protocol:
            raise ValueError(
                "Proposed new protocol (%s) contradicts parent collection's protocol (%s)." % (
                    new_protocol, self.parent.protocol
                )
            )
        self.external_integration.protocol = new_protocol
        for child in self.children:
            child.protocol = new_protocol

    # TODO: The default loan period needs to be expanded to handle
    # different defaults for different media types (e.g. on Overdrive
    # the default loan period for audiobooks is 14 days, and for video
    # it's 5 days). This isn't a high priority because the license
    # source generally tells us when each loan will end.
    DEFAULT_LOAN_PERIOD_KEY = 'default_loan_period'
    STANDARD_DEFAULT_LOAN_PERIOD = 21
        
    @hybrid_property
    def default_loan_period(self):
        """Until we hear otherwise from the license provider, we assume
        that someone who borrows a non-open-access item from this
        collection has it for this number of days.
        """
        return (
            self.external_integration.setting(
                self.DEFAULT_LOAN_PERIOD_KEY).int_value
            or self.STANDARD_DEFAULT_LOAN_PERIOD
        )

    @default_loan_period.setter
    def set_default_loan_period(self, new_value):
        new_value = int(new_value)
        self.external_integration.setting(
            self.DEFAULT_LOAN_PERIOD_KEY).value = str(new_value)

    DEFAULT_RESERVATION_PERIOD_KEY = 'default_reservation_period'
    STANDARD_DEFAULT_RESERVATION_PERIOD = 3
            
    @hybrid_property
    def default_reservation_period(self):
        """Until we hear otherwise from the license provider, we assume
        that someone who puts an item on hold has this many days to
        check it out before it goes to the next person in line.
        """
        return (
            self.external_integration.setting(
                self.DEFAULT_RESERVATION_PERIOD_KEY).int_value
            or self.STANDARD_DEFAULT_RESERVATION_PERIOD
        )

    @default_reservation_period.setter
    def set_default_reservation_period(self, new_value):
        new_value = int(new_value)
        self.external_integration.setting(
            self.DEFAULT_RESERVATION_PERIOD__KEY).value = str(new_value)
            
    def create_external_integration(self, protocol):
        """Create an ExternalIntegration for this Collection.

        To be used immediately after creating a new Collection,
        e.g. in by_name_and_protocol, from_metadata_identifier, and
        various test methods that create mock Collections.

        If an external integration already exists, return it instead
        of creating another one.

        :param protocol: The protocol known to be in use when getting
        licenses for this collection.
        """
        _db = Session.object_session(self)
        goal = ExternalIntegration.LICENSE_GOAL
        external_integration, is_new = get_one_or_create(
            _db, ExternalIntegration, id=self.external_integration_id,
            create_method_kwargs=dict(protocol=protocol, goal=goal)
        )
        if external_integration.protocol != protocol:
            raise ValueError(
                "Located ExternalIntegration, but its protocol (%s) does not match desired protocol (%s)." % (
                    external_integration.protocol, protocol
                )
            )
        self.external_integration_id = external_integration.id
        return external_integration
            
    @property
    def external_integration(self):
        """Find the external integration for this Collection, assuming
        it already exists.

        This is generally a safe assumption since by_name_and_protocol and 
        from_metadata_identifier both create ExternalIntegrations for the
        Collections they create.
        """
        if not self.external_integration_id:
            raise ValueError(
                "No known external integration for collection %s" % self.name
            )
        _db = Session.object_session(self)
        return get_one(
            _db, ExternalIntegration, id=self.external_integration_id
        )

    @property
    def unique_account_id(self):
        """Identifier that uniquely represents this Collection of works"""
        unique_account_id = self.external_account_id

        if not unique_account_id:
            raise ValueError("Unique account identifier not set")

        if self.parent:
            return self.parent.unique_account_id + '+' + unique_account_id
        return unique_account_id        
    
    @property
    def data_source(self):
        """Find the data source associated with this Collection.

        Bibliographic metadata obtained through the collection
        protocol is recorded as coming from this data source. A
        LicensePool inserted into this collection will be associated
        with this data source, unless its bibliographic metadata
        indicates some other data source.

        For most Collections, the integration protocol sets the data
        source.  For collections that use the OPDS import protocol,
        the data source is a Collection-specific setting.
        """
        data_source = None
        protocol = self.external_integration.protocol
        name = ExternalIntegration.DATA_SOURCE_FOR_LICENSE_PROTOCOL.get(
            protocol
        )
        if not name:
            name = self.external_integration.setting(
                Collection.DATA_SOURCE_NAME_SETTING
            ).value
        _db = Session.object_session(self)
        if name:
            data_source = DataSource.lookup(_db, name, autocreate=True)
        return data_source
    
    @property
    def metadata_identifier(self):
        """Identifier based on collection details that uniquely represents
        this Collection on the metadata wrangler. This identifier is
        composed of the Collection protocol and account identifier.

        In the metadata wrangler, this identifier is used as the unique
        name of the collection.
        """
        account_id = base64.b64encode(unicode(self.unique_account_id), '-_')
        protocol = base64.b64encode(
            unicode(self.external_integration.protocol), '-_'
        )

        metadata_identifier = protocol + ':' + account_id
        return base64.b64encode(metadata_identifier, '-_')

    @classmethod
    def from_metadata_identifier(cls, _db, metadata_identifier):
        """Finds or creates a Collection on the metadata wrangler, based
        on its unique metadata_identifier
        """
        collection = get_one(_db, Collection, name=metadata_identifier)
        is_new = False

        if not collection:
            details = base64.b64decode(metadata_identifier, '-_')
            protocol = base64.b64decode(details.split(':', 1)[0], '-_')
            collection, is_new = create(_db, Collection,
                name=metadata_identifier)

            integration = collection.create_external_integration(protocol)
            collection.external_integration.goal = (
                ExternalIntegration.LICENSE_GOAL
            )
            collection.external_integration.protocol = protocol

        return collection, is_new

    def explain(self, include_secrets=False):
        """Create a series of human-readable strings to explain a collection's
        settings.

        :param include_secrets: For security reasons,
           sensitive settings such as passwords are not displayed by default.

        :return: A list of explanatory strings.
        """
        lines = []
        if self.name:
            lines.append('Name: "%s"' % self.name)
        if self.parent:
            lines.append('Parent: %s' % self.parent.name)
        integration = self.external_integration
        if integration.protocol:
            lines.append('Protocol: "%s"' % integration.protocol)
        for library in self.libraries:
            lines.append('Used by library: "%s"' % library.short_name)
        if self.external_account_id:
            lines.append('External account ID: "%s"' % self.external_account_id)
        for setting in integration.settings:
            if include_secrets or not setting.is_secret:
                lines.append('Setting "%s": "%s"' % (setting.key, setting.value))
        return lines

    def catalog_identifier(self, _db, identifier):
        """Inserts an identifier into a catalog"""
        if identifier not in self.catalog:
            self.catalog.append(identifier)
            _db.flush()

    def works_updated_since(self, _db, timestamp):
        """Returns all of a collection's works that have been updated
        since the last time the catalog was checked
        """
        query = _db.query(Work).join(Work.coverage_records)
        query = query.join(Work.license_pools).join(Identifier)
        query = query.join(Identifier.collections).filter(
            Collection.id==self.id
        )
        if timestamp:
            query = query.filter(
                WorkCoverageRecord.timestamp > timestamp
            )

        return query


collections_libraries = Table(
    'collections_libraries', Base.metadata,
     Column(
         'collection_id', Integer, ForeignKey('collections.id'),
         index=True, nullable=False
     ),
     Column(
         'library_id', Integer, ForeignKey('libraries.id'),
         index=True, nullable=False
     ),
     UniqueConstraint('collection_id', 'library_id'),
 )

externalintegrations_libraries = Table(
    'externalintegrations_libraries', Base.metadata,
     Column(
         'externalintegration_id', Integer, ForeignKey('externalintegrations.id'),
         index=True, nullable=False
     ),
     Column(
         'library_id', Integer, ForeignKey('libraries.id'),
         index=True, nullable=False
     ),
     UniqueConstraint('externalintegration_id', 'library_id'),
 )

collections_identifiers = Table(
    'collections_identifiers', Base.metadata,
    Column(
        'collection_id', Integer, ForeignKey('collections.id'),
        index=True, nullable=False
    ),
    Column(
        'identifier_id', Integer, ForeignKey('identifiers.id'),
        index=True, nullable=False
    ),
    UniqueConstraint('collection_id', 'identifier_id'),
)


class IntegrationClient(Base):
    """A client that has authenticated access to this application.

    Currently used to represent circulation managers that have access
    to the metadata wrangler.
    """
    __tablename__ = 'integrationclients'

    id = Column(Integer, primary_key=True)

    # URL (or human readable name) to represent the server.
    url = Column(Unicode, unique=True)

    # Unique identifier
    key = Column(Unicode, unique=True, index=True)

    # Encrypted secret
    _secret = Column(Unicode, nullable=False)

    created = Column(DateTime)
    last_accessed = Column(DateTime)

    def __repr__(self):
        return (u"<IntegrationClient: URL=%s ID=%s>" % (self.url, self.id)).encode('utf8')

    @hybrid_property
    def secret(self):
        """Gets encrypted client secret from database"""
        return self._secret

    @secret.setter
    def _set_secret(self, plaintext_secret):
        """Encrypts client secret string for database"""
        self._secret = unicode(bcrypt.hashpw(
            plaintext_secret, bcrypt.gensalt()
        ))

    def _correct_secret(self, plaintext_secret):
        """Determines if a plaintext string is this client's secret"""
        return (bcrypt.hashpw(plaintext_secret, self.secret) == self.secret)

    @classmethod
    def register(cls, _db, url):
        """Creates a new server with client details."""
        url = cls.normalize_url(url)
        if get_one(_db, cls, url=url):
            raise ValueError(
                "An IntegrationClient for '%s' already exists" % url
            )

        key, plaintext_secret = cls._generate_client_details()
        while get_one(_db, cls, key=key):
            # Generate a new key if it's not unique initially.
            key, plaintext_secret = cls._generate_client_details()

        now = datetime.datetime.utcnow()
        server, ignore = create(
            _db, cls, url=url, key=unicode(key),
            secret=unicode(plaintext_secret), created=now, last_accessed=now
        )

        _db.flush()
        return server, plaintext_secret

    @classmethod
    def _generate_client_details(cls):
        key_chars = ('abcdefghijklmnopqrstuvwxyz'
                     'ABCDEFGHIJKLMNOPQRSTUVWXYZ'
                     '0123456789')
        secret_chars = key_chars + '!#$%&*+,-._'

        def make_client_string(chars, length):
            return u"".join([random.choice(chars) for x in range(length)])
        key = make_client_string(key_chars, 25)
        secret = make_client_string(secret_chars, 40)

        return key, secret

    @classmethod
    def normalize_url(cls, url):
        url = re.sub(r'^(http://|https://)', '', url)
        url = re.sub(r'^www\.', '', url)
        if url.endswith('/'):
            url = url[:-1]
        return unicode(url.lower())

    @classmethod
    def authenticate(cls, _db, key, plaintext_secret):
        server = get_one(_db, cls, key=unicode(key))
        if (server and server._correct_secret(plaintext_secret)):
            server.last_accessed = datetime.datetime.utcnow()
            _db.flush()
            return server
        return None


from sqlalchemy.sql import compiler
from psycopg2.extensions import adapt as sqlescape

def dump_query(query):
    dialect = query.session.bind.dialect
    statement = query.statement
    comp = compiler.SQLCompiler(dialect, statement)
    comp.compile()
    enc = dialect.encoding
    params = {}
    for k,v in comp.params.iteritems():
        if isinstance(v, unicode):
            v = v.encode(enc)
        params[k] = sqlescape(v)
    return (comp.string.encode(enc) % params).decode(enc)


def numericrange_to_tuple(r):
    """Helper method to normalize NumericRange into a tuple."""
    if r is None:
        return (None, None)
    lower = r.lower
    upper = r.upper
    if lower and not r.lower_inc:
        lower -= 1
    if upper and not r.upper_inc:
        upper -= 1
    return lower, upper

def tuple_to_numericrange(t):
    """Helper method to convert a tuple to an inclusive NumericRange."""
    return NumericRange(t[0], t[1], '[]')
        <|MERGE_RESOLUTION|>--- conflicted
+++ resolved
@@ -9242,15 +9242,11 @@
     __table_args__ = (
         UniqueConstraint('external_integration_id', 'library_id', 'key'),
     )
-<<<<<<< HEAD
 
     def __repr__(self):
         return u'<ConfigurationSetting: key=%s, ID=%d>' % (
             self.key, self.id)
 
-=======
-    
->>>>>>> c47c350d
     @classmethod
     def sitewide_secret(cls, _db, key):
         """Find or create a sitewide shared secret.
