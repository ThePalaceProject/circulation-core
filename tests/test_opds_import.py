import os
import datetime
import random
<<<<<<< HEAD
from urllib.parse import quote
from io import StringIO
from nose.tools import (
    set_trace,
    eq_,
    ok_,
    assert_not_equal,
    assert_raises,
    assert_raises_regexp
)
import feedparser
=======
import urllib
from StringIO import StringIO

import pytest
>>>>>>> d1a64387

from lxml import etree
import pkgutil
from psycopg2.extras import NumericRange

from ..testing import (
    DatabaseTest,
)

from ..config import (
    CannotLoadConfiguration,
    IntegrationException,
)
from ..opds_import import (
    AccessNotAuthenticated,
    MetadataWranglerOPDSLookup,
    OPDSImporter,
    OPDSImportMonitor,
    OPDSXMLParser,
    SimplifiedOPDSLookup,
)
from ..util.opds_writer import (
    AtomFeed,
    OPDSFeed,
    OPDSMessage,
)
from ..metadata_layer import (
    LinkData,
    CirculationData,
    Metadata,
    TimestampData,
)
from ..model import (
    Collection,
    Contributor,
    CoverageRecord,
    DataSource,
    DeliveryMechanism,
    ExternalIntegration,
    Hyperlink,
    Identifier,
    Edition,
    Measurement,
    MediaTypes,
    Representation,
    RightsStatus,
    Subject,
    Work,
    WorkCoverageRecord,
)
from ..model.configuration import ExternalIntegrationLink
from ..coverage import CoverageFailure

from ..s3 import (
    S3Uploader,
    MockS3Uploader,
    S3UploaderConfiguration)
from ..selftest import SelfTestResult
from ..testing import (
    DummyHTTPClient,
    MockRequestsRequest,
    MockRequestsResponse,
)
from ..util.http import BadResponseException


class DoomedOPDSImporter(OPDSImporter):
    def import_edition_from_metadata(self, metadata, *args):
        if metadata.title == "Johnny Crow's Party":
            # This import succeeds.
            return super(DoomedOPDSImporter, self).import_edition_from_metadata(metadata, *args)
        else:
            # Any other import fails.
            raise Exception("Utter failure!")

class DoomedWorkOPDSImporter(OPDSImporter):
    """An OPDS Importer that imports editions but can't create works."""
    def update_work_for_edition(self, edition, *args, **kwargs):
        if edition.title == "Johnny Crow's Party":
            # This import succeeds.
            return super(DoomedWorkOPDSImporter, self).update_work_for_edition(edition, *args, **kwargs)
        else:
            # Any other import fails.
            raise Exception("Utter work failure!")


class OPDSTest(DatabaseTest):
    """A unit test that knows how to find OPDS files for use in tests."""

    def sample_opds(self, filename, file_type="r"):
        base_path = os.path.split(__file__)[0]
        resource_path = os.path.join(base_path, "files", "opds")
        return open(os.path.join(resource_path, filename), file_type).read()


class TestMetadataWranglerOPDSLookup(OPDSTest):

    def setup_method(self):
        super(TestMetadataWranglerOPDSLookup, self).setup_method()
        self.integration = self._external_integration(
            ExternalIntegration.METADATA_WRANGLER,
            goal=ExternalIntegration.METADATA_GOAL,
            password='secret', url="http://metadata.in"
        )
        self.collection = self._collection(
            protocol=ExternalIntegration.OVERDRIVE, external_account_id='library'
        )

    def test_authenticates_wrangler_requests(self):
        """Authenticated details are set for Metadata Wrangler requests
        when they configured for the ExternalIntegration
        """

        lookup = MetadataWranglerOPDSLookup.from_config(self._db)
        assert "secret" == lookup.shared_secret
        assert True == lookup.authenticated

        # The details are None if client configuration isn't set at all.
        self.integration.password = None
        lookup = MetadataWranglerOPDSLookup.from_config(self._db)
        assert None == lookup.shared_secret
        assert False == lookup.authenticated

    def test_add_args(self):
        lookup = MetadataWranglerOPDSLookup.from_config(self._db)
        args = 'greeting=hello'

        # If the base url doesn't have any arguments, args are created.
        base_url = self._url
        assert base_url + '?' + args == lookup.add_args(base_url, args)

        # If the base url has an argument already, additional args are appended.
        base_url = self._url + '?data_source=banana'
        assert base_url + '&' + args == lookup.add_args(base_url, args)

    def test_get_collection_url(self):
        lookup = MetadataWranglerOPDSLookup.from_config(self._db)

        # If the lookup client doesn't have a Collection, an error is
        # raised.
        pytest.raises(
            ValueError, lookup.get_collection_url, 'banana'
        )

        # If the lookup client isn't authenticated, an error is raised.
        lookup.collection = self.collection
        lookup.shared_secret = None
        pytest.raises(
            AccessNotAuthenticated, lookup.get_collection_url, 'banana'
        )

        # With both authentication and a specific Collection,
        # a URL is returned.
        lookup.shared_secret = 'secret'
        expected = '%s%s/banana' % (lookup.base_url, self.collection.metadata_identifier)
        assert expected == lookup.get_collection_url('banana')

        # With an OPDS_IMPORT collection, a data source is included
        opds = self._collection(
            protocol=ExternalIntegration.OPDS_IMPORT,
            external_account_id=self._url,
            data_source_name=DataSource.OA_CONTENT_SERVER
        )
        lookup.collection = opds
        data_source_args = '?data_source=%s' % quote(opds.data_source.name)
        assert lookup.get_collection_url('banana').endswith(data_source_args)

    def test_lookup_endpoint(self):
        # A Collection-specific endpoint is returned if authentication
        # and a Collection is available.
        lookup = MetadataWranglerOPDSLookup.from_config(self._db, collection=self.collection)

        expected = self.collection.metadata_identifier + '/lookup'
        assert expected == lookup.lookup_endpoint

        # Without a collection, an unspecific endpoint is returned.
        lookup.collection = None
        assert 'lookup' == lookup.lookup_endpoint

        # Without authentication, an unspecific endpoint is returned.
        lookup.shared_secret = None
        lookup.collection = self.collection
        assert 'lookup' == lookup.lookup_endpoint

        # With authentication and a collection, a specific endpoint is returned.
        lookup.shared_secret = 'secret'
        expected = '%s/lookup' % self.collection.metadata_identifier
        assert expected == lookup.lookup_endpoint

    # Tests of the self-test framework.

    def test__run_self_tests(self):
        # MetadataWranglerOPDSLookup.run_self_tests() finds all the
        # collections with a metadata identifier, recursively
        # instantates a MetadataWranglerOPDSLookup for each, and calls
        # _run_self_tests_on_one_collection() on each.

        # Ensure there are two collections: one with a metadata
        # identifier and one without.
        no_unique_id = self._default_collection
        with_unique_id = self.collection
        with_unique_id.external_account_id = "unique id"

        # Here, we'll define a Mock class to take the place of the
        # recursively-instantiated MetadataWranglerOPDSLookup.
        class Mock(MetadataWranglerOPDSLookup):
            instances = []

            @classmethod
            def from_config(cls, _db, collection):
                lookup = Mock("http://mock-url/")
                cls.instances.append(lookup)
                lookup._db = _db
                lookup.collection = collection
                lookup.called = False
                return lookup

            def _run_collection_self_tests(self):
                self.called = True
                yield "Some self-test results for %s" % self.collection.name

        lookup = MetadataWranglerOPDSLookup("http://url/")

        # Running the self tests with no specific collection caused
        # them to be run on the one Collection we could find that has
        # a metadata identifier.

        # _run_self_tests returns a single test result
        [result] = lookup._run_self_tests(self._db, lookup_class=Mock)

        # That Collection is keyed to a list containing a single test
        # result, obtained by calling Mock._run_collection_self_tests().
        assert "Some self-test results for %s" % with_unique_id.name == result

        # Here's the Mock object whose _run_collection_self_tests()
        # was called. Let's make sure it was instantiated properly.
        [mock_lookup] = Mock.instances
        assert self._db == mock_lookup._db
        assert with_unique_id == mock_lookup.collection
        assert True == mock_lookup.called

    def test__run_collection_self_tests(self):
        # Verify that calling _run_collection_self_tests calls
        # _feed_self_test a couple of times, and yields a
        # SelfTestResult for each call.

        class Mock(MetadataWranglerOPDSLookup):
            feed_self_tests = []

            def _feed_self_test(self, title, method, *args):
                self.feed_self_tests.append((title, method, args))
                return "A feed self-test for %s: %s" % (
                    self.collection.unique_account_id, title
                )

        # If there is no associated collection, _run_collection_self_tests()
        # does nothing.
        no_collection = Mock("http://url/")
        assert [] == list(no_collection._run_collection_self_tests())

        # Same if there is an associated collection but it has no
        # metadata identifier.
        with_collection = Mock(
            "http://url/", collection=self._default_collection
        )
        assert [] == list(with_collection._run_collection_self_tests())

        # If there is a metadata identifier, our mocked
        # _feed_self_test is called twice. Here are the results.
        self._default_collection.external_account_id = "unique-id"
        [r1, r2] = with_collection._run_collection_self_tests()

        assert (
            'A feed self-test for unique-id: Metadata updates in last 24 hours' ==
            r1)
        assert (
            "A feed self-test for unique-id: Titles where we could (but haven't) provide information to the metadata wrangler" ==
            r2)

        # Let's make sure _feed_self_test() was called with the right
        # arguments.
        call1, call2 = with_collection.feed_self_tests

        # The first self-test wants to count updates for the last 24
        # hours.
        title1, method1, args1 = call1
        assert 'Metadata updates in last 24 hours' == title1
        assert with_collection.updates == method1
        [timestamp] = args1
        one_day_ago = datetime.datetime.utcnow() - datetime.timedelta(hours=24)
        assert (one_day_ago - timestamp).total_seconds() < 1

        # The second self-test wants to count work that the metadata
        # wrangler needs done but hasn't been done yet.
        title2, method2, args2 = call2
        assert (
            "Titles where we could (but haven't) provide information to the metadata wrangler" ==
            title2)
        assert with_collection.metadata_needed == method2
        assert () == args2

    def test__feed_self_test(self):
        # Test the _feed_self_test helper method. It grabs a
        # feed from the metadata wrangler, calls
        # _summarize_feed_response on the response object, and returns
        # a SelfTestResult explaining what happened.
        class Mock(MetadataWranglerOPDSLookup):
            requests = []
            annotated_responses = []
            @classmethod
            def _annotate_feed_response(cls, result, response):
                cls.annotated_responses.append((result, response))
                result.success = True
                result.result = ["I summarized", "the response"]

            def make_some_request(self, *args, **kwargs):
                self.requests.append((args, kwargs))
                return "A fake response"

        lookup = Mock("http://base-url/", collection=self._default_collection)
        request_method = lookup.make_some_request
        result = lookup._feed_self_test("Some test", request_method, 1, 2)

        # We got back a SelfTestResult associated with the Mock
        # object's collection.
        assert isinstance(result, SelfTestResult)
        assert self._default_collection == result.collection

        # It indicates some request was made, and the response
        # annotated using our mock _annotate_feed_response.
        assert "Some test" == result.name
        assert result.duration < 1
        assert True == result.success
        assert ["I summarized", "the response"] == result.result

        # But what request was made, exactly?

        # Here we see that Mock.make_some_request was called
        # with the positional arguments passed into _feed_self_test,
        # and a keyword argument indicating that 5xx responses should
        # be processed normally and not used as a reason to raise an
        # exception.
        assert (
            [((1, 2),
              {'allowed_response_codes': ['1xx', '2xx', '3xx', '4xx', '5xx']})
            ] ==
            lookup.requests)

        # That method returned "A fake response", which was passed
        # into _annotate_feed_response, along with the
        # SelfTestResult in progress.
        [(used_result, response)] = lookup.annotated_responses
        assert result == used_result
        assert "A fake response" == response

    def test__annotate_feed_response(self):
        # Test the _annotate_feed_response class helper method.
        m = MetadataWranglerOPDSLookup._annotate_feed_response
        def mock_response(url, authorization, response_code, content):
            request = MockRequestsRequest(
                url, headers=dict(Authorization=authorization)
            )
            response = MockRequestsResponse(
                response_code, content=content, request=request
            )
            return response

        # First, test success.
        url = "http://metadata-wrangler/",
        auth = "auth"
        test_result = SelfTestResult("success")
        response = mock_response(
            url, auth, 200,
            self.sample_opds("metadata_wrangler_overdrive.opds")
        )
        results = m(test_result, response)
        assert [
            'Request URL: %s' % url,
            'Request authorization: %s' % auth,
            'Status code: 200',
            'Total identifiers registered with this collection: 201',
            'Entries on this page: 1',
            ' The Green Mouse'
        ] == test_result.result
        assert True == test_result.success

        # Next, test failure.
        response = mock_response(
            url, auth, 401,
            "An error message."
        )
        test_result = SelfTestResult("failure")
        assert False == test_result.success
        m(test_result, response)
        assert [
            'Request URL: %s' % url,
            'Request authorization: %s' % auth,
            'Status code: 401',
        ] == test_result.result

    def test_external_integration(self):
        result = MetadataWranglerOPDSLookup.external_integration(self._db)
        assert result.protocol == ExternalIntegration.METADATA_WRANGLER
        assert result.goal == ExternalIntegration.METADATA_GOAL

class OPDSImporterTest(OPDSTest):

    def setup_method(self):
        super(OPDSImporterTest, self).setup_method()
        self.content_server_feed = self.sample_opds("content_server.opds")
        self.content_server_mini_feed = self.sample_opds("content_server_mini.opds")
        self.audiobooks_opds = self.sample_opds("audiobooks.opds")
        self.feed_with_id_and_dcterms_identifier = self.sample_opds("feed_with_id_and_dcterms_identifier.opds", "rb")
        self._default_collection.external_integration.setting('data_source').value = (
            DataSource.OA_CONTENT_SERVER
        )

        # Set an ExternalIntegration for the metadata_client used
        # in the OPDSImporter.
        self.service = self._external_integration(
            ExternalIntegration.METADATA_WRANGLER,
            goal=ExternalIntegration.METADATA_GOAL,
            url="http://localhost"
        )


class TestOPDSImporter(OPDSImporterTest):

    def test_constructor(self):
        # The default way of making HTTP requests is with
        # Representation.cautious_http_get.
        importer = OPDSImporter(self._db, collection=None)
        assert Representation.cautious_http_get == importer.http_get

        # But you can pass in anything you want.
        do_get = object()
        importer = OPDSImporter(self._db, collection=None, http_get=do_get)
        assert do_get == importer.http_get

    def test_data_source_autocreated(self):
        name = "New data source " + self._str
        importer = OPDSImporter(
            self._db, collection=None, data_source_name=name
        )
        source1 = importer.data_source
        assert name == source1.name

    def test_extract_next_links(self):
        importer = OPDSImporter(
            self._db, collection=None, data_source_name=DataSource.NYT
        )
        next_links = importer.extract_next_links(
            self.content_server_mini_feed
        )

        assert 1 == len(next_links)
        assert "http://localhost:5000/?after=327&size=100" == next_links[0]

    def test_extract_last_update_dates(self):
        importer = OPDSImporter(
            self._db, collection=None, data_source_name=DataSource.NYT
        )

        # This file has two <entry> tags and one <simplified:message> tag.
        # The <entry> tags have their last update dates extracted,
        # the message is ignored.
        last_update_dates = importer.extract_last_update_dates(
            self.content_server_mini_feed
        )

        assert 2 == len(last_update_dates)

        identifier1, updated1 = last_update_dates[0]
        identifier2, updated2 = last_update_dates[1]

        assert "urn:librarysimplified.org/terms/id/Gutenberg%20ID/10441" == identifier1
        assert datetime.datetime(2015, 1, 2, 16, 56, 40) == updated1

        assert "urn:librarysimplified.org/terms/id/Gutenberg%20ID/10557" == identifier2
        assert datetime.datetime(2015, 1, 2, 16, 56, 40) == updated2

    def test_extract_last_update_dates_ignores_entries_with_no_update(self):
        importer = OPDSImporter(
            self._db, collection=None, data_source_name=DataSource.NYT
        )

        # Rename the <updated> and <published> tags in the content
        # server so they don't show up.
        content = self.content_server_mini_feed.replace("updated>", "irrelevant>")
        content = content.replace("published>", "irrelevant>")
        last_update_dates = importer.extract_last_update_dates(content)

        # No updated dates!
        assert [] == last_update_dates

    def test_extract_metadata(self):
        data_source_name = "Data source name " + self._str
        importer = OPDSImporter(
            self._db, collection=None, data_source_name=data_source_name
        )
        metadata, failures = importer.extract_feed_data(
            self.content_server_mini_feed
        )

        m1 = metadata['http://www.gutenberg.org/ebooks/10441']
        m2 = metadata['http://www.gutenberg.org/ebooks/10557']
        c1 = metadata['http://www.gutenberg.org/ebooks/10441']
        c2 = metadata['http://www.gutenberg.org/ebooks/10557']

        assert "The Green Mouse" == m1.title
        assert "A Tale of Mousy Terror" == m1.subtitle

        assert data_source_name == m1._data_source
        assert data_source_name == m2._data_source
        assert data_source_name == c1._data_source
        assert data_source_name == c2._data_source

<<<<<<< HEAD
        [failure] = list(failures.values())
        eq_("202: I'm working to locate a source for this identifier.", failure.exception)
=======
        [failure] = failures.values()
        assert u"202: I'm working to locate a source for this identifier." == failure.exception
>>>>>>> d1a64387

    def test_use_dcterm_identifier_as_id_with_id_and_dcterms_identifier(self):
        data_source_name = "Data source name " + self._str
        collection_to_test = self._default_collection
        collection_to_test.primary_identifier_source = ExternalIntegration.DCTERMS_IDENTIFIER
        importer = OPDSImporter(
            self._db, collection=collection_to_test, data_source_name=data_source_name,
        )

        metadata, failures = importer.extract_feed_data(
            self.feed_with_id_and_dcterms_identifier
        )

        # First book doesn't have <dcterms:identifier>, so <id> must be used as identifier
        book_1 = metadata.get('https://root.uri/1')
        assert book_1 != None
        # Second book have <id> and <dcterms:identifier>, so <dcters:identifier> must be used as id
        book_2 = metadata.get('urn:isbn:9781468316438')
        assert book_2 != None
        # Verify if id was add in the end of identifier
        book_2_identifiers = book_2.identifiers
        found = False
        for entry in book_2.identifiers:
            if entry.identifier == 'https://root.uri/2':
                found = True
                break
        assert found == True
        # Third book has more than one dcterms:identifers, all of then must be present as metadata identifier
        book_3 = metadata.get('urn:isbn:9781683351993')
        assert book_2 != None
        # Verify if id was add in the end of identifier
        book_3_identifiers = book_3.identifiers
        expected_identifier = [
            '9781683351993',
            'https://root.uri/3',
            '9781683351504',
            '9780312939458',
        ]
        result_identifier = [entry.identifier for entry in book_3.identifiers]
        assert set(expected_identifier) == set(result_identifier)

    def test_use_id_with_existing_dcterms_identifier(self):
        data_source_name = "Data source name " + self._str
        collection_to_test = self._default_collection
        collection_to_test.primary_identifier_source = None
        importer = OPDSImporter(
            self._db, collection=collection_to_test, data_source_name=data_source_name,
        )

        metadata, failures = importer.extract_feed_data(
            self.feed_with_id_and_dcterms_identifier
        )

        book_1 = metadata.get('https://root.uri/1')
        assert book_1 != None
        book_2 = metadata.get('https://root.uri/2')
        assert book_2 != None
        book_3 = metadata.get('https://root.uri/3')
        assert book_3 != None

    def test_extract_link(self):
        no_rel = AtomFeed.E.link(href="http://foo/")
        assert None == OPDSImporter.extract_link(no_rel)

        no_href = AtomFeed.E.link(href="", rel="foo")
        assert None == OPDSImporter.extract_link(no_href)

        good = AtomFeed.E.link(href="http://foo", rel="bar")
        link = OPDSImporter.extract_link(good)
        assert "http://foo" == link.href
        assert "bar" == link.rel

        relative = AtomFeed.E.link(href="/foo/bar", rel="self")
        link = OPDSImporter.extract_link(relative, "http://server")
        assert "http://server/foo/bar" == link.href

    def test_get_medium_from_links(self):
        audio_links = [
            LinkData(href="url", rel="http://opds-spec.org/acquisition/",
                     media_type="application/audiobook+json;param=value"
            ),
            LinkData(href="url", rel="http://opds-spec.org/image"),
        ]
        book_links = [
            LinkData(href="url", rel="http://opds-spec.org/image"),
            LinkData(
                href="url", rel="http://opds-spec.org/acquisition/",
                media_type=random.choice(
                    MediaTypes.BOOK_MEDIA_TYPES
                ) + ";param=value"
            ),
        ]

        m = OPDSImporter.get_medium_from_links

        assert m(audio_links) == "Audio"
        assert m(book_links) == "Book"

    def test_extract_link_rights_uri(self):

        # Most of the time, a link's rights URI is inherited from the entry.
        entry_rights = RightsStatus.PUBLIC_DOMAIN_USA

        link_tag = AtomFeed.E.link(href="http://foo", rel="bar")
        link = OPDSImporter.extract_link(
            link_tag, entry_rights_uri=entry_rights
        )
        assert RightsStatus.PUBLIC_DOMAIN_USA == link.rights_uri

        # But a dcterms:rights tag beneath the link can override this.
        rights_attr = "{%s}rights" % AtomFeed.DCTERMS_NS
        link_tag.attrib[rights_attr] = RightsStatus.IN_COPYRIGHT
        link = OPDSImporter.extract_link(
            link_tag, entry_rights_uri=entry_rights
        )
        assert RightsStatus.IN_COPYRIGHT == link.rights_uri

    def test_extract_data_from_feedparser(self):
        data_source = DataSource.lookup(self._db, DataSource.OA_CONTENT_SERVER)
        importer = OPDSImporter(self._db, None, data_source_name=data_source.name)
        values, failures = importer.extract_data_from_feedparser(
            self.content_server_mini_feed, data_source
        )

        # The <entry> tag became a Metadata object.
        metadata = values['urn:librarysimplified.org/terms/id/Gutenberg%20ID/10441']
        assert "The Green Mouse" == metadata['title']
        assert "A Tale of Mousy Terror" == metadata['subtitle']
        assert 'en' == metadata['language']
        assert 'Project Gutenberg' == metadata['publisher']

        circulation = metadata['circulation']
        assert DataSource.GUTENBERG == circulation['data_source']

        # The <simplified:message> tag did not become a
        # CoverageFailure -- that's handled by
        # extract_metadata_from_elementtree.
        assert {} == failures

    def test_extract_data_from_feedparser_handles_exception(self):
        class DoomedFeedparserOPDSImporter(OPDSImporter):
            """An importer that can't extract metadata from feedparser."""
            @classmethod
            def _data_detail_for_feedparser_entry(cls, entry, data_source):
                raise Exception("Utter failure!")

        data_source = DataSource.lookup(self._db, DataSource.OA_CONTENT_SERVER)
        importer = DoomedFeedparserOPDSImporter(self._db, None, data_source_name=data_source.name)
        values, failures = importer.extract_data_from_feedparser(
            self.content_server_mini_feed, data_source
        )

        # No metadata was extracted.
<<<<<<< HEAD
        eq_(0, len(list(values.keys())))
=======
        assert 0 == len(values.keys())
>>>>>>> d1a64387

        # There are 2 failures, both from exceptions. The 202 message
        # found in content_server_mini.opds is not extracted
        # here--it's extracted by extract_metadata_from_elementtree.
        assert 2 == len(failures)

        # The first error message became a CoverageFailure.
        failure = failures['urn:librarysimplified.org/terms/id/Gutenberg%20ID/10441']
        assert isinstance(failure, CoverageFailure)
        assert True == failure.transient
        assert "Utter failure!" in failure.exception

        # The second error message became a CoverageFailure.
        failure = failures['urn:librarysimplified.org/terms/id/Gutenberg%20ID/10557']
        assert isinstance(failure, CoverageFailure)
        assert True == failure.transient
        assert "Utter failure!" in failure.exception

    def test_extract_metadata_from_elementtree(self):

        data_source = DataSource.lookup(self._db, DataSource.OA_CONTENT_SERVER)

        data, failures = OPDSImporter.extract_metadata_from_elementtree(
            self.content_server_feed, data_source
        )

        # There are 76 entries in the feed, and we got metadata for
        # every one of them.
        assert 76 == len(data)
        assert 0 == len(failures)

        # We're going to do spot checks on a book and a periodical.

        # First, the book.
        book_id = 'urn:librarysimplified.org/terms/id/Gutenberg%20ID/1022'
        book = data[book_id]
        assert Edition.BOOK_MEDIUM == book['medium']

        [contributor] = book['contributors']
        assert "Thoreau, Henry David" == contributor.sort_name
        assert [Contributor.AUTHOR_ROLE] == contributor.roles

        subjects = book['subjects']
        assert ['LCSH', 'LCSH', 'LCSH', 'LCC'] == [x.type for x in subjects]
        assert (
            ['Essays', 'Nature', 'Walking', 'PS'] ==
            [x.identifier for x in subjects])
        assert (
            [None, None, None, 'American Literature'] ==
            [x.name for x in book['subjects']])
        assert (
            [1, 1, 1, 10] ==
            [x.weight for x in book['subjects']])

        assert [] == book['measurements']

        assert datetime.datetime(1862, 6, 1) == book["published"]

        [link] = book['links']
        assert Hyperlink.OPEN_ACCESS_DOWNLOAD == link.rel
        assert "http://www.gutenberg.org/ebooks/1022.epub.noimages" == link.href
        assert Representation.EPUB_MEDIA_TYPE == link.media_type

        # And now, the periodical.
        periodical_id = 'urn:librarysimplified.org/terms/id/Gutenberg%20ID/10441'
        periodical = data[periodical_id]
        assert Edition.PERIODICAL_MEDIUM == periodical['medium']

        subjects = periodical['subjects']
        assert (
            ['LCSH', 'LCSH', 'LCSH', 'LCSH', 'LCC', 'schema:audience', 'schema:typicalAgeRange'] ==
            [x.type for x in subjects])
        assert (
            ['Courtship -- Fiction', 'New York (N.Y.) -- Fiction', 'Fantasy fiction', 'Magic -- Fiction', 'PZ', 'Children', '7'] ==
            [x.identifier for x in subjects])
        assert [1, 1, 1, 1, 1, 1, 1] == [x.weight for x in subjects]

        r1, r2, r3 = periodical['measurements']

        assert Measurement.QUALITY == r1.quantity_measured
        assert 0.3333 == r1.value
        assert 1 == r1.weight

        assert Measurement.RATING == r2.quantity_measured
        assert 0.6 == r2.value
        assert 1 == r2.weight

        assert Measurement.POPULARITY == r3.quantity_measured
        assert 0.25 == r3.value
        assert 1 == r3.weight

        assert 'Animal Colors' == periodical['series']
        assert '1' == periodical['series_position']

        assert datetime.datetime(1910, 1, 1) == periodical["published"]

    def test_extract_metadata_from_elementtree_treats_message_as_failure(self):
        data_source = DataSource.lookup(self._db, DataSource.OA_CONTENT_SERVER)

        feed = self.sample_opds("unrecognized_identifier.opds")
        values, failures = OPDSImporter.extract_metadata_from_elementtree(
            feed, data_source
        )

        # We have no Metadata objects and one CoverageFailure.
        assert {} == values

        # The CoverageFailure contains the information that was in a
        # <simplified:message> tag in unrecognized_identifier.opds.
        key = 'http://www.gutenberg.org/ebooks/100'
<<<<<<< HEAD
        eq_([key], list(failures.keys()))
=======
        assert [key] == failures.keys()
>>>>>>> d1a64387
        failure = failures[key]
        assert "404: I've never heard of this work." == failure.exception
        assert key == failure.obj.urn

    def test_extract_messages(self):
        parser = OPDSXMLParser()
        feed = self.sample_opds("unrecognized_identifier.opds")
        root = etree.parse(StringIO(feed))
        [message] = OPDSImporter.extract_messages(parser, root)
        assert 'urn:librarysimplified.org/terms/id/Gutenberg ID/100' == message.urn
        assert 404 == message.status_code
        assert "I've never heard of this work." == message.message

    def test_extract_medium(self):
        m = OPDSImporter.extract_medium

        # No tag -- the default is used.
        assert "Default" == m(None, "Default")

        def medium(additional_type, format, default="Default"):
            # Make an <atom:entry> tag with the given tags.
            # Parse it and call extract_medium on it.
            entry= '<entry xmlns:schema="http://schema.org/" xmlns:dcterms="http://purl.org/dc/terms/"'
            if additional_type:
                entry += ' schema:additionalType="%s"' % additional_type
            entry += '>'
            if format:
                entry += '<dcterms:format>%s</dcterms:format>' % format
            entry += '</entry>'
            tag = etree.parse(StringIO(entry))
            return m(tag.getroot(), default=default)

        audio_type = random.choice(MediaTypes.AUDIOBOOK_MEDIA_TYPES) + ";param=value"
        ebook_type = random.choice(MediaTypes.BOOK_MEDIA_TYPES) + ";param=value"

        # schema:additionalType is checked first. If present, any
        # potentially contradictory information in dcterms:format is
        # ignored.
        assert (
            Edition.AUDIO_MEDIUM ==
            medium("http://bib.schema.org/Audiobook", ebook_type))
        assert (
            Edition.BOOK_MEDIUM ==
            medium("http://schema.org/EBook", audio_type))

        # When schema:additionalType is missing or not useful, the
        # value of dcterms:format is mapped to a medium using
        # Edition.medium_from_media_type.
        assert Edition.AUDIO_MEDIUM == medium("something-else", audio_type)
        assert Edition.BOOK_MEDIUM == medium(None, ebook_type)

        # If both pieces of information are missing or useless, the
        # default is used.
        assert "Default" == medium(None, None)
        assert "Default" == medium("something-else", "image/jpeg")

    def test_handle_failure(self):
        axis_id = self._identifier(identifier_type=Identifier.AXIS_360_ID)
        axis_isbn = self._identifier(Identifier.ISBN, "9781453219539")
        identifier_mapping = {axis_isbn : axis_id}
        importer = OPDSImporter(
            self._db, collection=None,
            data_source_name=DataSource.OA_CONTENT_SERVER,
            identifier_mapping = identifier_mapping
        )

        # The simplest case -- an identifier associated with a
        # CoverageFailure. The Identifier and CoverageFailure are
        # returned as-is.
        input_failure = CoverageFailure(object(), "exception")

        urn = "urn:isbn:9781449358068"
        expect_identifier, ignore = Identifier.parse_urn(self._db, urn)
        identifier, output_failure = importer.handle_failure(
            urn, input_failure
        )
        assert expect_identifier == identifier
        assert input_failure == output_failure

        # A normal OPDSImporter would consider this a failure, but
        # because the 'failure' is an Identifier, not a
        # CoverageFailure, we're going to treat it as a success.
        identifier, not_a_failure = importer.handle_failure(
            "urn:isbn:9781449358068", self._identifier()
        )
        assert expect_identifier == identifier
        assert identifier == not_a_failure
        # Note that the 'failure' object retuned is the Identifier that
        # was passed in, not the Identifier that substituted as the 'failure'.
        # (In real usage, though, they should be the same.)

        # An identifier that maps to some other identifier,
        # associated with a CoverageFailure.
        identifier, output_failure = importer.handle_failure(
            axis_isbn.urn, input_failure
        )
        assert axis_id == identifier
        assert input_failure == output_failure

        # An identifier that maps to some other identifier,
        # in a scenario where what OPDSImporter considers failure
        # is considered success.
        identifier, not_a_failure = importer.handle_failure(
            axis_isbn.urn, self._identifier()
        )
        assert axis_id == identifier
        assert axis_id == not_a_failure


    def test_coveragefailure_from_message(self):
        """Test all the different ways a <simplified:message> tag might
        become a CoverageFailure.
        """
        data_source = DataSource.lookup(self._db, DataSource.OA_CONTENT_SERVER)
        def f(*args):
            message = OPDSMessage(*args)
            return OPDSImporter.coveragefailure_from_message(
                data_source, message
            )

        # If the URN is invalid we can't create a CoverageFailure.
        invalid_urn = f("urnblah", "500", "description")
        assert invalid_urn == None

        identifier = self._identifier()

        # If the 'message' is that everything is fine, no CoverageFailure
        # is created.
        this_is_fine = f(identifier.urn, "200", "description")
        assert None == this_is_fine

        # Test the various ways the status code and message might be
        # transformed into CoverageFailure.exception.
        description_and_status_code = f(identifier.urn, "404", "description")
        assert "404: description" == description_and_status_code.exception
        assert identifier == description_and_status_code.obj

        description_only = f(identifier.urn, None, "description")
        assert "description" == description_only.exception

        status_code_only = f(identifier.urn, "404", None)
        assert "404" == status_code_only.exception

        no_information = f(identifier.urn, None, None)
        assert "No detail provided." == no_information.exception

    def test_coveragefailure_from_message_with_success_status_codes(self):
        """When an OPDSImporter defines SUCCESS_STATUS_CODES, messages with
        those status codes are always treated as successes.
        """
        class Mock(OPDSImporter):
            SUCCESS_STATUS_CODES = [200, 999]

        data_source = DataSource.lookup(self._db, DataSource.OVERDRIVE)

        def f(*args):
            message = OPDSMessage(*args)
            return Mock.coveragefailure_from_message(data_source, message)

        identifier = self._identifier()

        # If the status code is 999, then the identifier is returned
        # instead of a CoverageFailure -- we know that 999 means
        # coverage was in fact provided.
        failure = f(identifier.urn, "999", "hooray!")
        assert identifier == failure

        # If the status code is 200, then the identifier is returned
        # instead of None.
        failure = f(identifier.urn, "200", "ok!")
        assert identifier == failure

        # If the status code is anything else, a CoverageFailure
        # is returned.
        failure = f(identifier.urn, 500, "hooray???")
        assert isinstance(failure, CoverageFailure)
        assert "500: hooray???" == failure.exception

    def test_extract_metadata_from_elementtree_handles_messages_that_become_identifiers(self):
        not_a_failure = self._identifier()
        class MockOPDSImporter(OPDSImporter):
            @classmethod
            def coveragefailures_from_messages(
                    cls, data_source, message, success_on_200=False):
                """No matter what input we get, we act as though there were
                a single simplified:message tag in the OPDS feed, which we
                decided to treat as success rather than failure.
                """
                return [not_a_failure]

        data_source = DataSource.lookup(self._db, DataSource.OA_CONTENT_SERVER)

        values, failures = MockOPDSImporter.extract_metadata_from_elementtree(
            self.content_server_mini_feed, data_source
        )
        assert {not_a_failure.urn: not_a_failure} == failures


    def test_extract_metadata_from_elementtree_handles_exception(self):
        class DoomedElementtreeOPDSImporter(OPDSImporter):
            """An importer that can't extract metadata from elementttree."""
            @classmethod
            def _detail_for_elementtree_entry(cls, *args, **kwargs):
                raise Exception("Utter failure!")

        data_source = DataSource.lookup(self._db, DataSource.OA_CONTENT_SERVER)

        values, failures = DoomedElementtreeOPDSImporter.extract_metadata_from_elementtree(
            self.content_server_mini_feed, data_source
        )

        # No metadata was extracted.
<<<<<<< HEAD
        eq_(0, len(list(values.keys())))
=======
        assert 0 == len(values.keys())
>>>>>>> d1a64387

        # There are 3 CoverageFailures - every <entry> threw an
        # exception and the <simplified:message> indicated failure.
        assert 3 == len(failures)

        # The entry with the 202 message became an appropriate
        # CoverageFailure because its data was not extracted through
        # extract_metadata_from_elementtree.
        failure = failures['http://www.gutenberg.org/ebooks/1984']
        assert isinstance(failure, CoverageFailure)
        assert True == failure.transient
        assert failure.exception.startswith('202')
        assert 'Utter failure!' not in failure.exception

        # The other entries became generic CoverageFailures due to the failure
        # of extract_metadata_from_elementtree.
        failure = failures['urn:librarysimplified.org/terms/id/Gutenberg%20ID/10441']
        assert isinstance(failure, CoverageFailure)
        assert True == failure.transient
        assert "Utter failure!" in failure.exception

        failure = failures['urn:librarysimplified.org/terms/id/Gutenberg%20ID/10557']
        assert isinstance(failure, CoverageFailure)
        assert True == failure.transient
        assert "Utter failure!" in failure.exception

    def test_import_exception_if_unable_to_parse_feed(self):
        feed = "I am not a feed."
        importer = OPDSImporter(self._db, collection=None)

        pytest.raises(etree.XMLSyntaxError, importer.import_from_feed, feed)


    def test_import(self):
        feed = self.content_server_mini_feed

        imported_editions, pools, works, failures = (
            OPDSImporter(self._db, collection=None).import_from_feed(feed)
        )

        [crow, mouse] = sorted(imported_editions, key=lambda x: x.title)

        # By default, this feed is treated as though it came from the
        # metadata wrangler. No Work has been created.
        assert DataSource.METADATA_WRANGLER == crow.data_source.name
        assert None == crow.work
        assert [] == crow.license_pools
        assert Edition.BOOK_MEDIUM == crow.medium

        # not even the 'mouse'
        assert None == mouse.work
        assert Edition.PERIODICAL_MEDIUM == mouse.medium

        # Three links have been added to the identifier of the 'mouse'
        # edition.
        image, thumbnail, description = sorted(
            mouse.primary_identifier.links, key=lambda x: x.rel
        )

        # A Representation was imported for the summary with known
        # content.
        description_rep = description.resource.representation
        assert b"This is a summary!" == description_rep.content
        assert Representation.TEXT_PLAIN == description_rep.media_type

        # A Representation was imported for the image with a media type
        # inferred from its URL.
        image_rep = image.resource.representation
        assert image_rep.url.endswith('_9.png')
        assert Representation.PNG_MEDIA_TYPE == image_rep.media_type

        # The thumbnail was imported similarly, and its representation
        # was marked as a thumbnail of the full-sized image.
        thumbnail_rep = thumbnail.resource.representation
        assert Representation.PNG_MEDIA_TYPE == thumbnail_rep.media_type
        assert image_rep == thumbnail_rep.thumbnail_of

        # Two links were added to the identifier of the 'crow' edition.
        [broken_image, working_image] = sorted(
            crow.primary_identifier.links, key=lambda x: x.resource.url
        )

        # Because these images did not have a specified media type or a
        # distinctive extension, and we have not actually retrieved
        # the URLs yet, we were not able to determine their media type,
        # so they have no associated Representation.
        assert broken_image.resource.url.endswith('/broken-cover-image')
        assert working_image.resource.url.endswith('/working-cover-image')
        assert None == broken_image.resource.representation
        assert None == working_image.resource.representation

        # Three measurements have been added to the 'mouse' edition.
        popularity, quality, rating = sorted(
            [x for x in mouse.primary_identifier.measurements
             if x.is_most_recent],
            key=lambda x: x.quantity_measured
        )

        assert DataSource.METADATA_WRANGLER == popularity.data_source.name
        assert Measurement.POPULARITY == popularity.quantity_measured
        assert 0.25 == popularity.value

        assert DataSource.METADATA_WRANGLER == quality.data_source.name
        assert Measurement.QUALITY == quality.quantity_measured
        assert 0.3333 == quality.value

        assert DataSource.METADATA_WRANGLER == rating.data_source.name
        assert Measurement.RATING == rating.quantity_measured
        assert 0.6 == rating.value

        seven, children, courtship, fantasy, pz, magic, new_york = sorted(
            mouse.primary_identifier.classifications,
            key=lambda x: x.subject.name)

        pz_s = pz.subject
        assert "Juvenile Fiction" == pz_s.name
        assert "PZ" == pz_s.identifier

        new_york_s = new_york.subject
        assert "New York (N.Y.) -- Fiction" == new_york_s.name
        assert "sh2008108377" == new_york_s.identifier

        assert '7' == seven.subject.identifier
        assert 100 == seven.weight
        assert Subject.AGE_RANGE == seven.subject.type
        from ..classifier import Classifier
        classifier = Classifier.classifiers.get(seven.subject.type, None)
        classifier.classify(seven.subject)

        # If we import the same file again, we get the same list of Editions.
        imported_editions_2, pools_2, works_2, failures_2 = (
            OPDSImporter(self._db, collection=None).import_from_feed(feed)
        )
        assert imported_editions_2 == imported_editions

        # importing with a collection and a lendable data source makes
        # license pools and works.
        imported_editions, pools, works, failures = (
            OPDSImporter(
                self._db,
                collection=self._default_collection,
                data_source_name=DataSource.OA_CONTENT_SERVER
            ).import_from_feed(feed)
        )

        [crow_pool, mouse_pool] = sorted(
            pools, key=lambda x: x.presentation_edition.title
        )
        assert self._default_collection == crow_pool.collection
        assert self._default_collection == mouse_pool.collection

        # Work was created for both books.
        assert crow_pool.work is not None
        assert Edition.BOOK_MEDIUM == crow_pool.presentation_edition.medium

        assert mouse_pool.work is not None
        assert Edition.PERIODICAL_MEDIUM == mouse_pool.presentation_edition.medium

        work = mouse_pool.work
        work.calculate_presentation()
        assert 0.4142 == round(work.quality, 4)
        assert Classifier.AUDIENCE_CHILDREN == work.audience
        assert NumericRange(7,7, '[]') == work.target_age

        # Bonus: make sure that delivery mechanisms are set appropriately.
        [mech] = mouse_pool.delivery_mechanisms
        assert Representation.EPUB_MEDIA_TYPE == mech.delivery_mechanism.content_type
        assert DeliveryMechanism.NO_DRM == mech.delivery_mechanism.drm_scheme
        assert ('http://www.gutenberg.org/ebooks/10441.epub.images' ==
            mech.resource.url)

    def test_import_with_lendability(self):
        """Test that OPDS import creates Edition, LicensePool, and Work
        objects, as appropriate.

        When there is no Collection, it is appropriate to create
        Editions, but not LicensePools or Works.  When there is a
        Collection, it is appropriate to create all three.
        """
        feed = self.content_server_mini_feed

        # This import will create Editions, but not LicensePools or
        # Works, because there is no Collection.
        importer_mw = OPDSImporter(
            self._db, collection=None,
            data_source_name=DataSource.METADATA_WRANGLER
        )
        imported_editions_mw, pools_mw, works_mw, failures_mw = (
            importer_mw.import_from_feed(feed)
        )

        # Both editions were imported, because they were new.
        assert 2 == len(imported_editions_mw)

        # But pools and works weren't created, because there is no Collection.
        assert 0 == len(pools_mw)
        assert 0 == len(works_mw)

        # 1 error message, corresponding to the <simplified:message> tag
        # at the end of content_server_mini.opds.
        assert 1 == len(failures_mw)

        # Try again, with a Collection to contain the LicensePools.
        importer_g = OPDSImporter(
            self._db, collection=self._default_collection,
        )
        imported_editions_g, pools_g, works_g, failures_g = (
            importer_g.import_from_feed(feed)
        )

        # now pools and works are in, too
        assert 1 == len(failures_g)
        assert 2 == len(pools_g)
        assert 2 == len(works_g)

        # The pools have presentation editions.
        assert (set(["The Green Mouse", "Johnny Crow's Party"]) ==
            set([x.presentation_edition.title for x in pools_g]))

        # The information used to create the first LicensePool said
        # that the licensing authority is Project Gutenberg, so that's used
        # as the DataSource for the first LicensePool. The information used
        # to create the second LicensePool didn't include a data source,
        # so the source of the OPDS feed (the open-access content server)
        # was used.
        assert set([DataSource.GUTENBERG, DataSource.OA_CONTENT_SERVER]) == \
            set([pool.data_source.name for pool in pools_g])

    def test_import_with_unrecognized_distributor_creates_distributor(self):
        """We get a book from a previously unknown data source, with a license
        that comes from a second previously unknown data source. The
        book is imported and both DataSources are created.
        """
        feed = self.sample_opds("unrecognized_distributor.opds")
        self._default_collection.external_integration.setting('data_source').value = (
            "some new source"
        )
        importer = OPDSImporter(
            self._db,
            collection=self._default_collection,
        )
        imported_editions, pools, works, failures = (
            importer.import_from_feed(feed)
        )
        assert {} == failures

        # We imported an Edition because there was metadata.
        [edition] = imported_editions
        new_data_source = edition.data_source
        assert "some new source" == new_data_source.name

        # We imported a LicensePool because there was an open-access
        # link, even though the ultimate source of the link was one
        # we'd never seen before.
        [pool] = pools
        assert "Unknown Source" == pool.data_source.name

        # From an Edition and a LicensePool we created a Work.
        assert 1 == len(works)

    def test_import_updates_metadata(self):

        feed = self.sample_opds("metadata_wrangler_overdrive.opds")

        edition, is_new = self._edition(
            DataSource.OVERDRIVE, Identifier.OVERDRIVE_ID,
            with_license_pool=True
        )
        [old_license_pool] = edition.license_pools
        old_license_pool.calculate_work()
        work = old_license_pool.work

        feed = feed.replace("{OVERDRIVE ID}", edition.primary_identifier.identifier)

        self._default_collection.external_integration.setting('data_source').value = (
            DataSource.OVERDRIVE
        )
        imported_editions, imported_pools, imported_works, failures = (
            OPDSImporter(
                self._db,
                collection=self._default_collection,
            ).import_from_feed(feed)
        )

        # The edition we created has had its metadata updated.
        [new_edition] = imported_editions
        assert new_edition == edition
        assert "The Green Mouse" == new_edition.title
        assert DataSource.OVERDRIVE == new_edition.data_source.name

        # But the license pools have not changed.
        assert edition.license_pools == [old_license_pool]
        assert work.license_pools == [old_license_pool]

    def test_import_from_license_source(self):
        # Instead of importing this data as though it came from the
        # metadata wrangler, let's import it as though it came from the
        # open-access content server.
        feed = self.content_server_mini_feed
        importer = OPDSImporter(
            self._db,
            collection=self._default_collection,
        )

        imported_editions, imported_pools, imported_works, failures = (
            importer.import_from_feed(feed)
        )

        # Two works have been created, because the content server
        # actually tells you how to get copies of these books.
        [crow, mouse] = sorted(imported_works, key=lambda x: x.title)

        # Each work has one license pool.
        [crow_pool] = crow.license_pools
        [mouse_pool] = mouse.license_pools

        # The OPDS importer sets the data source of the license pool
        # to Project Gutenberg, since that's the authority that grants
        # access to the book.
        assert DataSource.GUTENBERG == mouse_pool.data_source.name

        # But the license pool's presentation edition has a data
        # source associated with the Library Simplified open-access
        # content server, since that's where the metadata comes from.
        assert (DataSource.OA_CONTENT_SERVER ==
            mouse_pool.presentation_edition.data_source.name)

        # Since the 'mouse' book came with an open-access link, the license
        # pool delivery mechanism has been marked as open access.
        assert True == mouse_pool.open_access
        assert (RightsStatus.GENERIC_OPEN_ACCESS ==
            mouse_pool.delivery_mechanisms[0].rights_status.uri)

        # The 'mouse' work was marked presentation-ready immediately.
        assert True == mouse_pool.work.presentation_ready

        # The OPDS feed didn't actually say where the 'crow' book
        # comes from, but we did tell the importer to use the open access
        # content server as the data source, so both a Work and a LicensePool
        # were created, and their data source is the open access content server,
        # not Project Gutenberg.
        assert DataSource.OA_CONTENT_SERVER == crow_pool.data_source.name

    def test_import_from_feed_treats_message_as_failure(self):
        feed = self.sample_opds("unrecognized_identifier.opds")
        imported_editions, imported_pools, imported_works, failures = (
            OPDSImporter(
                self._db, collection=self._default_collection
            ).import_from_feed(feed)
        )

        [failure] = list(failures.values())
        assert isinstance(failure, CoverageFailure)
        assert True == failure.transient
        assert "404: I've never heard of this work." == failure.exception


    def test_import_edition_failure_becomes_coverage_failure(self):
        # Make sure that an exception during import generates a
        # meaningful error message.

        feed = self.content_server_mini_feed
        imported_editions, pools, works, failures = (
            DoomedOPDSImporter(
                self._db,
                collection=self._default_collection,
            ).import_from_feed(feed)
        )

        # Only one book was imported, the other failed.
        assert 1 == len(imported_editions)

        # The other failed to import, and became a CoverageFailure
        failure = failures['http://www.gutenberg.org/ebooks/10441']
        assert isinstance(failure, CoverageFailure)
        assert False == failure.transient
        assert "Utter failure!" in failure.exception

    def test_import_work_failure_becomes_coverage_failure(self):
        # Make sure that an exception while updating a work for an
        # imported edition generates a meaningful error message.

        feed = self.content_server_mini_feed
        self._default_collection.external_integration.setting('data_source').value = (
            DataSource.OA_CONTENT_SERVER
        )
        importer = DoomedWorkOPDSImporter(
            self._db,
            collection=self._default_collection
        )

        imported_editions, pools, works, failures = (
            importer.import_from_feed(feed)
        )

        # One work was created, the other failed.
        assert 1 == len(works)

        # There's an error message for the work that failed.
        failure = failures['http://www.gutenberg.org/ebooks/10441']
        assert isinstance(failure, CoverageFailure)
        assert False == failure.transient
        assert "Utter work failure!" in failure.exception

    def test_consolidate_links(self):

        # If a link turns out to be a dud, consolidate_links()
        # gets rid of it.
        links = [None, None]
        assert [] == OPDSImporter.consolidate_links(links)

        links = [LinkData(href=self._url, rel=rel, media_type="image/jpeg")
                 for rel in [Hyperlink.OPEN_ACCESS_DOWNLOAD,
                             Hyperlink.IMAGE,
                             Hyperlink.THUMBNAIL_IMAGE,
                             Hyperlink.OPEN_ACCESS_DOWNLOAD]
        ]
        old_link = links[2]
        links = OPDSImporter.consolidate_links(links)
        assert [Hyperlink.OPEN_ACCESS_DOWNLOAD,
             Hyperlink.IMAGE,
             Hyperlink.OPEN_ACCESS_DOWNLOAD] == [x.rel for x in links]
        link = links[1]
        assert old_link == link.thumbnail

        links = [LinkData(href=self._url, rel=rel, media_type="image/jpeg")
                 for rel in [Hyperlink.THUMBNAIL_IMAGE,
                             Hyperlink.IMAGE,
                             Hyperlink.THUMBNAIL_IMAGE,
                             Hyperlink.IMAGE]
        ]
        t1, i1, t2, i2 = links
        links = OPDSImporter.consolidate_links(links)
        assert [Hyperlink.IMAGE,
             Hyperlink.IMAGE] == [x.rel for x in links]
        assert t1 == i1.thumbnail
        assert t2 == i2.thumbnail

        links = [LinkData(href=self._url, rel=rel, media_type="image/jpeg")
                 for rel in [Hyperlink.THUMBNAIL_IMAGE,
                             Hyperlink.IMAGE,
                             Hyperlink.IMAGE]
        ]
        t1, i1, i2 = links
        links = OPDSImporter.consolidate_links(links)
        assert [Hyperlink.IMAGE,
             Hyperlink.IMAGE] == [x.rel for x in links]
        assert t1 == i1.thumbnail
        assert None == i2.thumbnail

    def test_import_book_that_offers_no_license(self):
        feed = self.sample_opds("book_without_license.opds")
        importer = OPDSImporter(self._db, self._default_collection)
        imported_editions, imported_pools, imported_works, failures = (
            importer.import_from_feed(feed)
        )

        # We got an Edition for this book, but no LicensePool and no Work.
        [edition] = imported_editions
        assert "Howards End" == edition.title
        assert [] == imported_pools
        assert [] == imported_works

        # We were able to figure out the medium of the Edition
        # based on its <dcterms:format> tag.
        assert Edition.AUDIO_MEDIUM == edition.medium

    def test_build_identifier_mapping(self):
        """Reverse engineers an identifier_mapping based on a list of URNs"""

        collection = self._collection(protocol=ExternalIntegration.AXIS_360)
        lp = self._licensepool(
            None, collection=collection,
            data_source_name=DataSource.AXIS_360
        )

        # Create a couple of ISBN equivalencies.
        isbn1 = self._identifier(
            identifier_type=Identifier.ISBN, foreign_id=self._isbn
        )
        isbn2 = self._identifier(
            identifier_type=Identifier.ISBN, foreign_id=self._isbn
        )
        source = DataSource.lookup(self._db, DataSource.AXIS_360)
        [lp.identifier.equivalent_to(source, isbn, 1) for isbn in [isbn1, isbn2]]

        # The importer is initialized without an identifier mapping.
        importer = OPDSImporter(self._db, collection)
        assert None == importer.identifier_mapping

        # We can build one.
        importer.build_identifier_mapping([isbn1.urn])
        expected = { isbn1 : lp.identifier }
        assert expected == importer.identifier_mapping

        # If we already have one, it's overwritten.
        importer.build_identifier_mapping([isbn2.urn])
        overwrite = { isbn2 : lp.identifier }
        assert importer.identifier_mapping == overwrite

        # If the importer doesn't have a collection, we can't build
        # its mapping.
        importer = OPDSImporter(self._db, None)
        importer.build_identifier_mapping([isbn1])
        assert None == importer.identifier_mapping

    def test_update_work_for_edition_having_no_work(self):
        # We have an Edition and a LicensePool but no Work.
        edition, lp = self._edition(with_license_pool=True)
        assert None == lp.work

        importer = OPDSImporter(self._db, None)
        returned_pool, returned_work = importer.update_work_for_edition(edition)

        # We now have a presentation-ready work.
        work = lp.work
        assert True == work.presentation_ready

        # The return value of update_work_for_edition is the affected
        # LicensePool and Work.
        assert returned_pool == lp
        assert returned_work == work

        # That happened because LicensePool.calculate_work() was
        # called. But now that there's a presentation-ready work,
        # further presentation recalculation happens in the
        # background. Calling update_work_for_edition() will not
        # immediately call LicensePool.calculate_work().
        def explode():
            raise Exception("boom!")
        lp.calculate_work = explode
        importer.update_work_for_edition(edition)

    def test_update_work_for_edition_having_incomplete_work(self):
        # We have a work, but it's not presentation-ready because
        # the title is missing.
        work = self._work(with_license_pool=True)
        [pool] = work.license_pools
        edition = work.presentation_edition
        edition.title = None
        work.presentation_ready = False

        # Fortunately, new data has come in that includes a title.
        i = edition.primary_identifier
        new_edition = self._edition(
            data_source_name=DataSource.METADATA_WRANGLER,
            identifier_type=i.type, identifier_id=i.identifier,
            title="A working title"
        )

        importer = OPDSImporter(self._db, None)
        returned_pool, returned_work = importer.update_work_for_edition(
            edition
        )
        assert returned_pool == pool
        assert returned_work == work

        # We now have a presentation-ready work.
        assert "A working title" == work.title
        assert True == work.presentation_ready

    def test_update_work_for_edition_having_presentation_ready_work(self):
        # We have a presentation-ready work.
        work = self._work(with_license_pool=True, title="The old title")
        edition = work.presentation_edition
        [pool] = work.license_pools

        # The work's presentation edition has been chosen.
        work.calculate_presentation()
        op = WorkCoverageRecord.CHOOSE_EDITION_OPERATION

        # But we're about to find out a new title for the book.
        i = edition.primary_identifier
        new_edition = self._edition(
            data_source_name=DataSource.LIBRARY_STAFF,
            identifier_type=i.type, identifier_id=i.identifier,
            title="A new title"
        )

        importer = OPDSImporter(self._db, None)
        returned_pool, returned_work = importer.update_work_for_edition(
            new_edition
        )

        # The existing LicensePool and Work were returned.
        assert returned_pool == pool
        assert returned_work == work

        # The work is still presentation-ready.
        assert True == work.presentation_ready

    def test_update_work_for_edition_having_multiple_license_pools(self):
        # There are two collections with a LicensePool associated with
        # this Edition.
        edition, lp = self._edition(with_license_pool=True)
        collection2 = self._collection()
        lp2 = self._licensepool(edition=edition, collection=collection2)
        importer = OPDSImporter(self._db, None)

        # Calling update_work_for_edition creates a Work and associates
        # it with the edition.
        assert None == edition.work
        importer.update_work_for_edition(edition)
        work = edition.work
        assert isinstance(work, Work)

        # Both LicensePools are associated with that work.
        assert lp.work == work
        assert lp2.work == work

    def test_assert_importable_content(self):

        class Mock(OPDSImporter):
            """An importer that may or may not be able to find
            real open-access content.
            """
            # Set this variable to control whether any open-access links
            # are "found" in the OPDS feed.
            open_access_links = None

            extract_feed_data_called_with = None
            _is_open_access_link_called_with = []

            def extract_feed_data(self, feed, feed_url):
                # There's no need to return realistic metadata,
                # since _open_access_links is also mocked.
                self.extract_feed_data_called_with = (feed, feed_url)
                return {"some": "metadata"}, {}

            def _open_access_links(self, metadatas):
                self._open_access_links_called_with = metadatas
                for i in self.open_access_links:
                    yield i

            def _is_open_access_link(self, url, type):
                self._is_open_access_link_called_with.append((url, type))
                return False

        class NoLinks(Mock):
            "Simulate an OPDS feed that contains no open-access links."
            open_access_links = []

        # We don't be making any HTTP requests, even simulated ones.
        do_get = object()

        # Here, there are no links at all.
        importer = NoLinks(self._db, None, do_get)
        with pytest.raises(IntegrationException) as excinfo:
            importer.assert_importable_content("feed", "url")
        assert "No open-access links were found in the OPDS feed." in str(excinfo.value)

        # We extracted 'metadata' from the feed and URL.
        assert ("feed", "url") == importer.extract_feed_data_called_with

        # But there were no open-access links in the 'metadata',
        # so we had nothing to check.
        assert [] == importer._is_open_access_link_called_with

        oa = Hyperlink.OPEN_ACCESS_DOWNLOAD
        class BadLinks(Mock):
            """Simulate an OPDS feed that contains open-access links that
            don't actually work, because _is_open_access always returns False
            """
            open_access_links = [
                LinkData(href="url1", rel=oa, media_type="text/html"),
                LinkData(href="url2", rel=oa, media_type="application/json"),
                LinkData(href="I won't be tested", rel=oa,
                         media_type="application/json")
            ]

        importer = BadLinks(self._db, None, do_get)
        with pytest.raises(IntegrationException) as excinfo:
            importer.assert_importable_content("feed", "url", max_get_attempts=2)
        assert "Was unable to GET supposedly open-access content such as url2 (tried 2 times)" in str(excinfo.value)

        # We called _is_open_access_link on the first and second links
        # found in the 'metadata', but failed both times.
        #
        # We didn't bother with the third link because max_get_attempts was
        # set to 2.
        try1, try2 = importer._is_open_access_link_called_with
        assert ("url1", "text/html") == try1
        assert ("url2", "application/json") == try2

        class GoodLink(Mock):
            """Simulate an OPDS feed that contains two bad open-access links
            and one good one.
            """
            _is_open_access_link_called_with = []
            open_access_links = [
                LinkData(href="bad", rel=oa, media_type="text/html"),
                LinkData(href="good", rel=oa, media_type="application/json"),
                LinkData(href="also bad", rel=oa, media_type="text/html"),
            ]
            def _is_open_access_link(self, url, type):
                self._is_open_access_link_called_with.append((url, type))
                if url == 'bad':
                    return False
                return "this is a book"
        importer = GoodLink(self._db, None, do_get)
        result = importer.assert_importable_content(
            "feed", "url", max_get_attempts=5
        )
        assert "this is a book" == result

        # The first link didn't work, but the second one did,
        # so we didn't try the third one.
        try1, try2 = importer._is_open_access_link_called_with
        assert ("bad", "text/html") == try1
        assert ("good", "application/json") == try2

    def test__open_access_links(self):
        """Test our ability to find open-access links in Metadata objects."""
        m = OPDSImporter._open_access_links

        # No Metadata objects, no links.
        assert [] == list(m([]))

        # This Metadata has no associated CirculationData and will be
        # ignored.
        no_circulation = Metadata(DataSource.GUTENBERG)

        # This CirculationData has no open-access links, so it will be
        # ignored.
        circulation = CirculationData(DataSource.GUTENBERG, self._identifier())
        no_open_access_links = Metadata(
            DataSource.GUTENBERG, circulation=circulation
        )

        # This has three links, but only the open-access links
        # will be returned.
        circulation = CirculationData(DataSource.GUTENBERG, self._identifier())
        oa = Hyperlink.OPEN_ACCESS_DOWNLOAD
        for rel in [oa, Hyperlink.IMAGE, oa]:
            circulation.links.append(
                LinkData(href=self._url, rel=rel)
            )
        two_open_access_links = Metadata(
            DataSource.GUTENBERG, circulation=circulation
        )

        oa_only = [x for x in circulation.links if x.rel==oa]
        assert oa_only == list(m([no_circulation, two_open_access_links,
                             no_open_access_links]))

    def test__is_open_access_link(self):
        http = DummyHTTPClient()

        # We only check that the response entity-body isn't tiny. 11
        # kilobytes of data is enough.
        enough_content = "a" * (1024*11)

        # Set up an HTTP response that looks enough like a book
        # to convince _is_open_access_link.
        http.queue_response(200, content=enough_content)
        monitor = OPDSImporter(self._db, None, http_get=http.do_get)

        url = self._url
        type = "text/html"
        assert ("Found a book-like thing at %s" % url ==
            monitor._is_open_access_link(url, type))

        # We made a GET request to the appropriate URL.
        assert url == http.requests.pop()

        # This HTTP response looks OK but it's not big enough to be
        # any kind of book.
        http.queue_response(200, content="not enough content")
        monitor = OPDSImporter(self._db, None, http_get=http.do_get)
        assert False == monitor._is_open_access_link(url, None)

        # This HTTP response is clearly an error page.
        http.queue_response(404, content=enough_content)
        monitor = OPDSImporter(self._db, None, http_get=http.do_get)
        assert False == monitor._is_open_access_link(url, None)

    def test_import_open_access_audiobook(self):
        feed = self.audiobooks_opds
        download_manifest_url = 'https://api.archivelab.org/books/kniga_zitij_svjatyh_na_mesjac_avgust_eu_0811_librivox/opds_audio_manifest'

        importer = OPDSImporter(
            self._db,
            collection=self._default_collection,
        )

        imported_editions, imported_pools, imported_works, failures = (
            importer.import_from_feed(feed)
        )

        assert 1 == len(imported_editions)

        [august] = imported_editions
        assert "Zhitiia Sviatykh, v. 12 - August" == august.title

        [august_pool] = imported_pools
        assert True == august_pool.open_access
        assert download_manifest_url == august_pool._open_access_download_url

        [lpdm] = august_pool.delivery_mechanisms
        assert Representation.AUDIOBOOK_MANIFEST_MEDIA_TYPE == lpdm.delivery_mechanism.content_type
        assert DeliveryMechanism.NO_DRM == lpdm.delivery_mechanism.drm_scheme


class TestCombine(object):
    """Test that OPDSImporter.combine combines dictionaries in sensible
    ways.
    """

    def test_combine(self):
        """An overall test that duplicates a lot of functionality
        in the more specific tests.
        """
        d1 = dict(
            a_list=[1],
            a_scalar="old value",
            a_dict=dict(key1=None, key2=[2], key3="value3")
        )

        d2 = dict(
            a_list=[2],
            a_scalar="new value",
            a_dict=dict(key1="finally a value", key4="value4", key2=[200])
        )

        combined = OPDSImporter.combine(d1, d2)

        # Dictionaries get combined recursively.
        d = combined['a_dict']

        # Normal scalar values can be overridden once set.
        assert "new value" == combined['a_scalar']

        # Missing values are filled in.
        assert 'finally a value' == d["key1"]
        assert 'value3' == d['key3']
        assert 'value4' == d['key4']

        # Lists get extended.
        assert [1, 2] == combined['a_list']
        assert [2, 200] == d['key2']

    def test_combine_null_cases(self):
        """Test combine()'s ability to handle empty and null dictionaries."""
        c = OPDSImporter.combine
        empty = dict()
        nonempty = dict(a=1)
        assert nonempty == c(empty, nonempty)
        assert empty == c(None, None)
        assert nonempty == c(nonempty, None)
        assert nonempty == c(None, nonempty)

    def test_combine_missing_value_is_replaced(self):
        c = OPDSImporter.combine
        a_is_missing = dict(b=None)
        a_is_present = dict(a=None, b=None)
        expect = dict(a=None, b=None)
        assert expect == c(a_is_missing, a_is_present)

        a_is_present['a'] = True
        expect = dict(a=True, b=None)
        assert expect == c(a_is_missing, a_is_present)

    def test_combine_present_value_replaced(self):
        """When both dictionaries define a scalar value, the second
        dictionary's value takes presedence.
        """
        c = OPDSImporter.combine
        a_is_true = dict(a=True)
        a_is_false = dict(a=False)
        assert a_is_false == c(a_is_true, a_is_false)
        assert a_is_true == c(a_is_false, a_is_true)

        a_is_old = dict(a="old value")
        a_is_new = dict(a="new value")
        assert "new value" == c(a_is_old, a_is_new)['a']

    def test_combine_present_value_not_replaced_with_none(self):

        """When combining a dictionary where a key is set to None
        with a dictionary where that key is present, the value
        is left alone.
        """
        a_is_present = dict(a=True)
        a_is_none = dict(a=None, b=True)
        expect = dict(a=True, b=True)
        assert expect == OPDSImporter.combine(a_is_present, a_is_none)

    def test_combine_present_value_extends_list(self):
        """When both dictionaries define a list, the combined value
        is a combined list.
        """
        a_is_true = dict(a=[True])
        a_is_false = dict(a=[False])
        assert dict(a=[True, False]) == OPDSImporter.combine(a_is_true, a_is_false)

    def test_combine_present_value_extends_dictionary(self):
        """When both dictionaries define a dictionary, the combined value is
        the result of combining the two dictionaries with a recursive
        combine() call.
        """
        a_is_true = dict(a=dict(b=[True]))
        a_is_false = dict(a=dict(b=[False]))
        assert (dict(a=dict(b=[True, False])) ==
            OPDSImporter.combine(a_is_true, a_is_false))

class TestMirroring(OPDSImporterTest):

    @pytest.fixture()
    def http(self):
        class DummyHashedHttpClient(object):
            def __init__(self):
                self.responses = {}
                self.requests = []

            def queue_response(self, url, response_code, media_type='text_html', other_headers=None, content=''):
                headers = {}
                if media_type:
                    headers["content-type"] = media_type
                if other_headers:
                    for k, v in other_headers.items():
                        headers[k.lower()] = v
                self.responses[url] = (response_code, headers, content)

            def do_get(self, url, *args, **kwargs):
                self.requests.append(url)
                return self.responses.pop(url)
        return DummyHashedHttpClient()

    @pytest.fixture()
    def svg(self):
        svg = u"""<!DOCTYPE svg PUBLIC "-//W3C//DTD SVG 1.1//EN"
          "http://www.w3.org/Graphics/SVG/1.1/DTD/svg11.dtd">

        <svg xmlns="http://www.w3.org/2000/svg" width="1000" height="500">
            <ellipse cx="50" cy="25" rx="50" ry="25" style="fill:blue;"/>
        </svg>"""
        return svg

    @pytest.fixture()
    def png(self):
        with open(self.sample_cover_path("test-book-cover.png")) as png_file:
            png = png_file.read()
        return png

    @pytest.fixture()
    def epub10441(self):
        return {
            'url': 'http://www.gutenberg.org/ebooks/10441.epub.images',
            'response_code': 200,
            'content': b'I am 10441.epub.images',
            'media_type': Representation.EPUB_MEDIA_TYPE
        }

    @pytest.fixture()
    def epub10441_cover(self, svg):
        return {
            'url': 'https://s3.amazonaws.com/book-covers.nypl.org/Gutenberg-Illustrated/10441/cover_10441_9.png',
            'response_code': 200,
            'content': svg,
            'media_type': Representation.SVG_MEDIA_TYPE
        }

    @pytest.fixture()
    def epub10557(self):
        return {
            'url': 'http://www.gutenberg.org/ebooks/10557.epub.images',
            'response_code': 200,
            'content': b'I am 10557.epub.images',
            'media_type': Representation.EPUB_MEDIA_TYPE
        }

    @pytest.fixture()
    def epub10557_cover_broken(self):
        return {
            'url':  'http://root/broken-cover-image',
            'response_code': 404,
            'media_type': "text/plain"
        }

    @pytest.fixture()
    def epub10557_cover_working(self, png):
        return {
            'url': 'http://root/working-cover-image',
            'response_code': 200,
            'content': png,
            'media_type': Representation.PNG_MEDIA_TYPE
        }

    def test_importer_gets_appropriate_mirror_for_collection(self):
        # The default collection is not configured to mirror the
        # resources it finds for either its books or covers.
        collection = self._default_collection
        importer = OPDSImporter(self._db, collection=collection)
        assert None == importer.mirrors[ExternalIntegrationLink.OPEN_ACCESS_BOOKS]
        assert None == importer.mirrors[ExternalIntegrationLink.COVERS]

        # Let's configure mirrors integration for it.

        # First set up a storage integration.
        integration = self._external_integration(
            ExternalIntegration.S3, ExternalIntegration.STORAGE_GOAL,
            username="username", password="password",
            settings = {S3UploaderConfiguration.BOOK_COVERS_BUCKET_KEY : "some-covers"}
        )
        # Associate the collection's integration with the storage integration
        # for the purpose of 'covers'.
        integration_link = self._external_integration_link(
            integration=collection._external_integration,
            other_integration=integration,
            purpose=ExternalIntegrationLink.COVERS
        )

        # Now an OPDSImporter created for this collection has an
        # appropriately configured MirrorUploader associated with it for the
        # 'covers' purpose.
        importer = OPDSImporter(self._db, collection=collection)
        mirrors = importer.mirrors

        assert isinstance(mirrors[ExternalIntegrationLink.COVERS], S3Uploader)
        assert "some-covers" == mirrors[ExternalIntegrationLink.COVERS].get_bucket(
            S3UploaderConfiguration.BOOK_COVERS_BUCKET_KEY)
        assert mirrors[ExternalIntegrationLink.OPEN_ACCESS_BOOKS] == None


        # An OPDSImporter can have two types of mirrors.
        integration = self._external_integration(
            ExternalIntegration.S3, ExternalIntegration.STORAGE_GOAL,
            username="username", password="password",
            settings={S3UploaderConfiguration.OA_CONTENT_BUCKET_KEY : "some-books"}
        )
        # Associate the collection's integration with the storage integration
        # for the purpose of 'covers'.
        integration_link = self._external_integration_link(
            integration=collection._external_integration,
            other_integration=integration,
            purpose=ExternalIntegrationLink.OPEN_ACCESS_BOOKS
        )

        importer = OPDSImporter(self._db, collection=collection)
        mirrors = importer.mirrors

        assert isinstance(mirrors[ExternalIntegrationLink.OPEN_ACCESS_BOOKS], S3Uploader)
<<<<<<< HEAD
        eq_("some-books", mirrors[ExternalIntegrationLink.OPEN_ACCESS_BOOKS].get_bucket(
            S3UploaderConfiguration.OA_CONTENT_BUCKET_KEY))
        eq_("some-covers", mirrors[ExternalIntegrationLink.COVERS].get_bucket(
            S3UploaderConfiguration.BOOK_COVERS_BUCKET_KEY))

    def test_resources_are_mirrored_on_import(self):

        svg = """<!DOCTYPE svg PUBLIC "-//W3C//DTD SVG 1.1//EN"
  "http://www.w3.org/Graphics/SVG/1.1/DTD/svg11.dtd">

<svg xmlns="http://www.w3.org/2000/svg" width="1000" height="500">
    <ellipse cx="50" cy="25" rx="50" ry="25" style="fill:blue;"/>
</svg>"""

        open_png = open(self.sample_cover_path("test-book-cover.png"), "rb").read()

        http = DummyHTTPClient()
        http.queue_response(
        200, content='I am 10441.epub.images',
        media_type=Representation.EPUB_MEDIA_TYPE
        )
        http.queue_response(
        200, content=svg, media_type=Representation.SVG_MEDIA_TYPE
        )
        http.queue_response(
        200, content='I am 10557.epub.images',
        media_type=Representation.EPUB_MEDIA_TYPE,
        )
=======
        assert "some-books" == mirrors[ExternalIntegrationLink.OPEN_ACCESS_BOOKS].get_bucket(
            S3UploaderConfiguration.OA_CONTENT_BUCKET_KEY)
        assert "some-covers" == mirrors[ExternalIntegrationLink.COVERS].get_bucket(
            S3UploaderConfiguration.BOOK_COVERS_BUCKET_KEY)

    def test_resources_are_mirrored_on_import(self, http, png, svg, epub10441, epub10557, epub10441_cover,
                                              epub10557_cover_broken, epub10557_cover_working):
        http.queue_response(**epub10441)
        http.queue_response(**epub10441_cover)
        http.queue_response(**epub10557)
>>>>>>> d1a64387
        # The request to http://root/broken-cover-image
        # will result in a 404 error, and the image will not be mirrored.
        http.queue_response(**epub10557_cover_broken)
        http.queue_response(**epub10557_cover_working)

        s3_for_books = MockS3Uploader()
        s3_for_covers = MockS3Uploader()
        mirrors = dict(books_mirror=s3_for_books, covers_mirror=s3_for_covers)

        importer = OPDSImporter(
            self._db, collection=self._default_collection,
            mirrors=mirrors, http_get=http.do_get
        )

        imported_editions, pools, works, failures = (
            importer.import_from_feed(self.content_server_mini_feed,
                                      feed_url='http://root')
        )

        assert 2 == len(pools)

        # Both items were requested
        assert epub10441['url'] in http.requests
        assert epub10557['url'] in http.requests

        # The import process requested each remote resource in the feed. The thumbnail
        # image was not requested, since we never trust foreign thumbnails. The order they
        # are requested in is not deterministic, but after requesting the epub the images
        # should be requested.
        index = http.requests.index(epub10441['url'])
        assert http.requests[index+1] == epub10441_cover['url']

        index = http.requests.index(epub10557['url'])
        assert http.requests[index:index+3] == [
            epub10557['url'],
            epub10557_cover_broken['url'],
            epub10557_cover_working['url']
        ]

        e_10441 = next(e for e in imported_editions if e.primary_identifier.identifier == '10441')
        e_10557 = next(e for e in imported_editions if e.primary_identifier.identifier == '10557')

        [e_10441_oa_link, e_10441_image_link, e_10441_thumbnail_link,
         e_10441_description_link] = sorted(
            e_10441.primary_identifier.links, key=lambda x: x.rel
        )
        [e_10557_broken_image_link, e_10557_working_image_link, e_10557_oa_link] = sorted(
           e_10557.primary_identifier.links, key=lambda x: x.resource.url
        )

        # The thumbnail image is associated with the Identifier, but
        # it's not used because it's associated with a representation
        # (cover_10441_9.png with media type "image/png") that no
        # longer has a resource associated with it.
        assert Hyperlink.THUMBNAIL_IMAGE == e_10441_thumbnail_link.rel
        hypothetical_full_representation = e_10441_thumbnail_link.resource.representation.thumbnail_of
        assert None == hypothetical_full_representation.resource
        assert (Representation.PNG_MEDIA_TYPE ==
            hypothetical_full_representation.media_type)

        # That's because when we actually got cover_10441_9.png,
        # it turned out to be an SVG file, not a PNG, so we created a new
        # Representation. TODO: Obviously we could do better here.
        assert (Representation.SVG_MEDIA_TYPE ==
            e_10441_image_link.resource.representation.media_type)

        # The two open-access links were mirrored to S3, as were the
        # original SVG image, the working PNG image, and its thumbnail, which we generated. The
        # The broken PNG image was not mirrored because our attempt to download
        # it resulted in a 404 error.
        imported_book_representations = {e_10441_oa_link.resource.representation,
                                         e_10557_oa_link.resource.representation}
        imported_cover_representations = {e_10441_image_link.resource.representation,
                                          e_10557_working_image_link.resource.representation,
                                          e_10557_working_image_link.resource.representation.thumbnails[0]}

        assert imported_book_representations == set(s3_for_books.uploaded)
        assert imported_cover_representations == set(s3_for_covers.uploaded)

        assert 2 == len(s3_for_books.uploaded)
        assert 3 == len(s3_for_covers.uploaded)

        assert epub10441['content'] in s3_for_books.content
        assert epub10557['content'] in s3_for_books.content

        svg_bytes = svg.encode("utf8")
        covers_content = s3_for_covers.content[:]
        assert svg_bytes in covers_content
        covers_content.remove(svg_bytes)
        assert png in covers_content
        covers_content.remove(png)

        # We don't know what the thumbnail is, but we know it's smaller than the original cover image.
        assert(len(png) > len(covers_content[0]))

        # Each resource was 'mirrored' to an Amazon S3 bucket.
        #
        # The "mouse" book was mirrored to a book bucket corresponding to
        # Project Gutenberg, its data source.
        #
        # The images were mirrored to a covers bucket corresponding to the
        # open-access content server, _their_ data source. Each image
        # has an extension befitting its media type.
        #
        # The "crow" book was mirrored to a bucket corresponding to
        # the open-access content source, the default data source used
        # when no distributor was specified for a book.
        book1_url = 'https://test-content-bucket.s3.amazonaws.com/Gutenberg/Gutenberg%20ID/10441/The%20Green%20Mouse.epub.images'
        book1_svg_cover = 'https://test-cover-bucket.s3.amazonaws.com/Library%20Simplified%20Open%20Access%20Content%20Server/Gutenberg%20ID/10441/cover_10441_9.svg'
        book2_url = 'https://test-content-bucket.s3.amazonaws.com/Library%20Simplified%20Open%20Access%20Content%20Server/Gutenberg%20ID/10557/Johnny%20Crow%27s%20Party.epub.images'
        book2_png_cover = 'https://test-cover-bucket.s3.amazonaws.com/Library%20Simplified%20Open%20Access%20Content%20Server/Gutenberg%20ID/10557/working-cover-image.png'
        book2_png_thumbnail = 'https://test-cover-bucket.s3.amazonaws.com/scaled/300/Library%20Simplified%20Open%20Access%20Content%20Server/Gutenberg%20ID/10557/working-cover-image.png'
        uploaded_urls = {x.mirror_url for x in s3_for_covers.uploaded}
        uploaded_book_urls = {x.mirror_url for x in s3_for_books.uploaded}
        assert {book1_svg_cover, book2_png_cover, book2_png_thumbnail} == uploaded_urls
        assert {book1_url, book2_url} == uploaded_book_urls


        # If we fetch the feed again, and the entries have been updated since the
        # cutoff, but the content of the open access links hasn't changed, we won't mirror
        # them again.
        cutoff = datetime.datetime(2013, 1, 2, 16, 56, 40)

        http.queue_response(
            epub10441['url'],
            304, media_type=Representation.EPUB_MEDIA_TYPE
        )

        http.queue_response(
            epub10441_cover['url'],
            304, media_type=Representation.SVG_MEDIA_TYPE
        )

        http.queue_response(
            epub10557['url'],
            304, media_type=Representation.EPUB_MEDIA_TYPE
        )

        imported_editions, pools, works, failures = (
            importer.import_from_feed(self.content_server_mini_feed)
        )

        assert {e_10441, e_10557} == set(imported_editions)

        # Nothing new has been uploaded
        assert 2 == len(s3_for_books.uploaded)

        # If the content has changed, it will be mirrored again.
        epub10441_updated = epub10441.copy()
        epub10441_updated['content'] = b"I am a new version of 10441.epub.images"
        http.queue_response(**epub10441_updated)
        http.queue_response(**epub10441_cover)
        epub10557_updated = epub10557.copy()
        epub10557_updated['content'] = b"I am a new version of 10557.epub.images"
        http.queue_response(**epub10557_updated)

        imported_editions, pools, works, failures = (
            importer.import_from_feed(self.content_server_mini_feed)
        )

        assert {e_10441, e_10557} == set(imported_editions)
        assert 4 == len(s3_for_books.uploaded)
        assert epub10441_updated['content'] in s3_for_books.content[-2:]
        assert svg_bytes == s3_for_covers.content.pop()
        assert epub10557_updated['content'] in s3_for_books.content[-2:]


    def test_content_resources_not_mirrored_on_import_if_no_collection(self, http, svg, epub10557_cover_broken,
                                                                       epub10557_cover_working, epub10441_cover):
        # If you don't provide a Collection to the OPDSImporter, no
        # LicensePools are created for the book and content resources
        # (like EPUB editions of the book) are not mirrored. Only
        # metadata resources (like the book cover) are mirrored.


        # The request to http://root/broken-cover-image
        # will result in a 404 error, and the image will not be mirrored.
        http.queue_response(**epub10557_cover_broken)
        http.queue_response(**epub10557_cover_working)
        http.queue_response(**epub10441_cover)

        s3 = MockS3Uploader()
        mirrors = dict(covers_mirror=s3)

        importer = OPDSImporter(
            self._db, collection=None,
            mirrors=mirrors, http_get=http.do_get
        )

        imported_editions, pools, works, failures = (
            importer.import_from_feed(self.content_server_mini_feed,
                                      feed_url='http://root')
        )

        # No LicensePools were created, since no Collection was
        # provided.
        assert [] == pools

        # The import process requested each remote resource in the
        # order they appeared in the OPDS feed. The EPUB resources
        # were not requested because no Collection was provided to the
        # importer. The thumbnail image was not requested, since we
        # were going to make our own thumbnail anyway.
        assert len(http.requests) == 3
        assert set(http.requests) == {
            epub10441_cover['url'],
            epub10557_cover_broken['url'],
            epub10557_cover_working['url']
        }


class TestOPDSImportMonitor(OPDSImporterTest):

    def test_constructor(self):
        with pytest.raises(ValueError) as excinfo:
            OPDSImportMonitor(self._db, None, OPDSImporter)
        assert "OPDSImportMonitor can only be run in the context of a Collection." in str(excinfo.value)

        self._default_collection.external_integration.protocol = ExternalIntegration.OVERDRIVE
        with pytest.raises(ValueError) as excinfo:
            OPDSImportMonitor(self._db, self._default_collection, OPDSImporter)
        assert "Collection Default Collection is configured for protocol Overdrive, not OPDS Import." in str(excinfo.value)

        self._default_collection.external_integration.protocol = ExternalIntegration.OPDS_IMPORT
        self._default_collection.external_integration.setting('data_source').value = None
        with pytest.raises(ValueError) as excinfo:
            OPDSImportMonitor(self._db, self._default_collection, OPDSImporter)
        assert "Collection Default Collection has no associated data source." in str(excinfo.value)

    def test_external_integration(self):
        monitor = OPDSImportMonitor(
            self._db, self._default_collection,
            import_class=OPDSImporter,
        )
        assert (self._default_collection.external_integration ==
            monitor.external_integration(self._db))

    def test__run_self_tests(self):
        """Verify the self-tests of an OPDS collection."""

        class MockImporter(OPDSImporter):
            def assert_importable_content(self, content, url):
                self.assert_importable_content_called_with = (content, url)
                return "looks good"

        class Mock(OPDSImportMonitor):
            follow_one_link_called_with = []

            # First we will get the first page of the OPDS feed.
            def follow_one_link(self, url):
                self.follow_one_link_called_with.append(url)
                return ([], "some content")

        feed_url = self._url
        self._default_collection.external_account_id = feed_url
        monitor = Mock(self._db, self._default_collection,
                       import_class=MockImporter)
        [first_page, found_content] = monitor._run_self_tests(self._db)
        expect = "Retrieve the first page of the OPDS feed (%s)" % feed_url
        assert expect == first_page.name
        assert True == first_page.success
        assert ([], "some content") == first_page.result

        # follow_one_link was called once.
        [link] = monitor.follow_one_link_called_with
        assert monitor.feed_url == link

        # Then, assert_importable_content was called on the importer.
        assert "Checking for importable content" == found_content.name
        assert True == found_content.success
        assert (("some content", feed_url) ==
            monitor.importer.assert_importable_content_called_with)
        assert "looks good" == found_content.result

    def test_hook_methods(self):
        """By default, the OPDS URL and data source used by the importer
        come from the collection configuration.
        """
        monitor = OPDSImportMonitor(
            self._db, self._default_collection,
            import_class=OPDSImporter,
        )
        assert (self._default_collection.external_account_id ==
            monitor.opds_url(self._default_collection))

        assert (self._default_collection.data_source ==
            monitor.data_source(self._default_collection))

    def test_feed_contains_new_data(self):
        feed = self.content_server_mini_feed

        class MockOPDSImportMonitor(OPDSImportMonitor):
            def _get(self, url, headers):
                return 200, {"content-type": AtomFeed.ATOM_TYPE}, feed

        monitor = OPDSImportMonitor(
            self._db, self._default_collection,
            import_class=OPDSImporter,
        )
        timestamp = monitor.timestamp()

        # Nothing has been imported yet, so all data is new.
        assert True == monitor.feed_contains_new_data(feed)
        assert None == timestamp.start

        # Now import the editions.
        monitor = MockOPDSImportMonitor(
            self._db,
            collection=self._default_collection,
            import_class=OPDSImporter,
        )
        monitor.run()

        # Editions have been imported.
        assert 2 == self._db.query(Edition).count()

        # The timestamp has been updated, although unlike most
        # Monitors the timestamp is purely informational.
        assert timestamp.finish != None

        editions = self._db.query(Edition).all()
        data_source = DataSource.lookup(self._db, DataSource.OA_CONTENT_SERVER)

        # If there are CoverageRecords that record work are after the updated
        # dates, there's nothing new.
        record, ignore = CoverageRecord.add_for(
            editions[0], data_source, CoverageRecord.IMPORT_OPERATION
        )
        record.timestamp = datetime.datetime(2016, 1, 1, 1, 1, 1)

        record2, ignore = CoverageRecord.add_for(
            editions[1], data_source, CoverageRecord.IMPORT_OPERATION
        )
        record2.timestamp = datetime.datetime(2016, 1, 1, 1, 1, 1)

        assert False == monitor.feed_contains_new_data(feed)

        # If the monitor is set up to force reimport, it doesn't
        # matter that there's nothing new--we act as though there is.
        monitor.force_reimport = True
        assert True == monitor.feed_contains_new_data(feed)
        monitor.force_reimport = False

        # If an entry was updated after the date given in that entry's
        # CoverageRecord, there's new data.
        record2.timestamp = datetime.datetime(1970, 1, 1, 1, 1, 1)
        assert True == monitor.feed_contains_new_data(feed)

        # If a CoverageRecord is a transient failure, we try again
        # regardless of whether it's been updated.
        for r in [record, record2]:
            r.timestamp = datetime.datetime(2016, 1, 1, 1, 1, 1)
            r.exception = "Failure!"
            r.status = CoverageRecord.TRANSIENT_FAILURE
        assert True == monitor.feed_contains_new_data(feed)

        # If a CoverageRecord is a persistent failure, we don't try again...
        for r in [record, record2]:
            r.status = CoverageRecord.PERSISTENT_FAILURE
        assert False == monitor.feed_contains_new_data(feed)

        # ...unless the feed updates.
        record.timestamp = datetime.datetime(1970, 1, 1, 1, 1, 1)
        assert True == monitor.feed_contains_new_data(feed)

    def http_with_feed(self, feed, content_type=OPDSFeed.ACQUISITION_FEED_TYPE):
        """Helper method to make a DummyHTTPClient with a
        successful OPDS feed response queued.
        """
        return http

    def test_follow_one_link(self):
        monitor = OPDSImportMonitor(
            self._db, collection=self._default_collection,
            import_class=OPDSImporter
        )
        feed = self.content_server_mini_feed

        http = DummyHTTPClient()
        # If there's new data, follow_one_link extracts the next links.
        def follow():
            return monitor.follow_one_link("http://url", do_get=http.do_get)
        http.queue_response(200, OPDSFeed.ACQUISITION_FEED_TYPE, content=feed)
        next_links, content = follow()
        assert 1 == len(next_links)
        assert "http://localhost:5000/?after=327&size=100" == next_links[0]

        assert feed == content

        # Now import the editions and add coverage records.
        monitor.importer.import_from_feed(feed)
        assert 2 == self._db.query(Edition).count()

        editions = self._db.query(Edition).all()
        data_source = DataSource.lookup(self._db, DataSource.OA_CONTENT_SERVER)

        for edition in editions:
            record, ignore = CoverageRecord.add_for(
                edition, data_source, CoverageRecord.IMPORT_OPERATION
            )
            record.timestamp = datetime.datetime(2016, 1, 1, 1, 1, 1)


        # If there's no new data, follow_one_link returns no next
        # links and no content.
        #
        # Note that this works even when the media type is imprecisely
        # specified as Atom or bare XML.
        for imprecise_media_type in OPDSFeed.ATOM_LIKE_TYPES:
            http.queue_response(200, imprecise_media_type, content=feed)
            next_links, content = follow()
            assert 0 == len(next_links)
            assert None == content

        http.queue_response(200, AtomFeed.ATOM_TYPE, content=feed)
        next_links, content = follow()
        assert 0 == len(next_links)
        assert None == content

        # If the media type is missing or is not an Atom feed,
        # an exception is raised.
        http.queue_response(200, None, content=feed)
        with pytest.raises(BadResponseException) as excinfo:
            follow()
        assert "Expected Atom feed, got None" in str(excinfo.value)

        http.queue_response(200, "not/atom", content=feed)
        with pytest.raises(BadResponseException) as excinfo:
            follow()
        assert "Expected Atom feed, got not/atom" in str(excinfo.value)

    def test_import_one_feed(self):
        # Check coverage records are created.

        monitor = OPDSImportMonitor(
            self._db, collection=self._default_collection,
            import_class=DoomedOPDSImporter
        )
        self._default_collection.external_account_id = "http://root-url/index.xml"
        data_source = DataSource.lookup(self._db, DataSource.OA_CONTENT_SERVER)

        feed = self.content_server_mini_feed

        imported, failures = monitor.import_one_feed(feed)

        editions = self._db.query(Edition).all()

        # One edition has been imported
        assert 1 == len(editions)
        [edition] = editions

        # The return value of import_one_feed includes the imported
        # editions.
        assert [edition] == imported

        # That edition has a CoverageRecord.
        record = CoverageRecord.lookup(
            editions[0].primary_identifier, data_source,
            operation=CoverageRecord.IMPORT_OPERATION
        )
        assert CoverageRecord.SUCCESS == record.status
        assert None == record.exception

        # The edition's primary identifier has some cover links whose
        # relative URL have been resolved relative to the Collection's
        # external_account_id.
        covers  = set([x.resource.url for x in editions[0].primary_identifier.links
                    if x.rel==Hyperlink.IMAGE])
        assert covers == set(["http://root-url/broken-cover-image",
                        "http://root-url/working-cover-image"]
                    )

        # The 202 status message in the feed caused a transient failure.
        # The exception caused a persistent failure.

        coverage_records = self._db.query(CoverageRecord).filter(
            CoverageRecord.operation==CoverageRecord.IMPORT_OPERATION,
            CoverageRecord.status != CoverageRecord.SUCCESS
        )
        assert (
            sorted([CoverageRecord.TRANSIENT_FAILURE,
                    CoverageRecord.PERSISTENT_FAILURE]) ==
            sorted([x.status for x in coverage_records]))

        identifier, ignore = Identifier.parse_urn(self._db, "urn:librarysimplified.org/terms/id/Gutenberg%20ID/10441")
        failure = CoverageRecord.lookup(
            identifier, data_source,
            operation=CoverageRecord.IMPORT_OPERATION
        )
        assert "Utter failure!" in failure.exception

        # Both failures were reported in the return value from
        # import_one_feed
        assert 2 == len(failures)

    def test_run_once(self):
        class MockOPDSImportMonitor(OPDSImportMonitor):
            def __init__(self, *args, **kwargs):
                super(MockOPDSImportMonitor, self).__init__(*args, **kwargs)
                self.responses = []
                self.imports = []

            def queue_response(self, response):
                self.responses.append(response)

            def follow_one_link(self, link, cutoff_date=None, do_get=None):
                return self.responses.pop()

            def import_one_feed(self, feed):
                # Simulate two successes and one failure on every page.
                self.imports.append(feed)
                return [object(), object()], { "identifier": "Failure" }

        monitor = MockOPDSImportMonitor(
            self._db, collection=self._default_collection,
            import_class=OPDSImporter
        )

        monitor.queue_response([[], "last page"])
        monitor.queue_response([["second next link"], "second page"])
        monitor.queue_response([["next link"], "first page"])

        progress = monitor.run_once(object())

        # Feeds are imported in reverse order
        assert ["last page", "second page", "first page"] == monitor.imports

        # Every page of the import had two successes and one failure.
        assert "Items imported: 6. Failures: 3." == progress.achievements

        # The TimestampData returned by run_once does not include any
        # timing information; that's provided by run().
        assert None == progress.start
        assert None == progress.finish

    def test_update_headers(self):
        # Test the _update_headers helper method.
        monitor = OPDSImportMonitor(
            self._db, collection=self._default_collection,
            import_class=OPDSImporter
        )

        # _update_headers return a new dictionary. An Accept header will be setted
        # using the value of custom_accept_header. If the value is not set a
        # default value will be used.
        headers = {'Some other': 'header'}
        new_headers = monitor._update_headers(headers)
<<<<<<< HEAD
        eq_(['Some other'], list(headers.keys()))
        eq_(['Some other', 'Accept'], list(new_headers.keys()))
=======
        assert ['Some other'] == headers.keys()
        assert ['Accept', 'Some other'] == sorted(new_headers.keys())
>>>>>>> d1a64387

        # If a custom_accept_header exist, will be used instead a default value
        new_headers = monitor._update_headers(headers)
        old_value = new_headers['Accept']
        target_value = old_value + "more characters"
        monitor.custom_accept_header = target_value
        new_headers = monitor._update_headers(headers)
        assert new_headers['Accept'] == target_value
        assert old_value != target_value

        # If the monitor has a username and password, an Authorization
        # header using HTTP Basic Authentication is also added.
        monitor.username = "a user"
        monitor.password = "a password"
        headers = {}
        new_headers = monitor._update_headers(headers)
        assert new_headers['Authorization'].startswith('Basic')

        # However, if the Authorization and/or Accept headers have been
        # filled in by some other piece of code, _update_headers does
        # not touch them.
        expect = dict(Accept="text/html", Authorization="Bearer abc")
        headers = dict(expect)
        new_headers = monitor._update_headers(headers)
        assert headers == expect
<|MERGE_RESOLUTION|>--- conflicted
+++ resolved
@@ -1,24 +1,10 @@
 import os
 import datetime
 import random
-<<<<<<< HEAD
 from urllib.parse import quote
 from io import StringIO
-from nose.tools import (
-    set_trace,
-    eq_,
-    ok_,
-    assert_not_equal,
-    assert_raises,
-    assert_raises_regexp
-)
 import feedparser
-=======
-import urllib
-from StringIO import StringIO
-
 import pytest
->>>>>>> d1a64387
 
 from lxml import etree
 import pkgutil
@@ -536,13 +522,8 @@
         assert data_source_name == c1._data_source
         assert data_source_name == c2._data_source
 
-<<<<<<< HEAD
         [failure] = list(failures.values())
-        eq_("202: I'm working to locate a source for this identifier.", failure.exception)
-=======
-        [failure] = failures.values()
-        assert u"202: I'm working to locate a source for this identifier." == failure.exception
->>>>>>> d1a64387
+        assert "202: I'm working to locate a source for this identifier." == failure.exception
 
     def test_use_dcterm_identifier_as_id_with_id_and_dcterms_identifier(self):
         data_source_name = "Data source name " + self._str
@@ -696,11 +677,7 @@
         )
 
         # No metadata was extracted.
-<<<<<<< HEAD
-        eq_(0, len(list(values.keys())))
-=======
-        assert 0 == len(values.keys())
->>>>>>> d1a64387
+        assert 0 == len(list(values.keys()))
 
         # There are 2 failures, both from exceptions. The 202 message
         # found in content_server_mini.opds is not extracted
@@ -811,11 +788,7 @@
         # The CoverageFailure contains the information that was in a
         # <simplified:message> tag in unrecognized_identifier.opds.
         key = 'http://www.gutenberg.org/ebooks/100'
-<<<<<<< HEAD
-        eq_([key], list(failures.keys()))
-=======
-        assert [key] == failures.keys()
->>>>>>> d1a64387
+        assert [key] == list(failures.keys())
         failure = failures[key]
         assert "404: I've never heard of this work." == failure.exception
         assert key == failure.obj.urn
@@ -1028,11 +1001,7 @@
         )
 
         # No metadata was extracted.
-<<<<<<< HEAD
-        eq_(0, len(list(values.keys())))
-=======
-        assert 0 == len(values.keys())
->>>>>>> d1a64387
+        assert 0 == len(list(values.keys()))
 
         # There are 3 CoverageFailures - every <entry> threw an
         # exception and the <simplified:message> indicated failure.
@@ -2075,36 +2044,6 @@
         mirrors = importer.mirrors
 
         assert isinstance(mirrors[ExternalIntegrationLink.OPEN_ACCESS_BOOKS], S3Uploader)
-<<<<<<< HEAD
-        eq_("some-books", mirrors[ExternalIntegrationLink.OPEN_ACCESS_BOOKS].get_bucket(
-            S3UploaderConfiguration.OA_CONTENT_BUCKET_KEY))
-        eq_("some-covers", mirrors[ExternalIntegrationLink.COVERS].get_bucket(
-            S3UploaderConfiguration.BOOK_COVERS_BUCKET_KEY))
-
-    def test_resources_are_mirrored_on_import(self):
-
-        svg = """<!DOCTYPE svg PUBLIC "-//W3C//DTD SVG 1.1//EN"
-  "http://www.w3.org/Graphics/SVG/1.1/DTD/svg11.dtd">
-
-<svg xmlns="http://www.w3.org/2000/svg" width="1000" height="500">
-    <ellipse cx="50" cy="25" rx="50" ry="25" style="fill:blue;"/>
-</svg>"""
-
-        open_png = open(self.sample_cover_path("test-book-cover.png"), "rb").read()
-
-        http = DummyHTTPClient()
-        http.queue_response(
-        200, content='I am 10441.epub.images',
-        media_type=Representation.EPUB_MEDIA_TYPE
-        )
-        http.queue_response(
-        200, content=svg, media_type=Representation.SVG_MEDIA_TYPE
-        )
-        http.queue_response(
-        200, content='I am 10557.epub.images',
-        media_type=Representation.EPUB_MEDIA_TYPE,
-        )
-=======
         assert "some-books" == mirrors[ExternalIntegrationLink.OPEN_ACCESS_BOOKS].get_bucket(
             S3UploaderConfiguration.OA_CONTENT_BUCKET_KEY)
         assert "some-covers" == mirrors[ExternalIntegrationLink.COVERS].get_bucket(
@@ -2115,7 +2054,6 @@
         http.queue_response(**epub10441)
         http.queue_response(**epub10441_cover)
         http.queue_response(**epub10557)
->>>>>>> d1a64387
         # The request to http://root/broken-cover-image
         # will result in a 404 error, and the image will not be mirrored.
         http.queue_response(**epub10557_cover_broken)
@@ -2663,13 +2601,8 @@
         # default value will be used.
         headers = {'Some other': 'header'}
         new_headers = monitor._update_headers(headers)
-<<<<<<< HEAD
-        eq_(['Some other'], list(headers.keys()))
-        eq_(['Some other', 'Accept'], list(new_headers.keys()))
-=======
-        assert ['Some other'] == headers.keys()
-        assert ['Accept', 'Some other'] == sorted(new_headers.keys())
->>>>>>> d1a64387
+        assert ['Some other'] == list(headers.keys())
+        assert ['Accept', 'Some other'] == sorted(list(new_headers.keys()))
 
         # If a custom_accept_header exist, will be used instead a default value
         new_headers = monitor._update_headers(headers)
