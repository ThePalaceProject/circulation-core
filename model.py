# encoding: utf-8
from cStringIO import StringIO
from collections import (
    Counter,
    defaultdict,
)
from lxml import etree
from nose.tools import set_trace
import base64
import bisect
import cairosvg
import datetime
import isbnlib
import json
import logging
import md5
import operator
import os
import random
import re
import requests
import time
import traceback
import urllib
import urlparse
import uuid
import warnings
import bcrypt

from PIL import (
    Image,
)

from psycopg2.extras import NumericRange
from sqlalchemy.engine.url import URL
from sqlalchemy import exc as sa_exc
from sqlalchemy.ext.declarative import declarative_base
from sqlalchemy import (
    func,
    MetaData,
    Table,
)
from sqlalchemy.sql import select
from sqlalchemy.orm import (
    backref,
    contains_eager,
    joinedload,
    lazyload,
    relationship,
    sessionmaker,
    synonym,
)
from sqlalchemy.orm.exc import (
    NoResultFound,
    MultipleResultsFound,
)
from sqlalchemy.ext.mutable import (
    MutableDict,
)
from sqlalchemy.ext.associationproxy import (
    association_proxy,
)
from sqlalchemy.ext.hybrid import (
    hybrid_property,
    Comparator,
)
from sqlalchemy.sql.functions import func
from sqlalchemy.sql.expression import (
    cast,
    and_,
    or_,
    select,
    join,
    literal_column,
    case,
    table,
)
from sqlalchemy.exc import (
    IntegrityError
)
from sqlalchemy import (
    create_engine,
    func,
    Binary,
    Boolean,
    Column,
    Date,
    DateTime,
    Enum,
    Float,
    ForeignKey,
    Integer,
    Index,
    Numeric,
    String,
    Table,
    Unicode,
    UniqueConstraint,
)

import log # Make sure logging is set up properly.
from config import Configuration
from external_search import ExternalSearchIndex
import classifier
from classifier import (
    Classifier,
    Erotica,
    COMICS_AND_GRAPHIC_NOVELS,
    GenreData,
    WorkClassifier,
)
from user_profile import ProfileStorage
from util import (
    LanguageCodes,
    MetadataSimilarity,
    TitleProcessor,
)
from util.http import (
    HTTP,
    RemoteIntegrationException,
)
from util.permanent_work_id import WorkIDCalculator
from util.personal_names import display_name_to_sort_name
from util.summary import SummaryEvaluator

from sqlalchemy.orm.session import Session

from sqlalchemy.dialects.postgresql import (
    ARRAY,
    HSTORE,
    JSON,
    INT4RANGE,
)
from s3 import S3Uploader
from analytics import Analytics


DEBUG = False

def production_session():
    url = Configuration.database_url()
    if url.startswith('"'):
        url = url[1:]
    logging.debug("Database url: %s", url)
    return SessionManager.session(url)

class PolicyException(Exception):
    pass


class CollectionMissing(Exception):
    """An operation was attempted that can only happen within the context
    of a Collection, but there was no Collection available.
    """


class BaseMaterializedWork(object):
    """A mixin class for materialized views that incorporate Work and Edition."""
    pass


class SessionManager(object):

    # Materialized views need to be created and indexed from SQL
    # commands kept in files. This dictionary maps the views to the
    # SQL files.

    MATERIALIZED_VIEW_WORKS = 'mv_works_editions_datasources_identifiers'
    MATERIALIZED_VIEW_WORKS_WORKGENRES = 'mv_works_editions_workgenres_datasources_identifiers'
    MATERIALIZED_VIEWS = {
        MATERIALIZED_VIEW_WORKS : 'materialized_view_works.sql',
        MATERIALIZED_VIEW_WORKS_WORKGENRES : 'materialized_view_works_workgenres.sql',
    }

    # A function that calculates recursively equivalent identifiers
    # is also defined in SQL.
    RECURSIVE_EQUIVALENTS_FUNCTION = 'recursive_equivalents.sql'

    engine_for_url = {}

    @classmethod
    def engine(cls, url=None):
        url = url or Configuration.database_url()
        return create_engine(url, echo=DEBUG)

    @classmethod
    def sessionmaker(cls, url=None):
        engine = cls.engine(url)
        return sessionmaker(bind=engine)

    @classmethod
    def initialize(cls, url):
        if url in cls.engine_for_url:
            engine = cls.engine_for_url[url]
            return engine, engine.connect()

        engine = cls.engine(url)
        Base.metadata.create_all(engine)

        base_path = os.path.split(__file__)[0]
        resource_path = os.path.join(base_path, "files")

        connection = None
        for view_name, filename in cls.MATERIALIZED_VIEWS.items():
            if engine.has_table(view_name):
                continue
            if not connection:
                connection = engine.connect()
            resource_file = os.path.join(resource_path, filename)
            if not os.path.exists(resource_file):
                raise IOError("Could not load materialized view from %s: file does not exist." % resource_file)
            logging.info(
                "Loading materialized view %s from %s.",
                view_name, resource_file)
            sql = open(resource_file).read()
            connection.execute(sql)                

        if not connection:
            connection = engine.connect()

        # Check if the recursive equivalents function exists already.
        query = select(
            [literal_column('proname')]
        ).select_from(
            table('pg_proc')
        ).where(
            literal_column('proname')=='fn_recursive_equivalents'
        )
        result = connection.execute(query)
        result = list(result)

        # If it doesn't, create it.
        if not result:
            resource_file = os.path.join(resource_path, cls.RECURSIVE_EQUIVALENTS_FUNCTION)
            if not os.path.exists(resource_file):
                raise IOError("Could not load recursive equivalents function from %s: file does not exist." % resource_file)
            sql = open(resource_file).read()
            connection.execute(sql)

        if connection:
            connection.close()

        class MaterializedWorkWithGenre(Base, BaseMaterializedWork):
            __table__ = Table(
                cls.MATERIALIZED_VIEW_WORKS_WORKGENRES, 
                Base.metadata, 
                Column('works_id', Integer, primary_key=True),
                Column('workgenres_id', Integer, primary_key=True),
                Column('license_pool_id', Integer, ForeignKey('licensepools.id')),
                autoload=True,
                autoload_with=engine
            )
            license_pool = relationship(
                LicensePool, 
                primaryjoin="LicensePool.id==MaterializedWorkWithGenre.license_pool_id",
                foreign_keys=LicensePool.id, lazy='joined', uselist=False)

        class MaterializedWork(Base, BaseMaterializedWork):
            __table__ = Table(
                cls.MATERIALIZED_VIEW_WORKS, 
                Base.metadata, 
                Column('works_id', Integer, primary_key=True),
                Column('license_pool_id', Integer, ForeignKey('licensepools.id')),
              autoload=True,
                autoload_with=engine
            )
            license_pool = relationship(
                LicensePool, 
                primaryjoin="LicensePool.id==MaterializedWork.license_pool_id",
                foreign_keys=LicensePool.id, lazy='joined', uselist=False)

            def __repr__(self):
                return (u'%s "%s" (%s) %s' % (
                    self.works_id, self.sort_title, self.sort_author, self.language,
                    )).encode("utf8")

        globals()['MaterializedWork'] = MaterializedWork
        globals()['MaterializedWorkWithGenre'] = MaterializedWorkWithGenre
        cls.engine_for_url[url] = engine
        return engine, engine.connect()

    @classmethod
    def refresh_materialized_views(self, _db):
        for view_name in self.MATERIALIZED_VIEWS.keys():
            _db.execute("refresh materialized view %s;" % view_name)
            _db.commit()

    @classmethod
    def session(cls, url):
        engine = connection = 0
        with warnings.catch_warnings():
            warnings.simplefilter("ignore", category=sa_exc.SAWarning)
            engine, connection = cls.initialize(url)
        session = Session(connection)
        cls.initialize_data(session)
        session.commit()
        return session

    @classmethod
    def initialize_data(cls, session):
        # Create initial data sources.
        list(DataSource.well_known_sources(session))

        # Create all genres.
        for g in classifier.genres.values():
            Genre.lookup(session, g, autocreate=True)

        # Make sure that the mechanisms fulfillable by the default
        # client are marked as such.
        for content_type, drm_scheme in DeliveryMechanism.default_client_can_fulfill_lookup:
            mechanism, is_new = DeliveryMechanism.lookup(
                session, content_type, drm_scheme
            )
            mechanism.default_client_can_fulfill = True

        session.commit()

def get_one(db, model, on_multiple='error', constraint=None, **kwargs):
    """Gets an object from the database based on its attributes.

    :param constraint: A single clause that can be passed into
        `sqlalchemy.Query.filter` to limit the object that is returned.
    :return: object or None
    """
    constraint = constraint
    if 'constraint' in kwargs:
        constraint = kwargs['constraint']
        del kwargs['constraint']

    q = db.query(model).filter_by(**kwargs)
    if constraint is not None:
        q = q.filter(constraint)

    try:
        return q.one()
    except MultipleResultsFound, e:
        if on_multiple == 'error':
            raise e
        elif on_multiple == 'interchangeable':
            # These records are interchangeable so we can use
            # whichever one we want.
            #
            # This may be a sign of a problem somewhere else. A
            # database-level constraint might be useful.
            q = q.limit(1)
            return q.one()
    except NoResultFound:
        return None

def get_one_or_create(db, model, create_method='',
                      create_method_kwargs=None,
                      **kwargs):
    one = get_one(db, model, **kwargs)
    if one:
        return one, False
    else:
        __transaction = db.begin_nested()
        try:
            # These kwargs are supported by get_one() but not by create().
            get_one_keys = ['on_multiple', 'constraint']
            for key in get_one_keys:
                if key in kwargs:
                    del kwargs[key]
            obj = create(db, model, create_method, create_method_kwargs, **kwargs)
            __transaction.commit()
            return obj
        except IntegrityError, e:
            logging.info(
                "INTEGRITY ERROR on %r %r, %r: %r", model, create_method_kwargs, 
                kwargs, e)
            __transaction.rollback()
            return db.query(model).filter_by(**kwargs).one(), False

def create(db, model, create_method='',
           create_method_kwargs=None,
           **kwargs):
    kwargs.update(create_method_kwargs or {})
    created = getattr(model, create_method, model)(**kwargs)
    db.add(created)
    db.flush()
    return created, True

Base = declarative_base()

class Patron(Base):

    __tablename__ = 'patrons'
    id = Column(Integer, primary_key=True)

    # Each patron is the patron _of_ one particular library.  An
    # individual human being may patronize multiple libraries, but
    # they will have a different patron account at each one.
    library_id = Column(
        Integer, ForeignKey('libraries.id'), index=True,
        nullable=False
    )
    
    # The patron's permanent unique identifier in an external library
    # system, probably never seen by the patron.
    #
    # This is not stored as a ForeignIdentifier because it corresponds
    # to the patron's identifier in the library responsible for the
    # Simplified instance, not a third party.
    external_identifier = Column(Unicode)

    # The patron's account type, as reckoned by an external library
    # system. Different account types may be subject to different
    # library policies.
    #
    # Depending on library policy it may be possible to automatically
    # derive the patron's account type from their authorization
    # identifier.
    _external_type = Column(Unicode, index=True, name="external_type")

    # An identifier used by the patron that gives them the authority
    # to borrow books. This identifier may change over time.
    authorization_identifier = Column(Unicode)

    # An identifier used by the patron that authenticates them,
    # but does not give them the authority to borrow books. i.e. their
    # website username.
    username = Column(Unicode)

    # The last time this record was synced up with an external library
    # system.
    last_external_sync = Column(DateTime)

    # The time, if any, at which the user's authorization to borrow
    # books expires.
    authorization_expires = Column(Date, index=True)

    # Outstanding fines the user has, if any.
    fines = Column(Unicode)

    # If the patron's borrowing privileges have been blocked, this
    # field contains the library's reason for the block. If this field
    # is None, the patron's borrowing privileges have not been
    # blocked.
    #
    # Although we currently don't do anything with specific values for
    # this field, the expectation is that values will be taken from a
    # small controlled vocabulary (e.g. "banned", "incorrect personal
    # information", "unknown"), rather than freeform strings entered
    # by librarians.
    #
    # Common reasons for blocks are kept in circulation's PatronData
    # class.
    block_reason = Column(String(255), default=None)

    # Whether or not the patron wants their annotations synchronized
    # across devices (which requires storing those annotations on a
    # library server).
    _synchronize_annotations = Column(Boolean, default=None,
                                      name="synchronize_annotations")
    
    loans = relationship('Loan', backref='patron')
    holds = relationship('Hold', backref='patron')

    annotations = relationship('Annotation', backref='patron', order_by="desc(Annotation.timestamp)")

    # One Patron can have many associated Credentials.
    credentials = relationship("Credential", backref="patron")

    __table_args__ = (
        UniqueConstraint('library_id', 'username'),
        UniqueConstraint('library_id', 'authorization_identifier'),
        UniqueConstraint('library_id', 'external_identifier'),
    )
    
    AUDIENCE_RESTRICTION_POLICY = 'audiences'
    EXTERNAL_TYPE_REGULAR_EXPRESSION = 'external_type_regular_expression'
    
    def works_on_loan(self):
        db = Session.object_session(self)
        loans = db.query(Loan).filter(Loan.patron==self)
        return [loan.work for loan in self.loans if loan.work]

    def works_on_loan_or_on_hold(self):
        db = Session.object_session(self)
        results = set()
        holds = [hold.work for hold in self.holds if hold.work]
        loans = self.works_on_loan()
        return set(holds + loans)

    @property
    def external_type(self):
        if self.authorization_identifier and not self._external_type:
            policy = Configuration.policy(
                self.EXTERNAL_TYPE_REGULAR_EXPRESSION)
            if policy:
                match = re.compile(policy).search(
                    self.authorization_identifier)
                if match:
                    groups = match.groups()
                    if groups:
                        self._external_type = groups[0]
        return self._external_type

    def can_borrow(self, work, policy):
        """Return true if the given policy allows this patron to borrow the
        given work.
        
        This will return False when the policy for this patron's
        .external_type prevents access to this book's audience.
        """
        if not self.external_type in policy:
            return True
        if not work:
            # Shouldn't happen, but not this method's problem.
            return True
        p = policy[self.external_type]
        if not self.AUDIENCE_RESTRICTION_POLICY in p:
            return True
        allowed = p[self.AUDIENCE_RESTRICTION_POLICY]
        if work.audience in allowed:
            return True
        return False

    @hybrid_property
    def synchronize_annotations(self):
        return self._synchronize_annotations
    
    @synchronize_annotations.setter
    def _set_synchronize_annotations(self, value):
        """When a patron says they don't want their annotations to be stored
        on a library server, delete all their annotations.
        """
        if value is None:
            # A patron cannot decide to go back to the state where
            # they hadn't made a decision.
            raise ValueError(
                "synchronize_annotations cannot be unset once set."
            )
        if value is False:
            _db = Session.object_session(self)
            qu = _db.query(Annotation).filter(Annotation.patron==self)
            for annotation in qu:
                _db.delete(annotation)
        self._synchronize_annotations = value

Index("ix_patron_library_id_external_identifier", Patron.library_id, Patron.external_identifier)
Index("ix_patron_library_id_authorization_identifier", Patron.library_id, Patron.authorization_identifier)
Index("ix_patron_library_id_username", Patron.library_id, Patron.username)

        
class PatronProfileStorage(ProfileStorage):
    """Interface between a Patron object and the User Profile Management
    Protocol.
    """

    def __init__(self, patron):
        """Set up a storage interface for a specific Patron.

        :param patron: We are accessing the profile for this patron.
        """
        self.patron = patron
    
    @property
    def writable_setting_names(self):
        """Return the subset of settings that are considered writable."""
        return set([self.SYNCHRONIZE_ANNOTATIONS])

    @property
    def profile_document(self):
        """Create a Profile document representing the patron's current
        status.
        """
        doc = dict()
        if self.patron.authorization_expires:
            doc[self.AUTHORIZATION_EXPIRES] = (
                self.patron.authorization_expires.strftime("%Y-%m-%dT%H:%M:%SZ")
            )
        settings = {
            self.SYNCHRONIZE_ANNOTATIONS :
            self.patron.synchronize_annotations
        }
        doc[self.SETTINGS_KEY] = settings
        return doc

    def update(self, settable, full):
        """Bring the Patron's status up-to-date with the given document.
        
        Right now this means making sure Patron.synchronize_annotations
        is up to date.
        """
        key = self.SYNCHRONIZE_ANNOTATIONS
        if key in settable:
            self.patron.synchronize_annotations = settable[key]


class LoanAndHoldMixin(object):

    @property
    def work(self):
        """Try to find the corresponding work for this Loan/Hold."""
        license_pool = self.license_pool
        if not license_pool:
            return None
        if license_pool.work:
            return license_pool.work
        if license_pool.presentation_edition and license_pool.presentation_edition.work:
            return license_pool.presentation_edition.work
        return None        


class Loan(Base, LoanAndHoldMixin):
    __tablename__ = 'loans'
    id = Column(Integer, primary_key=True)
    patron_id = Column(Integer, ForeignKey('patrons.id'), index=True)
    license_pool_id = Column(Integer, ForeignKey('licensepools.id'), index=True)
    fulfillment_id = Column(Integer, ForeignKey('licensepooldeliveries.id'))
    start = Column(DateTime)
    end = Column(DateTime)

    __table_args__ = (
        UniqueConstraint('patron_id', 'license_pool_id'),
    )

    def until(self, default_loan_period):
        """Give or estimate the time at which the loan will end."""
        if self.end:
            return self.end
        if default_loan_period is None:
            # This loan will last forever.
            return None
        start = self.start or datetime.datetime.utcnow()
        return start + default_loan_period

class Hold(Base, LoanAndHoldMixin):
    """A patron is in line to check out a book.
    """
    __tablename__ = 'holds'
    id = Column(Integer, primary_key=True)
    patron_id = Column(Integer, ForeignKey('patrons.id'), index=True)
    license_pool_id = Column(Integer, ForeignKey('licensepools.id'), index=True)
    start = Column(DateTime, index=True)
    end = Column(DateTime, index=True)
    position = Column(Integer, index=True)

    @classmethod
    def _calculate_until(
            self, start, queue_position, total_licenses, default_loan_period,
            default_reservation_period):
        """Helper method for `Hold.until` that can be tested independently.

        We have to wait for the available licenses to cycle a
        certain number of times before we get a turn.
        
        Example: 4 licenses, queue position 21
        After 1 cycle: queue position 17
              2      : queue position 13
              3      : queue position 9
              4      : queue position 5
              5      : queue position 1
              6      : available

        The worst-case cycle time is the loan period plus the reservation
        period.
        """
        if queue_position == 0:
            # The book is currently reserved to this patron--they need
            # to hurry up and check it out.
            return start + default_reservation_period

        if total_licenses == 0:
            # The book will never be available
            return None

        # Start with the default loan period to clear out everyone who
        # currently has the book checked out.
        duration = default_loan_period

        if queue_position < total_licenses:
            # After that period, the book will be available to this patron.
            # Do nothing.
            pass
        else:
            # Otherwise, add a number of cycles in which other people are
            # notified that it's their turn.
            cycle_period = (default_loan_period + default_reservation_period)
            cycles = queue_position / total_licenses
            if (total_licenses > 1 and queue_position % total_licenses == 0):
                cycles -= 1
            duration += (cycle_period * cycles)
        return start + duration


    def until(self, default_loan_period, default_reservation_period):
        """Give or estimate the time at which the book will be available
        to this patron.

        This is a *very* rough estimate that should be treated more or
        less as a worst case. (Though it could be even worse than
        this--the library's license might expire and then you'll
        _never_ get the book.)
        """
        if self.end:
            # Whew, the server provided its own estimate.
            return self.end

        if default_reservation_period is None:
            # This hold has no definite end date.
            return None

        start = datetime.datetime.utcnow()
        licenses_available = self.license_pool.licenses_owned
        position = self.position
        if not position:
            # We don't know where in line we are. Assume we're at the
            # end.
            position = self.license_pool.patrons_in_hold_queue
        return self._calculate_until(
            start, position, licenses_available,
            default_loan_period, default_reservation_period)

    def update(self, start, end, position):
        """When the book becomes available, position will be 0 and end will be
        set to the time at which point the patron will lose their place in
        line.
        
        Otherwise, end is irrelevant and is set to None.
        """
        if start is not None:
            self.start = start
        if position == 0 and end is not None:
            self.end = end
        else:
            self.end = None
        if position is not None:
            self.position = position

    __table_args__ = (
        UniqueConstraint('patron_id', 'license_pool_id'),
    )

class Annotation(Base):
    # The Web Annotation Data Model defines a basic set of motivations.
    # https://www.w3.org/TR/annotation-model/#motivation-and-purpose
    OA_NAMESPACE = u"http://www.w3.org/ns/oa#"

    # We need to define some terms of our own.
    LS_NAMESPACE = u"http://librarysimplified.org/terms/annotation/"
   
    IDLING = LS_NAMESPACE + u'idling'
    BOOKMARKING = OA_NAMESPACE + u'bookmarking'

    MOTIVATIONS = [
        IDLING,
        BOOKMARKING,
    ]

    __tablename__ = 'annotations'
    id = Column(Integer, primary_key=True)
    patron_id = Column(Integer, ForeignKey('patrons.id'), index=True)
    identifier_id = Column(Integer, ForeignKey('identifiers.id'), index=True)
    motivation = Column(Unicode, index=True)
    timestamp = Column(DateTime, index=True)
    active = Column(Boolean, default=True)
    content = Column(Unicode)
    target = Column(Unicode)

    @classmethod
    def get_one_or_create(self, _db, patron, *args, **kwargs):
        """Find or create an Annotation, but only if the patron has
        annotation sync turned on.
        """
        if not patron.synchronize_annotations:
            raise ValueError(
                "Patron has opted out of synchronizing annotations."
            )
    
        return get_one_or_create(
            _db, Annotation, patron=patron, *args, **kwargs
        )

    def set_inactive(self):
        self.active = False
        self.content = None
        self.timestamp = datetime.datetime.utcnow()

class DataSource(Base):

    """A source for information about books, and possibly the books themselves."""

    GUTENBERG = u"Gutenberg"
    OVERDRIVE = u"Overdrive"
    PROJECT_GITENBERG = u"Project GITenberg"
    STANDARD_EBOOKS = u"Standard Ebooks"
    UNGLUE_IT = u"unglue.it"
    BIBLIOTHECA = u"Bibliotheca"
    OCLC = u"OCLC Classify"
    OCLC_LINKED_DATA = u"OCLC Linked Data"
    AMAZON = u"Amazon"
    XID = u"WorldCat xID"
    AXIS_360 = u"Axis 360"
    WEB = u"Web"
    OPEN_LIBRARY = u"Open Library"
    CONTENT_CAFE = u"Content Cafe"
    VIAF = u"VIAF"
    GUTENBERG_COVER_GENERATOR = u"Gutenberg Illustrated"
    GUTENBERG_EPUB_GENERATOR = u"Project Gutenberg EPUB Generator"
    METADATA_WRANGLER = u"Library Simplified metadata wrangler"
    MANUAL = u"Manual intervention"
    NOVELIST = u"NoveList Select"
    NYT = u"New York Times"
    NYPL_SHADOWCAT = u"NYPL Shadowcat"
    LIBRARY_STAFF = u"Library staff"
    ADOBE = u"Adobe DRM"
    PLYMPTON = u"Plympton"
    ONECLICK = u"OneClick"
    ELIB = u"eLiburutegia"
    OA_CONTENT_SERVER = u"Library Simplified Open Access Content Server"
    PRESENTATION_EDITION = u"Presentation edition generator"
    INTERNAL_PROCESSING = u"Library Simplified Internal Process"
    FEEDBOOKS = u"FeedBooks"
    BIBBLIO = u"Bibblio"
    
    DEPRECATED_NAMES = {
        u"3M" : BIBLIOTHECA
    }
    THREEM = BIBLIOTHECA
    
    # Some sources of open-access ebooks are better than others. This
    # list shows which sources we prefer, in ascending order of
    # priority. unglue.it is lowest priority because it tends to
    # aggregate books from other sources. We prefer books from their
    # original sources.
    OPEN_ACCESS_SOURCE_PRIORITY = [
        UNGLUE_IT,
        GUTENBERG,
        GUTENBERG_EPUB_GENERATOR,
        PROJECT_GITENBERG,
        ELIB,
        FEEDBOOKS,
        PLYMPTON,
        STANDARD_EBOOKS,
    ]

    # When we're generating the presentation edition for a
    # LicensePool, editions are processed based on their data source,
    # in the following order:
    #
    # [all other sources] < [source of the license pool] < [metadata
    # wrangler] < [library staff] < [manual intervention]
    #
    # This list keeps track of the high-priority portion of that
    # ordering.
    # 
    # "LIBRARY_STAFF" comes from the Admin Interface.
    # "MANUAL" is not currently used, but will give the option of putting in 
    # software engineer-created system overrides.
    PRESENTATION_EDITION_PRIORITY = [
        METADATA_WRANGLER, LIBRARY_STAFF, MANUAL
    ]

    __tablename__ = 'datasources'
    id = Column(Integer, primary_key=True)
    name = Column(String, unique=True, index=True)
    offers_licenses = Column(Boolean, default=False)
    primary_identifier_type = Column(String, index=True)
    extra = Column(MutableDict.as_mutable(JSON), default={})

    # One DataSource can generate many Editions.
    editions = relationship("Edition", backref="data_source")

    # One DataSource can generate many CoverageRecords.
    coverage_records = relationship("CoverageRecord", backref="data_source")

    # One DataSource can generate many IDEquivalencies.
    id_equivalencies = relationship("Equivalency", backref="data_source")

    # One DataSource can grant access to many LicensePools.
    license_pools = relationship(
        "LicensePool", backref=backref("data_source", lazy='joined'))

    # One DataSource can provide many Hyperlinks.
    links = relationship("Hyperlink", backref="data_source")

    # One DataSource can provide many Resources.
    resources = relationship("Resource", backref="data_source")

    # One DataSource can generate many Measurements.
    measurements = relationship("Measurement", backref="data_source")

    # One DataSource can provide many Classifications.
    classifications = relationship("Classification", backref="data_source")

    # One DataSource can have many associated Credentials.
    credentials = relationship("Credential", backref="data_source")

    # One DataSource can generate many CustomLists.
    custom_lists = relationship("CustomList", backref="data_source")

    # One DataSource can have provide many LicensePoolDeliveryMechanisms.
    delivery_mechanisms = relationship(
        "LicensePoolDeliveryMechanism", backref="data_source",
        foreign_keys=lambda: [LicensePoolDeliveryMechanism.data_source_id]
    )
    
    def __repr__(self):
        return '<DataSource: name="%s">' % (self.name)
    
    @classmethod
    def lookup(cls, _db, name, autocreate=False, offers_licenses=False):
        # Turn a deprecated name (e.g. "3M" into the current name
        # (e.g. "Bibliotheca").
        name = cls.DEPRECATED_NAMES.get(name, name)
        if autocreate:
            data_source, is_new = get_one_or_create(
                _db, DataSource, name=name,
                create_method_kwargs=dict(offers_licenses=offers_licenses)
            )
        else:
            data_source = get_one(_db, DataSource, name=name)
        return data_source

    URI_PREFIX = u"http://librarysimplified.org/terms/sources/"

    @classmethod
    def name_from_uri(cls, uri):
        """Turn a data source URI into a name suitable for passing
        into lookup().
        """
        if not uri.startswith(cls.URI_PREFIX):
            return None
        name = uri[len(cls.URI_PREFIX):]
        return urllib.unquote(name)

    @classmethod
    def from_uri(cls, _db, uri):
        return cls.lookup(_db, cls.name_from_uri(uri))

    @property
    def uri(self):
        return self.URI_PREFIX + urllib.quote(self.name)

    # These are pretty standard values but each library needs to
    # define the policy they've negotiated in their configuration.
    default_default_loan_period = datetime.timedelta(days=21)
    default_default_reservation_period = datetime.timedelta(days=3)

    def _datetime_config_value(self, key, default):
        integration = Configuration.integration(self.name)
        if not integration:
            return default
        value = integration.get(key)
        if not value:
            return default
        value = int(value)
        return datetime.timedelta(days=value)

    @property
    def default_loan_period(self):
        return self._datetime_config_value(
            Configuration.DEFAULT_LOAN_PERIOD,
            self.default_default_loan_period
        )

    @property
    def default_reservation_period(self):
        return self._datetime_config_value(
            Configuration.DEFAULT_RESERVATION_PERIOD,
            self.default_default_reservation_period
        )

    @classmethod
    def license_source_for(cls, _db, identifier):
        """Find the one DataSource that provides licenses for books identified
        by the given identifier.

        If there is no such DataSource, or there is more than one,
        raises an exception.
        """
        sources = cls.license_sources_for(_db, identifier)
        return sources.one()

    @classmethod
    def license_sources_for(cls, _db, identifier):
        """A query that locates all DataSources that provide licenses for
        books identified by the given identifier.
        """
        if isinstance(identifier, basestring):
            type = identifier
        else:
            type = identifier.type
        q =_db.query(DataSource).filter(DataSource.offers_licenses==True).filter(
            DataSource.primary_identifier_type==type)
        return q

    @classmethod
    def metadata_sources_for(cls, _db, identifier):
        """Finds the DataSources that provide metadata for books
        identified by the given identifier.
        """       
        if isinstance(identifier, basestring):
            type = identifier
        else:
            type = identifier.type

        if not hasattr(cls, 'metadata_lookups_by_identifier_type'):
            # This should only happen during testing.
            list(DataSource.well_known_sources(_db))

        names = cls.metadata_lookups_by_identifier_type[type] 
        return _db.query(DataSource).filter(DataSource.name.in_(names)).all()

    @classmethod
    def well_known_sources(cls, _db):
        """Make sure all the well-known sources exist in the database.
        """

        cls.metadata_lookups_by_identifier_type = defaultdict(list)

        for (name, offers_licenses, offers_metadata_lookup, primary_identifier_type, refresh_rate) in (
                (cls.GUTENBERG, True, False, Identifier.GUTENBERG_ID, None),
                (cls.ONECLICK, True, True, Identifier.ONECLICK_ID, None),
                (cls.OVERDRIVE, True, False, Identifier.OVERDRIVE_ID, 0),
                (cls.THREEM, True, False, Identifier.BIBLIOTHECA_ID, 60*60*6),
                (cls.AXIS_360, True, False, Identifier.AXIS_360_ID, 0),
                (cls.OCLC, False, False, None, None),
                (cls.OCLC_LINKED_DATA, False, False, None, None),
                (cls.AMAZON, False, False, None, None),
                (cls.OPEN_LIBRARY, False, False, Identifier.OPEN_LIBRARY_ID, None),
                (cls.GUTENBERG_COVER_GENERATOR, False, False, Identifier.GUTENBERG_ID, None),
                (cls.GUTENBERG_EPUB_GENERATOR, False, False, Identifier.GUTENBERG_ID, None),
                (cls.WEB, True, False, Identifier.URI, None),
                (cls.VIAF, False, False, None, None),
                (cls.CONTENT_CAFE, True, True, Identifier.ISBN, None),
                (cls.MANUAL, False, False, None, None),
                (cls.NYT, False, False, Identifier.ISBN, None),
                (cls.LIBRARY_STAFF, False, False, None, None),
                (cls.METADATA_WRANGLER, False, False, None, None),
                (cls.PROJECT_GITENBERG, True, False, Identifier.GUTENBERG_ID, None),
                (cls.STANDARD_EBOOKS, True, False, Identifier.URI, None),
                (cls.UNGLUE_IT, True, False, Identifier.URI, None),
                (cls.ADOBE, False, False, None, None),
                (cls.PLYMPTON, True, False, Identifier.ISBN, None),
                (cls.ELIB, True, False, Identifier.ELIB_ID, None),
                (cls.OA_CONTENT_SERVER, True, False, None, None),
                (cls.NOVELIST, False, True, Identifier.NOVELIST_ID, None),
                (cls.PRESENTATION_EDITION, False, False, None, None),
                (cls.INTERNAL_PROCESSING, True, False, None, None),
                (cls.FEEDBOOKS, True, False, Identifier.URI, None),
                (cls.BIBBLIO, False, True, Identifier.BIBBLIO_CONTENT_ITEM_ID, None)
        ):

            extra = dict()
            if refresh_rate:
                extra['circulation_refresh_rate_seconds'] = refresh_rate

            obj, new = get_one_or_create(
                _db, DataSource,
                name=name,
                create_method_kwargs=dict(
                    offers_licenses=offers_licenses,
                    primary_identifier_type=primary_identifier_type,
                    extra=extra,
                )
            )

            if offers_metadata_lookup:
                l = cls.metadata_lookups_by_identifier_type[primary_identifier_type]
                l.append(obj.name)

            yield obj

class BaseCoverageRecord(object):
    """Contains useful constants used by both CoverageRecord and 
    WorkCoverageRecord.
    """
    
    SUCCESS = u'success'
    TRANSIENT_FAILURE = u'transient failure'
    PERSISTENT_FAILURE = u'persistent failure'

    ALL_STATUSES = [SUCCESS, TRANSIENT_FAILURE, PERSISTENT_FAILURE]

    # By default, count coverage as present if it ended in
    # success or in persistent failure. Do not count coverage
    # as present if it ended in transient failure.
    DEFAULT_COUNT_AS_COVERED = [SUCCESS, PERSISTENT_FAILURE]

    status_enum = Enum(SUCCESS, TRANSIENT_FAILURE, PERSISTENT_FAILURE, 
                       name='coverage_status')

    @classmethod
    def not_covered(cls, count_as_covered=None, 
                    count_as_not_covered_if_covered_before=None):
        """Filter a query to find only items without coverage records.

        :param count_as_covered: A list of constants that indicate
           types of coverage records that should count as 'coverage'
           for purposes of this query.

        :param count_as_not_covered_if_covered_before: If a coverage record
           exists, but is older than the given date, do not count it as
           covered.

        :return: A clause that can be passed in to Query.filter().
        """
        if not count_as_covered:
            count_as_covered = cls.DEFAULT_COUNT_AS_COVERED
        elif isinstance(count_as_covered, basestring):
            count_as_covered = [count_as_covered]

        # If there is no coverage record, then of course the item is
        # not covered.
        missing = cls.id==None

        # If we're looking for specific coverage statuses, then a
        # record does not count if it has some other status.
        missing = or_(
            missing, ~cls.status.in_(count_as_covered)
        )

        # If the record's timestamp is before the cutoff time, we
        # don't count it as covered, regardless of which status it
        # has.
        if count_as_not_covered_if_covered_before:
            missing = or_(
                missing, cls.timestamp < count_as_not_covered_if_covered_before
            )

        return missing


class CoverageRecord(Base, BaseCoverageRecord):
    """A record of a Identifier being used as input into some process."""
    __tablename__ = 'coveragerecords'

    SET_EDITION_METADATA_OPERATION = u'set-edition-metadata'
    CHOOSE_COVER_OPERATION = u'choose-cover'
    SYNC_OPERATION = u'sync'
    REAP_OPERATION = u'reap'
    IMPORT_OPERATION = u'import'
    RESOLVE_IDENTIFIER_OPERATION = u'resolve-identifier'
    REPAIR_SORT_NAME_OPERATION = u'repair-sort-name'

    id = Column(Integer, primary_key=True)
    identifier_id = Column(
        Integer, ForeignKey('identifiers.id'), index=True)

    # If applicable, this is the ID of the data source that took the
    # Identifier as input.
    data_source_id = Column(
        Integer, ForeignKey('datasources.id')
    )
    operation = Column(String(255), default=None)

    timestamp = Column(DateTime, index=True)

    status = Column(BaseCoverageRecord.status_enum, index=True)
    exception = Column(Unicode, index=True)
    
    # If applicable, this is the ID of the collection for which
    # coverage has taken place. This is currently only applicable
    # for Metadata Wrangler coverage.
    collection_id = Column(
        Integer, ForeignKey('collections.id'), nullable=True
    )

    __table_args__ = (
        Index(
            'ix_identifier_id_data_source_id_operation',
            identifier_id, data_source_id, operation,
            unique=True, postgresql_where=collection_id.is_(None)),
        Index(
            'ix_identifier_id_data_source_id_operation_collection_id',
            identifier_id, data_source_id, operation, collection_id,
            unique=True
        ),
    )

    def __repr__(self):
        if self.operation:
            operation = ' operation="%s"' % self.operation
        else:
            operation = ''
        if self.exception:
            exception = ' exception="%s"' % self.exception
        else:
            exception = ''
        template = '<CoverageRecord: identifier=%s/%s data_source="%s"%s timestamp="%s"%s>'
        return template % (
            self.identifier.type, 
            self.identifier.identifier,
            self.data_source.name,
            operation, 
            self.timestamp.strftime("%Y-%m-%d %H:%M:%S"),
            exception
        )

    @classmethod
    def lookup(self, edition_or_identifier, data_source, operation=None):
        _db = Session.object_session(edition_or_identifier)
        if isinstance(edition_or_identifier, Identifier):
            identifier = edition_or_identifier
        elif isinstance(edition_or_identifier, Edition):
            identifier = edition_or_identifier.primary_identifier
        else:
            raise ValueError(
                "Cannot look up a coverage record for %r." % edition) 
        return get_one(
            _db, CoverageRecord,
            identifier=identifier,
            data_source=data_source,
            operation=operation,
            on_multiple='interchangeable',
        )

    @classmethod
    def add_for(self, edition, data_source, operation=None, timestamp=None,
                status=BaseCoverageRecord.SUCCESS, collection=None):
        _db = Session.object_session(edition)
        if isinstance(edition, Identifier):
            identifier = edition
        elif isinstance(edition, Edition):
            identifier = edition.primary_identifier
        else:
            raise ValueError(
                "Cannot create a coverage record for %r." % edition) 
        timestamp = timestamp or datetime.datetime.utcnow()
        coverage_record, is_new = get_one_or_create(
            _db, CoverageRecord,
            identifier=identifier,
            data_source=data_source,
            operation=operation,
            collection=collection,
            on_multiple='interchangeable'
        )
        coverage_record.status = status
        coverage_record.timestamp = timestamp
        return coverage_record, is_new

Index("ix_coveragerecords_data_source_id_operation_identifier_id", CoverageRecord.data_source_id, CoverageRecord.operation, CoverageRecord.identifier_id)

class WorkCoverageRecord(Base, BaseCoverageRecord):
    """A record of some operation that was performed on a Work.

    This is similar to CoverageRecord, which operates on Identifiers,
    but since Work identifiers have no meaning outside of the database,
    we presume that all the operations involve internal work only,
    and as such there is no data_source_id.
    """
    __tablename__ = 'workcoveragerecords'

    CHOOSE_EDITION_OPERATION = u'choose-edition'
    CLASSIFY_OPERATION = u'classify'
    SUMMARY_OPERATION = u'summary'
    QUALITY_OPERATION = u'quality'
    GENERATE_OPDS_OPERATION = u'generate-opds'
    UPDATE_SEARCH_INDEX_OPERATION = u'update-search-index'

    id = Column(Integer, primary_key=True)
    work_id = Column(
        Integer, ForeignKey('works.id'), index=True)
    operation = Column(String(255), index=True, default=None)
        
    timestamp = Column(DateTime, index=True)

    status = Column(BaseCoverageRecord.status_enum, index=True)
    exception = Column(Unicode, index=True)

    __table_args__ = (
        UniqueConstraint('work_id', 'operation'),
    )

    def __repr__(self):
        if self.exception:
            exception = ' exception="%s"' % self.exception
        else:
            exception = ''
        template = '<WorkCoverageRecord: work_id=%s operation="%s" timestamp="%s"%s>'
        return template % (
            self.work_id, self.operation, 
            self.timestamp.strftime("%Y-%m-%d %H:%M:%S"),
            exception
        )

    @classmethod
    def lookup(self, work, operation):
        _db = Session.object_session(work)
        return get_one(
            _db, WorkCoverageRecord,
            work=work,
            operation=operation,
            on_multiple='interchangeable',
        )

    @classmethod
    def add_for(self, work, operation, timestamp=None, 
                status=CoverageRecord.SUCCESS):
        _db = Session.object_session(work)
        timestamp = timestamp or datetime.datetime.utcnow()
        coverage_record, is_new = get_one_or_create(
            _db, WorkCoverageRecord,
            work=work,
            operation=operation,
            on_multiple='interchangeable'
        )
        coverage_record.status = status
        coverage_record.timestamp = timestamp
        return coverage_record, is_new
Index("ix_workcoveragerecords_operation_work_id", WorkCoverageRecord.operation, WorkCoverageRecord.work_id)

class Equivalency(Base):
    """An assertion that two Identifiers identify the same work.

    This assertion comes with a 'strength' which represents how confident
    the data source is in the assertion.
    """
    __tablename__ = 'equivalents'

    # 'input' is the ID that was used as input to the datasource.
    # 'output' is the output
    id = Column(Integer, primary_key=True)
    input_id = Column(Integer, ForeignKey('identifiers.id'), index=True)
    input = relationship("Identifier", foreign_keys=input_id)
    output_id = Column(Integer, ForeignKey('identifiers.id'), index=True)
    output = relationship("Identifier", foreign_keys=output_id)

    # Who says?
    data_source_id = Column(Integer, ForeignKey('datasources.id'), index=True)

    # How many distinct votes went into this assertion? This will let
    # us scale the change to the strength when additional votes come
    # in.
    votes = Column(Integer, default=1)

    # How strong is this assertion (-1..1)? A negative number is an
    # assertion that the two Identifiers do *not* identify the
    # same work.
    strength = Column(Float, index=True)

    def __repr__(self):
        r = u"[%s ->\n %s\n source=%s strength=%.2f votes=%d)]" % (
            repr(self.input).decode("utf8"),
            repr(self.output).decode("utf8"),
            self.data_source.name, self.strength, self.votes
        )
        return r.encode("utf8")

    @classmethod
    def for_identifiers(self, _db, identifiers, exclude_ids=None):
        """Find all Equivalencies for the given Identifiers."""
        if not identifiers:
            return []
        if isinstance(identifiers, list) and isinstance(identifiers[0], Identifier):
            identifiers = [x.id for x in identifiers]
        q = _db.query(Equivalency).distinct().filter(
            or_(Equivalency.input_id.in_(identifiers),
                Equivalency.output_id.in_(identifiers))
        )
        if exclude_ids:
            q = q.filter(~Equivalency.id.in_(exclude_ids))
        return q

class Identifier(Base):
    """A way of uniquely referring to a particular edition.
    """
    
    # Common types of identifiers.
    OVERDRIVE_ID = u"Overdrive ID"
    BIBLIOTHECA_ID = u"Bibliotheca ID"
    GUTENBERG_ID = u"Gutenberg ID"
    AXIS_360_ID = u"Axis 360 ID"
    ELIB_ID = u"eLiburutegia ID"
    ASIN = u"ASIN"
    ISBN = u"ISBN"
    NOVELIST_ID = u"NoveList ID"
    OCLC_WORK = u"OCLC Work ID"
    OCLC_NUMBER = u"OCLC Number"
    # OneClick uses ISBNs for ebooks and eaudio, and its own ids for magazines
    ONECLICK_ID = u"OneClick ID"
    OPEN_LIBRARY_ID = u"OLID"
    BIBLIOCOMMONS_ID = u"Bibliocommons ID"
    URI = u"URI"
    DOI = u"DOI"
    UPC = u"UPC"
    BIBBLIO_CONTENT_ITEM_ID = u"Bibblio Content Item ID"

    DEPRECATED_NAMES = {
        u"3M ID" : BIBLIOTHECA_ID
    }
    THREEM_ID = BIBLIOTHECA_ID

    LICENSE_PROVIDING_IDENTIFIER_TYPES = [
        BIBLIOTHECA_ID, OVERDRIVE_ID, AXIS_360_ID,
        GUTENBERG_ID, ELIB_ID
    ]

    URN_SCHEME_PREFIX = "urn:librarysimplified.org/terms/id/"
    ISBN_URN_SCHEME_PREFIX = "urn:isbn:"
    GUTENBERG_URN_SCHEME_PREFIX = "http://www.gutenberg.org/ebooks/"
    GUTENBERG_URN_SCHEME_RE = re.compile(
        GUTENBERG_URN_SCHEME_PREFIX + "([0-9]+)")

    __tablename__ = 'identifiers'
    id = Column(Integer, primary_key=True)
    type = Column(String(64), index=True)
    identifier = Column(String, index=True)

    equivalencies = relationship(
        "Equivalency",
        primaryjoin=("Identifier.id==Equivalency.input_id"),
        backref="input_identifiers",
    )

    inbound_equivalencies = relationship(
        "Equivalency",
        primaryjoin=("Identifier.id==Equivalency.output_id"),
        backref="output_identifiers",
    )

    unresolved_identifier = relationship(
        "UnresolvedIdentifier", backref="identifier", uselist=False
    )

    # One Identifier may have many associated CoverageRecords.
    coverage_records = relationship("CoverageRecord", backref="identifier")

    def __repr__(self):
        records = self.primarily_identifies
        if records and records[0].title:
            title = u' prim_ed=%d ("%s")' % (records[0].id, records[0].title)
        else:
            title = ""
        return (u"%s/%s ID=%s%s" % (self.type, self.identifier, self.id,
                                    title)).encode("utf8")

    # One Identifier may serve as the primary identifier for
    # several Editions.
    primarily_identifies = relationship(
        "Edition", backref="primary_identifier"
    )

    # One Identifier may serve as the identifier for many
    # LicensePools, through different Collections.
    licensed_through = relationship(
        "LicensePool", backref="identifier", lazy='joined',
    )

    # One Identifier may have many Links.
    links = relationship(
        "Hyperlink", backref="identifier"
    )

    # One Identifier may be the subject of many Measurements.
    measurements = relationship(
        "Measurement", backref="identifier"
    )

    # One Identifier may participate in many Classifications.
    classifications = relationship(
        "Classification", backref="identifier"
    )

    # One identifier may participate in many Annotations.
    annotations = relationship(
        "Annotation", backref="identifier"
    )

    # One Identifier can have have many LicensePoolDeliveryMechanisms.
    delivery_mechanisms = relationship(
        "LicensePoolDeliveryMechanism", backref="identifier",
        foreign_keys=lambda: [LicensePoolDeliveryMechanism.identifier_id]
    )
    
    # Type + identifier is unique.
    __table_args__ = (
        UniqueConstraint('type', 'identifier'),
    )

    @classmethod
    def from_asin(cls, _db, asin, autocreate=True):
        """Turn an ASIN-like string into an Identifier.

        If the string is an ISBN10 or ISBN13, the Identifier will be
        of type ISBN and the value will be the equivalent ISBN13.

        Otherwise the Identifier will be of type ASIN and the value will
        be the value of `asin`.
        """
        asin = asin.strip().replace("-", "")
        if isbnlib.is_isbn10(asin):
            asin = isbnlib.to_isbn13(asin)
        if isbnlib.is_isbn13(asin):
            type = cls.ISBN
        else:
            type = cls.ASIN
        return cls.for_foreign_id(_db, type, asin, autocreate)

    @classmethod
    def for_foreign_id(cls, _db, foreign_identifier_type, foreign_id,
                       autocreate=True):
        """Turn a foreign ID into an Identifier."""
        if not foreign_identifier_type or not foreign_id:
            return None

        # Turn a deprecated identifier type (e.g. "3M ID" into the
        # current type (e.g. "Bibliotheca ID").
        foreign_identifier_type = cls.DEPRECATED_NAMES.get(
            foreign_identifier_type, foreign_identifier_type
        )
        
        if foreign_identifier_type in (
                Identifier.OVERDRIVE_ID, Identifier.BIBLIOTHECA_ID):
            foreign_id = foreign_id.lower()
        if not cls.valid_as_foreign_identifier(
                foreign_identifier_type, foreign_id):
            raise ValueError(
                '"%s" is not a valid %s.' % (
                    foreign_id, foreign_identifier_type
                )
            )
        if autocreate:
            m = get_one_or_create
        else:
            m = get_one

        result = m(_db, cls, type=foreign_identifier_type,
                   identifier=foreign_id)

        if isinstance(result, tuple):
            return result
        else:
            return result, False

    @classmethod
    def valid_as_foreign_identifier(cls, type, id):
        """Return True if the given `id` can be an Identifier of the given
        `type`.

        This is not a complete implementation; we will add to it as
        necessary.

        In general we err on the side of allowing IDs that look
        invalid (e.g. all Overdrive IDs look like UUIDs, but we
        currently don't enforce that). We only reject an ID out of
        hand if it will cause problems with a third-party API.
        """
        forbidden_characters = ''
        if type == Identifier.BIBLIOTHECA_ID:
            # IDs are joined with commas and provided as a URL path
            # element.  Embedded commas or slashes will confuse the
            # Bibliotheca API.
            forbidden_characters = ',/'
        elif type == Identifier.AXIS_360_ID:
            # IDs are joined with commas during a lookup. Embedded
            # commas will confuse the Axis 360 API.
            forbidden_characters = ','
        if any(x in id for x in forbidden_characters):
            return False
        return True
            
    @property
    def urn(self):
        identifier_text = urllib.quote(self.identifier)
        if self.type == Identifier.ISBN:
            return self.ISBN_URN_SCHEME_PREFIX + identifier_text
        elif self.type == Identifier.URI:
            return self.identifier
        elif self.type == Identifier.GUTENBERG_ID:
            return self.GUTENBERG_URN_SCHEME_PREFIX + identifier_text
        else:
            identifier_type = urllib.quote(self.type)
            return self.URN_SCHEME_PREFIX + "%s/%s" % (
                identifier_type, identifier_text)

    @property
    def work(self):
        """Find the Work, if any, associated with this Identifier.

        Although one Identifier may be associated with multiple LicensePools,
        all of them must share a Work.
        """
        for lp in self.licensed_through:
            if lp.work:
                return lp.work
        
    class UnresolvableIdentifierException(Exception):
        # Raised when an identifier that can't be resolved into a LicensePool
        # is provided in a context that requires a resolvable identifier
        pass

    @classmethod
    def type_and_identifier_for_urn(cls, identifier_string):
        if not identifier_string:
            return None, None
        m = cls.GUTENBERG_URN_SCHEME_RE.match(identifier_string)
        if m:
            type = Identifier.GUTENBERG_ID
            identifier_string = m.groups()[0]            
        elif identifier_string.startswith("http:") or identifier_string.startswith("https:"):
            type = Identifier.URI
        elif identifier_string.startswith(Identifier.URN_SCHEME_PREFIX):
            identifier_string = identifier_string[len(Identifier.URN_SCHEME_PREFIX):]
            type, identifier_string = map(
                urllib.unquote, identifier_string.split("/", 1))
        elif identifier_string.startswith(Identifier.ISBN_URN_SCHEME_PREFIX):
            type = Identifier.ISBN
            identifier_string = identifier_string[len(Identifier.ISBN_URN_SCHEME_PREFIX):]
            identifier_string = urllib.unquote(identifier_string)
            # Make sure this is a valid ISBN, and convert it to an ISBN-13.
            if not (isbnlib.is_isbn10(identifier_string) or
                    isbnlib.is_isbn13(identifier_string)):
                raise ValueError("%s is not a valid ISBN." % identifier_string)
            if isbnlib.is_isbn10(identifier_string):
                identifier_string = isbnlib.to_isbn13(identifier_string)
        else:
            raise ValueError(
                "Could not turn %s into a recognized identifier." %
                identifier_string)
        return (type, identifier_string)

    @classmethod
    def parse_urn(cls, _db, identifier_string, must_support_license_pools=False):
        type, identifier_string = cls.type_and_identifier_for_urn(identifier_string)
        if must_support_license_pools:
            try:
                ls = DataSource.license_source_for(_db, type)
            except NoResultFound:
                raise Identifier.UnresolvableIdentifierException()
            except MultipleResultsFound:
                 # This is fine.
                pass

        return cls.for_foreign_id(_db, type, identifier_string)

    def equivalent_to(self, data_source, identifier, strength):
        """Make one Identifier equivalent to another.

        `data_source` is the DataSource that believes the two 
        identifiers are equivalent.
        """
        _db = Session.object_session(self)
        if self == identifier:
            # That an identifier is equivalent to itself is tautological.
            # Do nothing.
            return None
        eq, new = get_one_or_create(
            _db, Equivalency,
            data_source=data_source,
            input=self,
            output=identifier,
            on_multiple='interchangeable'
        )
        eq.strength=strength
        if new:
            logging.info(
                "Identifier equivalency: %r==%r p=%.2f", self, identifier, 
                strength
            )
        return eq

    @classmethod
    def recursively_equivalent_identifier_ids_query(
            cls, identifier_id_column, levels=5, threshold=0.50):
        """Get a SQL statement that will return all Identifier IDs
        equivalent to a given ID at the given confidence threshold.

        `identifier_id_column` can be a single Identifier ID, or a column 
        like `Edition.primary_identifier_id` if the query will be used as
        a subquery.

        This uses the function defined in files/recursive_equivalents.sql.
        """
        return select([func.fn_recursive_equivalents(identifier_id_column, levels, threshold)])

    @classmethod
    def recursively_equivalent_identifier_ids(
            cls, _db, identifier_ids, levels=5, threshold=0.50):
        """All Identifier IDs equivalent to the given set of Identifier
        IDs at the given confidence threshold.

        This uses the function defined in files/recursive_equivalents.sql.

        Four levels is enough to go from a Gutenberg text to an ISBN.
        Gutenberg ID -> OCLC Work IS -> OCLC Number -> ISBN

        Returns a dictionary mapping each ID in the original to a
        list of equivalent IDs.
        """

        query = select([Identifier.id, func.fn_recursive_equivalents(Identifier.id, levels, threshold)],
                       Identifier.id.in_(identifier_ids))
        results = _db.execute(query)
        equivalents = defaultdict(list)
        for r in results:
            original = r[0]
            equivalent = r[1]
            equivalents[original].append(equivalent)
        return equivalents
        
    def equivalent_identifier_ids(self, levels=5, threshold=0.5):
        _db = Session.object_session(self)
        return Identifier.recursively_equivalent_identifier_ids(
            _db, [self.id], levels, threshold)

    def add_link(self, rel, href, data_source, media_type=None, content=None,
                 content_path=None):
        """Create a link between this Identifier and a (potentially new)
        Resource.

        TODO: There's some code in metadata_layer for automatically
        fetching, mirroring and scaling Representations as links are
        created. It might be good to move that code into here.
        """
        _db = Session.object_session(self)
        
        # Find or create the Resource.
        if not href:
            href = Hyperlink.generic_uri(data_source, self, rel, content)
        resource, new_resource = get_one_or_create(
            _db, Resource, url=href,
            create_method_kwargs=dict(data_source=data_source)
        )

        # Find or create the Hyperlink.
        link, new_link = get_one_or_create(
            _db, Hyperlink, rel=rel, data_source=data_source,
            identifier=self, resource=resource,
        )

        if content or content_path:
            # We have content for this resource.
            resource.set_fetched_content(media_type, content, content_path)
        elif (media_type and (
                not resource.representation 
                or not resource.representation.mirrored_at)
        ):
            # There's a version of this resource stored elsewhere that we
            # can use.
            #
            # TODO: just because we know the type and URL of the
            # resource doesn't mean we can actually serve that URL
            # to patrons. This needs some work.
            resource.set_mirrored_elsewhere(media_type)

        return link, new_link

    def add_measurement(self, data_source, quantity_measured, value,
                        weight=1, taken_at=None):
        """Associate a new Measurement with this Identifier."""
        _db = Session.object_session(self)

        logging.debug(
            "MEASUREMENT: %s on %s/%s: %s == %s (wt=%d)",
            data_source.name, self.type, self.identifier,
            quantity_measured, value, weight)

        now = datetime.datetime.utcnow()
        taken_at = taken_at or now
        # Is there an existing most recent measurement?
        most_recent = get_one(
            _db, Measurement, identifier=self,
            data_source=data_source,
            quantity_measured=quantity_measured,
            is_most_recent=True, on_multiple='interchangeable'
        )
        if most_recent and most_recent.value == value and taken_at == now:
            # The value hasn't changed since last time. Just update
            # the timestamp of the existing measurement.
            self.taken_at = taken_at

        if most_recent and most_recent.taken_at < taken_at:
            most_recent.is_most_recent = False

        return create(
            _db, Measurement,
            identifier=self, data_source=data_source,
            quantity_measured=quantity_measured, taken_at=taken_at,
            value=value, weight=weight, is_most_recent=True)[0]

    def classify(self, data_source, subject_type, subject_identifier,
                 subject_name=None, weight=1):
        """Classify this Identifier under a Subject.

        :param type: Classification scheme; one of the constants from Subject.
        :param subject_identifier: Internal ID of the subject according to that classification scheme.

        ``value``: Human-readable description of the subject, if different
                   from the ID.

        ``weight``: How confident the data source is in classifying a
                    book under this subject. The meaning of this
                    number depends entirely on the source of the
                    information.
        """
        _db = Session.object_session(self)
        # Turn the subject type and identifier into a Subject.
        classifications = []
        subject, is_new = Subject.lookup(
            _db, subject_type, subject_identifier, subject_name,
        )

        logging.debug(
            "CLASSIFICATION: %s on %s/%s: %s %s/%s (wt=%d)",
            data_source.name, self.type, self.identifier,
            subject.type, subject.identifier, subject.name, 
            weight
        )

        # Use a Classification to connect the Identifier to the
        # Subject.
        try:
            classification, is_new = get_one_or_create(
                _db, Classification,
                identifier=self,
                subject=subject,
                data_source=data_source)
        except MultipleResultsFound, e:
            # TODO: This is a hack.
            all_classifications = _db.query(Classification).filter(
                Classification.identifier==self,
                Classification.subject==subject,
                Classification.data_source==data_source)
            all_classifications = all_classifications.all()
            classification = all_classifications[0]
            for i in all_classifications[1:]:
                _db.delete(i)

        classification.weight = weight
        return classification

    @classmethod
    def resources_for_identifier_ids(self, _db, identifier_ids, rel=None,
                                     data_source=None):
        resources = _db.query(Resource).join(Resource.links).filter(
                Hyperlink.identifier_id.in_(identifier_ids))
        if data_source:
            if isinstance(data_source, DataSource):
                data_source = [data_source]
            resources = resources.filter(Hyperlink.data_source_id.in_([d.id for d in data_source]))
        if rel:
            if isinstance(rel, list):
                resources = resources.filter(Hyperlink.rel.in_(rel))
            else:
                resources = resources.filter(Hyperlink.rel==rel)
        resources = resources.options(joinedload('representation'))
        return resources

    @classmethod
    def classifications_for_identifier_ids(self, _db, identifier_ids):
        classifications = _db.query(Classification).filter(
                Classification.identifier_id.in_(identifier_ids))
        return classifications.options(joinedload('subject'))

    IDEAL_COVER_ASPECT_RATIO = 2.0/3
    IDEAL_IMAGE_HEIGHT = 240
    IDEAL_IMAGE_WIDTH = 160

    @classmethod
    def best_cover_for(cls, _db, identifier_ids):
        # Find all image resources associated with any of
        # these identifiers.
        images = cls.resources_for_identifier_ids(
            _db, identifier_ids, Hyperlink.IMAGE)
        images = images.join(Resource.representation)
        images = images.filter(Representation.mirrored_at != None).\
            filter(Representation.mirror_url != None)
        images = images.all()

        champions = Resource.best_covers_among(images)
        if not champions:
            champion = None
        elif len(champions) == 1:
            [champion] = champions
        else:
            champion = random.choice(champions)

        return champion, images

    @classmethod
    def evaluate_summary_quality(cls, _db, identifier_ids,
                                 privileged_data_sources=None):
        """Evaluate the summaries for the given group of Identifier IDs.

        This is an automatic evaluation based solely on the content of
        the summaries. It will be combined with human-entered ratings
        to form an overall quality score.

        We need to evaluate summaries from a set of Identifiers
        (typically those associated with a single work) because we
        need to see which noun phrases are most frequently used to
        describe the underlying work.

        :param privileged_data_sources: If present, a summary from one
        of these data source will be instantly chosen, short-circuiting the
        decision process. Data sources are in order of priority.

        :return: The single highest-rated summary Resource.

        """
        evaluator = SummaryEvaluator()

        if privileged_data_sources and len(privileged_data_sources) > 0:
            privileged_data_source = privileged_data_sources[0]
        else:
            privileged_data_source = None

        # Find all rel="description" resources associated with any of
        # these records.
        rels = [Hyperlink.DESCRIPTION, Hyperlink.SHORT_DESCRIPTION]
        descriptions = cls.resources_for_identifier_ids(
            _db, identifier_ids, rels, privileged_data_source).all()

        champion = None
        # Add each resource's content to the evaluator's corpus.
        for r in descriptions:
            if r.representation and r.representation.content:
                evaluator.add(r.representation.content)
        evaluator.ready()

        # Then have the evaluator rank each resource.
        for r in descriptions:
            if r.representation and r.representation.content:
                content = r.representation.content
                quality = evaluator.score(content)
                r.set_estimated_quality(quality)
            if not champion or r.quality > champion.quality:
                champion = r

        if privileged_data_source and not champion:
            # We could not find any descriptions from the privileged
            # data source. Try relaxing that restriction.
            return cls.evaluate_summary_quality(_db, identifier_ids, privileged_data_sources[1:])
        return champion, descriptions

    @classmethod
    def missing_coverage_from(
            cls, _db, identifier_types, coverage_data_source, operation=None,
            count_as_covered=None, count_as_missing_before=None, identifiers=None
    ):
        """Find identifiers of the given types which have no CoverageRecord
        from `coverage_data_source`.

        :param count_as_covered: Identifiers will be counted as
        covered if their CoverageRecords have a status in this list.
        :param identifiers: Restrict search to a specific set of identifier objects.
        """
        clause = and_(Identifier.id==CoverageRecord.identifier_id,
                      CoverageRecord.data_source==coverage_data_source,
                      CoverageRecord.operation==operation)
        qu = _db.query(Identifier).outerjoin(CoverageRecord, clause)
        if identifier_types:
            qu = qu.filter(Identifier.type.in_(identifier_types))
        missing = CoverageRecord.not_covered(
            count_as_covered, count_as_missing_before
        )
        qu = qu.filter(missing)

        if identifiers:
            qu = qu.filter(Identifier.id.in_([x.id for x in identifiers]))

        return qu


    def opds_entry(self):
        """Create an OPDS entry using only resources directly
        associated with this Identifier.

        This makes it possible to create an OPDS entry even when there
        is no Edition.

        Currently the only things in this OPDS entry will be description,
        cover image, and popularity.
        """
        id = self.urn
        cover_image = None
        description = None
        for link in self.links:
            resource = link.resource
            if link.rel == Hyperlink.IMAGE:
                if not cover_image or (
                        not cover_image.representation.thumbnails and
                        resource.representation.thumbnails):
                    cover_image = resource
            elif link.rel == Hyperlink.DESCRIPTION:
                if not description or resource.quality > description.quality:
                    description = resource

        quality = Measurement.overall_quality(self.measurements)
        from opds import AcquisitionFeed
        return AcquisitionFeed.minimal_opds_entry(
            identifier=self, cover=cover_image, 
            description=description, quality=quality)


class UnresolvedIdentifier(Base):
    """An identifier that the metadata wrangler has heard of but hasn't
    yet been able to connect with a book being offered by someone.
    """

    __tablename__ = 'unresolvedidentifiers'
    id = Column(Integer, primary_key=True)

    identifier_id = Column(
        Integer, ForeignKey('identifiers.id'), index=True)

    # A numeric status code, analogous to an HTTP status code,
    # describing the status of the process of resolving this
    # identifier.
    status = Column(Integer, index=True)

    # Timestamp of the first time we tried to resolve this identifier.
    first_attempt = Column(DateTime, index=True)

    # Timestamp of the most recent time we tried to resolve this identifier.
    most_recent_attempt = Column(DateTime, index=True)

    # The problem that's stopping this identifier from being resolved.
    exception = Column(Unicode, index=True)

    @classmethod
    def register(cls, _db, identifier, force=False):
        if identifier.licensed_through and not force:
            # There's already a license pool for this identifier, and
            # thus no need to do anything.
            raise ValueError(
                "%r has already been resolved. Not creating an UnresolvedIdentifier record for it." % identifier)

        # There must be some way of 'resolving' the work to be done
        # here: either a license source or a metadata lookup.
        has_metadata_lookup = DataSource.metadata_sources_for(_db, identifier)

        if not has_metadata_lookup:
            datasources = DataSource.license_sources_for(_db, identifier)
            if datasources.count() == 0:
                # This is not okay--we have no way of resolving this identifier.
                raise Identifier.UnresolvableIdentifierException()

        return get_one_or_create(
            _db, UnresolvedIdentifier, identifier=identifier,
            create_method_kwargs=dict(status=202), on_multiple='interchangeable'
        )

    DEFAULT_RETRY_TIME = datetime.timedelta(days=1)

    @classmethod
    def ready_to_process(cls, _db, retry_after=None, randomize=True):
        """Find all UnresolvedIdentifiers that are ready for processing.

        This is all UnresolvedIdentifiers that have never raised an
        exception, plus all UnresolvedIdentifiers that were attempted
        more than `retry_after` ago.

        :param retry_after: a `datetime.timedelta`.
        """
        now = datetime.datetime.utcnow()
        retry_after = retry_after or cls.DEFAULT_RETRY_TIME
        cutoff = now - retry_after
        needs_processing = or_(
            UnresolvedIdentifier.exception==None,
            UnresolvedIdentifier.most_recent_attempt < cutoff
        )
        q = _db.query(UnresolvedIdentifier).join(
            UnresolvedIdentifier.identifier).filter(needs_processing)
        if randomize:
            q = q.order_by(func.random())
        return q

    def set_attempt(self, time=None):
        """Set most_recent_attempt (and possibly first_attempt) to the given
        time.
        """
        time = time or datetime.datetime.utcnow()
        self.most_recent_attempt = time
        if not self.first_attempt:
            self.first_attempt = time


class Contributor(Base):

    """Someone (usually human) who contributes to books."""
    __tablename__ = 'contributors'
    id = Column(Integer, primary_key=True)

    # Standard identifiers for this contributor.
    lc = Column(Unicode, index=True)
    viaf = Column(Unicode, index=True)

    # This is the name by which this person is known in the original
    # catalog. It is sortable, e.g. "Twain, Mark".
    _sort_name = Column('sort_name', Unicode, index=True)
    aliases = Column(ARRAY(Unicode), default=[])

    # This is the name we will display publicly. Ideally it will be
    # the name most familiar to readers.
    display_name = Column(Unicode, index=True)

    # This is a short version of the contributor's name, displayed in
    # situations where the full name is too long. For corporate contributors
    # this value will be None.
    family_name = Column(Unicode, index=True)
    
    # This is the name used for this contributor on Wikipedia. This
    # gives us an entry point to Wikipedia, Wikidata, etc.
    wikipedia_name = Column(Unicode, index=True)

    # This is a short biography for this contributor, probably
    # provided by a publisher.
    biography = Column(Unicode)

    extra = Column(MutableDict.as_mutable(JSON), default={})

    contributions = relationship("Contribution", backref="contributor")
    work_contributions = relationship("WorkContribution", backref="contributor",
                                      )
    # Types of roles
    AUTHOR_ROLE = u"Author"
    PRIMARY_AUTHOR_ROLE = u"Primary Author"
    PERFORMER_ROLE = u"Performer"
    EDITOR_ROLE = u"Editor"
    ARTIST_ROLE = u"Artist"
    PHOTOGRAPHER_ROLE = u"Photographer"
    TRANSLATOR_ROLE = u"Translator"
    ILLUSTRATOR_ROLE = u"Illustrator"
    INTRODUCTION_ROLE = u"Introduction Author"
    FOREWORD_ROLE = u"Foreword Author"
    AFTERWORD_ROLE = u"Afterword Author"
    COLOPHON_ROLE = u"Colophon Author"
    UNKNOWN_ROLE = u'Unknown'
    DIRECTOR_ROLE = u'Director'
    PRODUCER_ROLE = u'Producer'
    EXECUTIVE_PRODUCER_ROLE = u'Executive Producer'
    ACTOR_ROLE = u'Actor'
    LYRICIST_ROLE = u'Lyricist'
    CONTRIBUTOR_ROLE = u'Contributor'
    COMPOSER_ROLE = u'Composer'
    NARRATOR_ROLE = u'Narrator'
    COMPILER_ROLE = u'Compiler'
    ADAPTER_ROLE = u'Adapter'
    PERFORMER_ROLE = u'Performer'
    MUSICIAN_ROLE = u'Musician'
    ASSOCIATED_ROLE = u'Associated name'
    COLLABORATOR_ROLE = u'Collaborator'
    ENGINEER_ROLE = u'Engineer'
    COPYRIGHT_HOLDER_ROLE = u'Copyright holder'
    TRANSCRIBER_ROLE = u'Transcriber'
    DESIGNER_ROLE = u'Designer'
    AUTHOR_ROLES = set([PRIMARY_AUTHOR_ROLE, AUTHOR_ROLE])

    # People from these roles can be put into the 'author' slot if no
    # author proper is given.
    AUTHOR_SUBSTITUTE_ROLES = [
        EDITOR_ROLE, COMPILER_ROLE, COMPOSER_ROLE, DIRECTOR_ROLE, 
         CONTRIBUTOR_ROLE, TRANSLATOR_ROLE, ADAPTER_ROLE, PHOTOGRAPHER_ROLE, 
         ARTIST_ROLE, LYRICIST_ROLE, COPYRIGHT_HOLDER_ROLE
    ]
    
    PERFORMER_ROLES = [ACTOR_ROLE, PERFORMER_ROLE, NARRATOR_ROLE, MUSICIAN_ROLE]

    # Extra fields
    BIRTH_DATE = 'birthDate'
    DEATH_DATE = 'deathDate'

    def __repr__(self):
        extra = ""
        if self.lc:
            extra += " lc=%s" % self.lc
        if self.viaf:
            extra += " viaf=%s" % self.viaf
        return (u"Contributor %d (%s)" % (self.id, self.sort_name)).encode("utf8")

    @classmethod
    def author_contributor_tiers(cls):
        yield [cls.PRIMARY_AUTHOR_ROLE]
        yield cls.AUTHOR_ROLES
        yield cls.AUTHOR_SUBSTITUTE_ROLES
        yield cls.PERFORMER_ROLES

    @classmethod
    def lookup(cls, _db, sort_name=None, viaf=None, lc=None, aliases=None,
               extra=None, create_new=True, name=None):
        """Find or create a record (or list of records) for the given Contributor.
        :return: A tuple of found Contributor (or None), and a boolean flag 
        indicating if new Contributor database object has beed created.
        """

        new = False
        contributors = []

        # TODO: Stop using 'name' attribute, everywhere.
        sort_name = sort_name or name
        extra = extra or dict()

        create_method_kwargs = {
            Contributor.sort_name.name : sort_name,
            Contributor.aliases.name : aliases,
            Contributor.extra.name : extra
        }

        if not sort_name and not lc and not viaf:
            raise ValueError(
                "Cannot look up a Contributor without any identifying "
                "information whatsoever!")

        if sort_name and not lc and not viaf:
            # We will not create a Contributor based solely on a name
            # unless there is no existing Contributor with that name.
            #
            # If there *are* contributors with that name, we will
            # return all of them.
            #
            # We currently do not check aliases when doing name lookups.
            q = _db.query(Contributor).filter(Contributor.sort_name==sort_name)
            contributors = q.all()
            if contributors:
                return contributors, new
            else:
                try:
                    contributor = Contributor(**create_method_kwargs)
                    _db.add(contributor)
                    _db.flush()
                    contributors = [contributor]
                    new = True
                except IntegrityError:
                    _db.rollback()
                    contributors = q.all()
                    new = False
        else:
            # We are perfecly happy to create a Contributor based solely
            # on lc or viaf.
            query = dict()
            if lc:
                query[Contributor.lc.name] = lc
            if viaf:
                query[Contributor.viaf.name] = viaf

            if create_new:
                contributor, new = get_one_or_create(
                    _db, Contributor, create_method_kwargs=create_method_kwargs,
                    **query)
                if contributor:
                    contributors = [contributor]
            else:
                contributor = get_one(_db, Contributor, **query)
                if contributor:
                    contributors = [contributor]

        return contributors, new


    @property
    def sort_name(self):
        return self._sort_name

    @sort_name.setter
    def sort_name(self, new_sort_name):
        """ See if the passed-in value is in the prescribed Last, First format.
        If it is, great, set the self._sprt_name to the new value.  

        If new value is not in correct format, then 
        attempt to re-format the value to look like: "Last, First Middle, Dr./Jr./etc.".

        Note: If for any reason you need to force the sort_name to an improper value, 
        set it like so:  contributor._sort_name="Foo Bar", and you'll avoid further processing. 

        Note: For now, have decided to not automatically update any edition.sort_author 
        that might have contributions by this Contributor.
        """

        if not new_sort_name:
            self._sort_name = None
            return

        # simplistic test of format, but catches the most frequent problem
        # where display-style names are put into sort name metadata by third parties.
        if new_sort_name.find(",") == -1:
            # auto-magically fix syntax
            self._sort_name = display_name_to_sort_name(new_sort_name)
            return

        self._sort_name = new_sort_name

    # tell SQLAlchemy to use the sort_name setter for ort_name, not _sort_name, after all.
    sort_name = synonym('_sort_name', descriptor=sort_name)


    def merge_into(self, destination):
        """Two Contributor records should be the same.

        Merge this one into the other one.

        For now, this should only be used when the exact same record
        comes in through two sources. It should not be used when two
        Contributors turn out to represent different names for the
        same human being, e.g. married names or (especially) pen
        names. Just because we haven't thought that situation through
        well enough.
        """
        if self == destination:
            # They're already the same.
            return
        logging.info(
            u"MERGING %r (%s) into %r (%s)",
            self,
            self.viaf,
            destination,
            destination.viaf
        )
        
        # make sure we're not losing any names we know for the contributor
        existing_aliases = set(destination.aliases)
        new_aliases = list(destination.aliases)
        for name in [self.sort_name] + self.aliases:
            if name != destination.sort_name and name not in existing_aliases:
                new_aliases.append(name)
        if new_aliases != destination.aliases:
            destination.aliases = new_aliases

        if not destination.family_name:
            destination.family_name = self.family_name
        if not destination.display_name:
            destination.display_name = self.display_name
        # keep sort_name if one of the contributor objects has it.
        if not destination.sort_name:
            destination.sort_name = self.sort_name
        if not destination.wikipedia_name:
            destination.wikipedia_name = self.wikipedia_name

        # merge non-name-related properties
        for k, v in self.extra.items():
            if not k in destination.extra:
                destination.extra[k] = v
        if not destination.lc:
            destination.lc = self.lc
        if not destination.viaf:
            destination.viaf = self.viaf
        if not destination.biography:
            destination.biography = self.biography

        _db = Session.object_session(self)
        for contribution in self.contributions:
            # Is the new contributor already associated with this
            # Edition in the given role (in which case we delete
            # the old contribution) or not (in which case we switch the
            # contributor ID)?
            existing_record = _db.query(Contribution).filter(
                Contribution.contributor_id==destination.id,
                Contribution.edition_id==contribution.edition.id,
                Contribution.role==contribution.role)
            if existing_record.count():
                _db.delete(contribution)
            else:
                contribution.contributor_id = destination.id
        for contribution in self.work_contributions:
            existing_record = _db.query(WorkContribution).filter(
                WorkContribution.contributor_id==destination.id,
                WorkContribution.edition_id==contribution.edition.id,
                WorkContribution.role==contribution.role)
            if existing_record.count():
                _db.delete(contribution)
            else:
                contribution.contributor_id = destination.id
            contribution.contributor_id = destination.id

        _db.commit()
        _db.delete(self)
        _db.commit()

    # Regular expressions used by default_names().
    PARENTHETICAL = re.compile("\([^)]*\)")
    ALPHABETIC = re.compile("[a-zA-z]")
    NUMBERS = re.compile("[0-9]")

    DATE_RES = [re.compile("\(?" + x + "\)?") for x in 
                "[0-9?]+-",
                "[0-9]+st cent",
                "[0-9]+nd cent",
                "[0-9]+th cent",
                "\bcirca",
                ]


    def default_names(self, default_display_name=None):
        """Attempt to derive a family name ("Twain") and a display name ("Mark
        Twain") from a catalog name ("Twain, Mark").

        This is full of pitfalls, which is why we prefer to use data
        from VIAF. But when there is no data from VIAF, the output of
        this algorithm is better than the input in pretty much every
        case.
        """
        return self._default_names(self.sort_name, default_display_name)

    @classmethod
    def _default_names(cls, name, default_display_name=None):
        original_name = name
        """Split out from default_names to make it easy to test."""
        display_name = default_display_name
        # "Little, Brown &amp; Co." => "Little, Brown & Co."
        name = name.replace("&amp;", "&")

        # "Philadelphia Broad Street Church (Philadelphia, Pa.)"
        #  => "Philadelphia Broad Street Church"
        name = cls.PARENTHETICAL.sub("", name)
        name = name.strip()

        if ', ' in name:
            # This is probably a personal name.
            parts = name.split(", ")
            if len(parts) > 2:
                # The most likely scenario is that the final part
                # of the name is a date or a set of dates. If this
                # seems true, just delete that part.
                if (cls.NUMBERS.search(parts[-1])
                    or not cls.ALPHABETIC.search(parts[-1])):
                    parts = parts[:-1]
            # The final part of the name may have a date or a set
            # of dates at the end. If so, remove it from that string.
            final = parts[-1]
            for date_re in cls.DATE_RES:
                m = date_re.search(final)
                if m:
                    new_part = final[:m.start()].strip() 
                    if new_part:
                        parts[-1] = new_part
                    else:
                        del parts[-1]
                    break
               
            family_name = parts[0]
            p = parts[-1].lower()
            if (p in ('llc', 'inc', 'inc.')
                or p.endswith("company") or p.endswith(" co.")
                or p.endswith(" co")):
                # No, this is a corporate name that contains a comma.
                # It can't be split on the comma, so don't bother.
                family_name = None
                display_name = display_name or name
            if not display_name:
                # The fateful moment. Swap the second string and the
                # first string.
                if len(parts) == 1:
                    display_name = parts[0]
                    family_name = display_name
                else:
                    display_name = parts[1] + " " + parts[0]
                if len(parts) > 2:
                    # There's a leftover bit.
                    if parts[2] in ('Mrs.', 'Mrs', 'Sir'):
                        # "Jones, Bob, Mrs."
                        #  => "Mrs. Bob Jones"
                        display_name = parts[2] + " " + display_name
                    else:
                        # "Jones, Bob, Jr."
                        #  => "Bob Jones, Jr."
                        display_name += ", " + " ".join(parts[2:])
        else:
            # Since there's no comma, this is probably a corporate name.
            family_name = None
            display_name = name

        return family_name, display_name



class Contribution(Base):
    """A contribution made by a Contributor to a Edition."""
    __tablename__ = 'contributions'
    id = Column(Integer, primary_key=True)
    edition_id = Column(Integer, ForeignKey('editions.id'), index=True,
                           nullable=False)
    contributor_id = Column(Integer, ForeignKey('contributors.id'), index=True,
                            nullable=False)
    role = Column(Unicode, index=True, nullable=False)
    __table_args__ = (
        UniqueConstraint('edition_id', 'contributor_id', 'role'),
    )


class WorkContribution(Base):
    """A contribution made by a Contributor to a Work."""
    __tablename__ = 'workcontributions'
    id = Column(Integer, primary_key=True)
    work_id = Column(Integer, ForeignKey('works.id'), index=True,
                     nullable=False)
    contributor_id = Column(Integer, ForeignKey('contributors.id'), index=True,
                            nullable=False)
    role = Column(Unicode, index=True, nullable=False)
    __table_args__ = (
        UniqueConstraint('work_id', 'contributor_id', 'role'),
    )


class Edition(Base):

    """A lightly schematized collection of metadata for a work, or an
    edition of a work, or a book, or whatever. If someone thinks of it
    as a "book" with a "title" it can go in here.
    """

    __tablename__ = 'editions'
    id = Column(Integer, primary_key=True)

    data_source_id = Column(Integer, ForeignKey('datasources.id'), index=True)

    MAX_THUMBNAIL_HEIGHT = 300
    MAX_THUMBNAIL_WIDTH = 200

    # This Edition is associated with one particular
    # identifier--the one used by its data source to identify
    # it. Through the Equivalency class, it is associated with a
    # (probably huge) number of other identifiers.
    primary_identifier_id = Column(
        Integer, ForeignKey('identifiers.id'), index=True)

    # An Edition may be the presentation edition for a single Work. If it's not
    # a presentation edition for a work, work will be None.
    work = relationship("Work", uselist=False, backref="presentation_edition")
 
    # An Edition may show up in many CustomListEntries.
    custom_list_entries = relationship("CustomListEntry", backref="edition")

    # An Edition may be the presentation edition for many LicensePools.
    is_presentation_for = relationship(
        "LicensePool", backref="presentation_edition"
    )

    title = Column(Unicode, index=True)
    sort_title = Column(Unicode, index=True)
    subtitle = Column(Unicode, index=True)
    series = Column(Unicode, index=True)
    series_position = Column(Integer)

    # This is not a foreign key per se; it's a calculated UUID-like
    # identifier for this work based on its title and author, used to
    # group together different editions of the same work.
    permanent_work_id = Column(String(36), index=True)

    # A string depiction of the authors' names.
    author = Column(Unicode, index=True)
    sort_author = Column(Unicode, index=True)

    contributions = relationship("Contribution", backref="edition")

    language = Column(Unicode, index=True)
    publisher = Column(Unicode, index=True)
    imprint = Column(Unicode, index=True)

    # `issued` is the date the ebook edition was sent to the distributor by the publisher, 
    # i.e. the date it became available for librarians to buy for their libraries
    issued = Column(Date)
    # `published is the original publication date of the text.
    # A Project Gutenberg text was likely `published` long before being `issued`.
    published = Column(Date)

    BOOK_MEDIUM = u"Book"
    PERIODICAL_MEDIUM = u"Periodical"
    AUDIO_MEDIUM = u"Audio"
    MUSIC_MEDIUM = u"Music"
    VIDEO_MEDIUM = u"Video"

    ELECTRONIC_FORMAT = u"Electronic"
    CODEX_FORMAT = u"Codex"

    medium_to_additional_type = {
        BOOK_MEDIUM : u"http://schema.org/Book",
        AUDIO_MEDIUM : u"http://schema.org/AudioObject",
        PERIODICAL_MEDIUM : u"http://schema.org/PublicationIssue",
        MUSIC_MEDIUM :  u"http://schema.org/MusicRecording",
        VIDEO_MEDIUM :  u"http://schema.org/VideoObject",
    }

    additional_type_to_medium = {}
    for k, v in medium_to_additional_type.items():
        additional_type_to_medium[v] = k

    medium = Column(
        Enum(BOOK_MEDIUM, PERIODICAL_MEDIUM, AUDIO_MEDIUM,
             MUSIC_MEDIUM, VIDEO_MEDIUM, name="medium"),
        default=BOOK_MEDIUM, index=True
    )

    cover_id = Column(
        Integer, ForeignKey(
            'resources.id', use_alter=True, name='fk_editions_summary_id'), 
        index=True)
    # These two let us avoid actually loading up the cover Resource
    # every time.
    cover_full_url = Column(Unicode)
    cover_thumbnail_url = Column(Unicode)
    
    # An OPDS entry containing all metadata about this entry that
    # would be relevant to display to a library patron.
    simple_opds_entry = Column(Unicode, default=None)

    # Information kept in here probably won't be used.
    extra = Column(MutableDict.as_mutable(JSON), default={})

    def __repr__(self):
        id_repr = repr(self.primary_identifier).decode("utf8")
        a = (u"Edition %s [%r] (%s/%s/%s)" % (
            self.id, id_repr, self.title,
            ", ".join([x.sort_name for x in self.contributors]),
            self.language))
        return a.encode("utf8")

    @property
    def language_code(self):
        return LanguageCodes.three_to_two.get(self.language, self.language)

    @property
    def contributors(self):
        return set([x.contributor for x in self.contributions])

    @property
    def author_contributors(self):
        """All distinct 'author'-type contributors, with the primary author
        first, other authors sorted by sort name.

        Basically, we're trying to figure out what would go on the
        book cover. The primary author should go first, and be
        followed by non-primary authors in alphabetical order. People
        whose role does not rise to the level of "authorship"
        (e.g. author of afterword) do not show up.

        The list as a whole should contain no duplicates. This might
        happen because someone is erroneously listed twice in the same
        role, someone is listed as both primary author and regular
        author, someone is listed as both author and translator,
        etc. However it happens, your name only shows up once on the
        front of the book.
        """
        seen_authors = set()
        primary_author = None
        other_authors = []
        acceptable_substitutes = defaultdict(list)
        if not self.contributions:
            return []

        # If there is one and only one contributor, return them, no
        # matter what their role is.
        if len(self.contributions) == 1:
            return [self.contributions[0].contributor]

        # There is more than one contributor. Try to pick out the ones
        # that rise to the level of being 'authors'.
        for x in self.contributions:
            if not primary_author and x.role == Contributor.PRIMARY_AUTHOR_ROLE:
                primary_author = x.contributor
            elif x.role in Contributor.AUTHOR_ROLES:
                other_authors.append(x.contributor)
            elif x.role.lower().startswith('author and'):
                other_authors.append(x.contributor)
            elif (x.role in Contributor.AUTHOR_SUBSTITUTE_ROLES
                  or x.role in Contributor.PERFORMER_ROLES):
                l = acceptable_substitutes[x.role]
                if x.contributor not in l:
                    l.append(x.contributor)

        def dedupe(l):
            """If an item shows up multiple times in a list, 
            keep only the first occurence.
            """
            seen = set()
            deduped = []
            for i in l:
                if i in seen:
                    continue
                deduped.append(i)
                seen.add(i)
            return deduped

        if primary_author:
            return dedupe([primary_author] + sorted(other_authors, key=lambda x: x.sort_name))

        if other_authors:
            return dedupe(other_authors)

        for role in (
                Contributor.AUTHOR_SUBSTITUTE_ROLES 
                + Contributor.PERFORMER_ROLES
        ):
            if role in acceptable_substitutes:
                contributors = acceptable_substitutes[role]
                return dedupe(sorted(contributors, key=lambda x: x.sort_name))
        else:
            # There are roles, but they're so random that we can't be
            # sure who's the 'author' or so low on the creativity
            # scale (like 'Executive producer') that we just don't
            # want to put them down as 'author'.
            return []


    @classmethod
    def for_foreign_id(cls, _db, data_source,
                       foreign_id_type, foreign_id,
                       create_if_not_exists=True):
        """Find the Edition representing the given data source's view of
        the work that it primarily identifies by foreign ID.

        e.g. for_foreign_id(_db, DataSource.OVERDRIVE,
                            Identifier.OVERDRIVE_ID, uuid)

        finds the Edition for Overdrive's view of a book identified
        by Overdrive UUID.

        This:

        for_foreign_id(_db, DataSource.OVERDRIVE, Identifier.ISBN, isbn)

        will probably return nothing, because although Overdrive knows
        that books have ISBNs, it doesn't use ISBN as a primary
        identifier.
        """
        # Look up the data source if necessary.
        if isinstance(data_source, basestring):
            data_source = DataSource.lookup(_db, data_source)

        identifier, ignore = Identifier.for_foreign_id(
            _db, foreign_id_type, foreign_id)

        # Combine the two to get/create a Edition.
        if create_if_not_exists:
            f = get_one_or_create
            kwargs = dict()
        else:
            f = get_one
            kwargs = dict()
        r = f(_db, Edition, data_source=data_source,
                 primary_identifier=identifier,
                 **kwargs)
        return r

    @property
    def license_pool(self):
        """The Edition's corresponding LicensePool, if any.
        """
        _db = Session.object_session(self)
        return get_one(_db, LicensePool,
                       data_source=self.data_source,
                       identifier=self.primary_identifier)

    def equivalent_identifiers(self, levels=3, threshold=0.5, type=None):
        """All Identifiers equivalent to this
        Edition's primary identifier, at the given level of recursion.
        """
        _db = Session.object_session(self)
        identifier_id_subquery = Identifier.recursively_equivalent_identifier_ids_query(
            self.primary_identifier.id, levels, threshold)
        q = _db.query(Identifier).filter(
            Identifier.id.in_(identifier_id_subquery))
        if type:
            if isinstance(type, list):
                q = q.filter(Identifier.type.in_(type))
            else:
                q = q.filter(Identifier.type==type)
        return q.all()

    def equivalent_editions(self, levels=5, threshold=0.5):
        """All Editions whose primary ID is equivalent to this Edition's
        primary ID, at the given level of recursion.

        Five levels is enough to go from a Gutenberg ID to an Overdrive ID
        (Gutenberg ID -> OCLC Work ID -> OCLC Number -> ISBN -> Overdrive ID)
        """
        _db = Session.object_session(self)
        identifier_id_subquery = Identifier.recursively_equivalent_identifier_ids_query(
            self.primary_identifier.id, levels, threshold)
        return _db.query(Edition).filter(
            Edition.primary_identifier_id.in_(identifier_id_subquery))

    @classmethod
    def missing_coverage_from(
            cls, _db, edition_data_sources, coverage_data_source, 
            operation=None
    ):
        """Find Editions from `edition_data_source` whose primary
        identifiers have no CoverageRecord from
        `coverage_data_source`.

        e.g.

         gutenberg = DataSource.lookup(_db, DataSource.GUTENBERG)
         oclc_classify = DataSource.lookup(_db, DataSource.OCLC)
         missing_coverage_from(_db, gutenberg, oclc_classify)

        will find Editions that came from Project Gutenberg and
        have never been used as input to the OCLC Classify web
        service.

        """
        if isinstance(edition_data_sources, DataSource):
            edition_data_sources = [edition_data_sources]
        edition_data_source_ids = [x.id for x in edition_data_sources]
        join_clause = (
            (Edition.primary_identifier_id==CoverageRecord.identifier_id) &
            (CoverageRecord.data_source_id==coverage_data_source.id) &
            (CoverageRecord.operation==operation)
        )
        
        q = _db.query(Edition).outerjoin(
            CoverageRecord, join_clause)
        if edition_data_source_ids:
            q = q.filter(Edition.data_source_id.in_(edition_data_source_ids))
        q2 = q.filter(CoverageRecord.id==None)
        return q2


    @classmethod
    def _content(cls, content, is_html=False):
        """Represent content that might be plain-text or HTML.

        e.g. a book's summary.
        """
        if not content:
            return None
        if is_html:
            type = "html"
        else:
            type = "text"
        return dict(type=type, value=content)

    def set_cover(self, resource):
        old_cover = self.cover
        old_cover_full_url = self.cover_full_url
        self.cover = resource
        self.cover_full_url = resource.representation.mirror_url

        # TODO: In theory there could be multiple scaled-down
        # versions of this representation and we need some way of
        # choosing between them. Right now we just pick the first one
        # that works.
        if (resource.representation.image_height
            and resource.representation.image_height <= self.MAX_THUMBNAIL_HEIGHT):
            # This image doesn't need a thumbnail.
            self.cover_thumbnail_url = resource.representation.mirror_url
        else:
            for scaled_down in resource.representation.thumbnails:
                if scaled_down.mirror_url and scaled_down.mirrored_at:
                    self.cover_thumbnail_url = scaled_down.mirror_url
                    break
        if old_cover != self.cover or old_cover_full_url != self.cover_full_url:
            logging.debug(
                "Setting cover for %s/%s: full=%s thumb=%s", 
                self.primary_identifier.type, self.primary_identifier.identifier,
                self.cover_full_url, self.cover_thumbnail_url
            )

    def add_contributor(self, name, roles, aliases=None, lc=None, viaf=None,
                        **kwargs):
        """Assign a contributor to this Edition."""
        _db = Session.object_session(self)
        if isinstance(roles, basestring):
            roles = [roles]            

        # First find or create the Contributor.
        if isinstance(name, Contributor):
            contributor = name
        else:
            contributor, was_new = Contributor.lookup(
                _db, name, lc, viaf, aliases)
            if isinstance(contributor, list):
                # Contributor was looked up/created by name,
                # which returns a list.
                contributor = contributor[0]

        # Then add their Contributions.
        for role in roles:
            contribution, was_new = get_one_or_create(
                _db, Contribution, edition=self, contributor=contributor,
                role=role)
        return contributor

    def similarity_to(self, other_record):
        """How likely is it that this record describes the same book as the
        given record?

        1 indicates very strong similarity, 0 indicates no similarity
        at all.

        For now we just compare the sets of words used in the titles
        and the authors' names. This should be good enough for most
        cases given that there is usually some preexisting reason to
        suppose that the two records are related (e.g. OCLC said
        they were).

        Most of the Editions are from OCLC Classify, and we expect
        to get some of them wrong (e.g. when a single OCLC work is a
        compilation of several novels by the same author). That's okay
        because those Editions aren't backed by
        LicensePools. They're purely informative. We will have some
        bad information in our database, but the clear-cut cases
        should outnumber the fuzzy cases, so we we should still group
        the Editions that really matter--the ones backed by
        LicensePools--together correctly.
        
        TODO: apply much more lenient terms if the two Editions are
        identified by the same ISBN or other unique identifier.
        """
        if other_record == self:
            # A record is always identical to itself.
            return 1

        if other_record.language == self.language:
            # The books are in the same language. Hooray!
            language_factor = 1
        else:
            if other_record.language and self.language:
                # Each record specifies a different set of languages. This
                # is an immediate disqualification.
                return 0
            else:
                # One record specifies a language and one does not. This
                # is a little tricky. We're going to apply a penalty, but
                # since the majority of records we're getting from OCLC are in
                # English, the penalty will be less if one of the
                # languages is English. It's more likely that an unlabeled
                # record is in English than that it's in some other language.
                if self.language == 'eng' or other_record.language == 'eng':
                    language_factor = 0.80
                else:
                    language_factor = 0.50
       
        title_quotient = MetadataSimilarity.title_similarity(
            self.title, other_record.title)

        author_quotient = MetadataSimilarity.author_similarity(
            self.author_contributors, other_record.author_contributors)
        if author_quotient == 0:
            # The two works have no authors in common. Immediate
            # disqualification.
            return 0

        # We weight title more heavily because it's much more likely
        # that one author wrote two different books than that two
        # books with the same title have different authors.
        return language_factor * (
            (title_quotient * 0.80) + (author_quotient * 0.20))

    def apply_similarity_threshold(self, candidates, threshold=0.5):
        """Yield the Editions from the given list that are similar 
        enough to this one.
        """
        for candidate in candidates:
            if self == candidate:
                yield candidate
            else:
                similarity = self.similarity_to(candidate)
                if similarity >= threshold:
                    yield candidate

    def best_cover_within_distance(self, distance, threshold=0.5):
        _db = Session.object_session(self)
        identifier_ids = [self.primary_identifier.id]
        if distance > 0:
            identifier_ids = Identifier.recursively_equivalent_identifier_ids(
                _db, identifier_ids, distance, threshold=threshold)

        return Identifier.best_cover_for(_db, identifier_ids)

    @property
    def title_for_permanent_work_id(self):
        title = self.title
        if self.subtitle:
            title += (": " + self.subtitle)
        return title

    @property
    def author_for_permanent_work_id(self):
        authors = self.author_contributors
        if authors:
            # Use the sort name of the primary author.
            author = authors[0].sort_name
        else:
            # This may be an Edition that represents an item on a best-seller list
            # or something like that. In this case it wouldn't have any Contributor
            # objects, just an author string. Use that.
            author = self.sort_author or self.author
        return author

    def calculate_permanent_work_id(self, debug=False):
        title = self.title_for_permanent_work_id
        if not title:
            # If a book has no title, it has no permanent work ID.
            self.permanent_work_id = None
            return

        author = self.author_for_permanent_work_id

        if self.medium == Edition.BOOK_MEDIUM:
            medium = "book"
        elif self.medium == Edition.AUDIO_MEDIUM:
            medium = "book"
        elif self.medium == Edition.MUSIC_MEDIUM:
            medium = "music"
        elif self.medium == Edition.PERIODICAL_MEDIUM:
            medium = "book"
        elif self.medium == Edition.VIDEO_MEDIUM:
            medium = "movie"

        w = WorkIDCalculator
        norm_title = w.normalize_title(title)
        norm_author = w.normalize_author(author)

        old_id = self.permanent_work_id
        self.permanent_work_id = self.calculate_permanent_work_id_for_title_and_author(
            title, author, medium)
        args = (
            "Permanent work ID for %d: %s/%s -> %s/%s/%s -> %s (was %s)",
            self.id, title, author, norm_title, norm_author, medium,
                self.permanent_work_id, old_id
        )
        if debug:
            logging.debug(*args)
        elif old_id != self.permanent_work_id:
            logging.info(*args)

    @classmethod
    def calculate_permanent_work_id_for_title_and_author(
            cls, title, author, medium):
        w = WorkIDCalculator
        norm_title = w.normalize_title(title)
        norm_author = w.normalize_author(author)

        return WorkIDCalculator.permanent_id(
            norm_title, norm_author, medium)

    UNKNOWN_AUTHOR = u"[Unknown]"



    def calculate_presentation(self, policy=None):
        """Make sure the presentation of this Edition is up-to-date."""
        _db = Session.object_session(self)
        changed = False
        if policy is None:
            policy = PresentationCalculationPolicy()

        # Gather information up front that will be used to determine
        # whether this method actually did anything.
        old_author = self.author
        old_sort_author = self.sort_author
        old_sort_title = self.sort_title
        old_work_id = self.permanent_work_id
        old_cover = self.cover
        old_cover_full_url = self.cover_full_url

        if policy.set_edition_metadata:
            self.author, self.sort_author = self.calculate_author()
            self.sort_title = TitleProcessor.sort_title_for(self.title)
            self.calculate_permanent_work_id()
            CoverageRecord.add_for(
                self, data_source=self.data_source,
                operation=CoverageRecord.SET_EDITION_METADATA_OPERATION
            )

        if policy.choose_cover:
            self.choose_cover()

        if (self.author != old_author 
            or self.sort_author != old_sort_author
            or self.sort_title != old_sort_title
            or self.permanent_work_id != old_work_id
            or self.cover != old_cover
            or self.cover_full_url != old_cover_full_url
        ):
            changed = True

        # Now that everything's calculated, log it.
        if policy.verbose:
            if changed:
                changed_status = "changed"
                level = logging.info
            else:
                changed_status = "unchanged"
                level = logging.debug

            msg = u"Presentation %s for Edition %s (by %s, pub=%s, ident=%s/%s, pwid=%s, language=%s, cover=%r)"
            args = [changed_status, self.title, self.author, self.publisher, 
                    self.primary_identifier.type, self.primary_identifier.identifier,
                    self.permanent_work_id, self.language
            ]
            if self.cover and self.cover.representation:
                args.append(self.cover.representation.mirror_url)
            else:
                args.append(None)
            level(msg, *args)
        return changed

    def calculate_author(self):
        """Turn the list of Contributors into string values for .author
        and .sort_author.
        """

        sort_names = []
        display_names = []
        for author in self.author_contributors:
            if author.sort_name and not author.display_name or not author.family_name:
                default_family, default_display = author.default_names()
            display_name = author.display_name or default_display or author.sort_name
            family_name = author.family_name or default_family or author.sort_name
            display_names.append([family_name, display_name])
            sort_names.append(author.sort_name)
        if display_names:
            author = ", ".join([x[1] for x in sorted(display_names)])
        else:
            author = self.UNKNOWN_AUTHOR
        if sort_names:
            sort_author = " ; ".join(sorted(sort_names))
        else:
            sort_author = self.UNKNOWN_AUTHOR
        return author, sort_author

    def choose_cover(self):
        """Try to find a cover that can be used for this Edition."""
        for distance in (0, 5):
            # If there's a cover directly associated with the
            # Edition's primary ID, use it. Otherwise, find the
            # best cover associated with any related identifier.
            best_cover, covers = self.best_cover_within_distance(distance)

            if best_cover:
                if not best_cover.representation:
                    logging.warn(
                        "Best cover for %r has no representation!",
                        self.primary_identifier,
                    )
                else:
                    rep = best_cover.representation
                    if not rep.mirrored_at and not rep.thumbnails:
                        logging.warn(
                            "Best cover for %r (%s) was never mirrored or thumbnailed!",
                            self.primary_identiifer, 
                            rep.url
                        )
                self.set_cover(best_cover)
                break
        else:
            # No cover has been found. If the Edition currently references
            # a cover, it has since been rejected or otherwise removed.
            # All cover details need to be removed.
            cover_info = [self.cover, self.cover_full_url, self.cover_thumbnail_url]
            if any(cover_info):
                self.cover = None
                self.cover_full_url = None
                self.cover_thumbnail_url = None

        # Whether or not we succeeded in setting the cover,
        # record the fact that we tried.
        CoverageRecord.add_for(
            self, data_source=self.data_source,
            operation=CoverageRecord.CHOOSE_COVER_OPERATION
        )

Index("ix_editions_data_source_id_identifier_id", Edition.data_source_id, Edition.primary_identifier_id, unique=True)

class WorkGenre(Base):
    """An assignment of a genre to a work."""

    __tablename__ = 'workgenres'
    id = Column(Integer, primary_key=True)
    genre_id = Column(Integer, ForeignKey('genres.id'), index=True)
    work_id = Column(Integer, ForeignKey('works.id'), index=True)
    affinity = Column(Float, index=True, default=0)

    @classmethod
    def from_genre(cls, genre):
        wg = WorkGenre()
        wg.genre = genre
        return wg

    def __repr__(self):
        return "%s (%d%%)" % (self.genre.name, self.affinity*100)


class PresentationCalculationPolicy(object):
    """Which parts of the Work or Edition's presentation
    are we actually looking to update?
    """
    def __init__(self, 
                 choose_edition=True, 
                 set_edition_metadata=True,
                 classify=True,
                 choose_summary=True, 
                 calculate_quality=True,
                 choose_cover=True,
                 regenerate_opds_entries=False, 
                 update_search_index=False,
                 verbose=True,
    ):
        self.choose_edition = choose_edition
        self.set_edition_metadata = set_edition_metadata
        self.classify = classify
        self.choose_summary=choose_summary
        self.calculate_quality=calculate_quality
        self.choose_cover = choose_cover

        # We will regenerate OPDS entries if any of the metadata
        # changes, but if regenerate_opds_entries is True we will
        # _always_ do so. This is so we can regenerate _all_ the OPDS
        # entries if the OPDS presentation algorithm changes.
        self.regenerate_opds_entries = regenerate_opds_entries

        # Similarly for update_search_index.
        self.update_search_index = update_search_index

        self.verbose = verbose

    @classmethod
    def recalculate_everything(cls):
        """A PresentationCalculationPolicy that always recalculates
        everything, even when it doesn't seem necessary.
        """
        return PresentationCalculationPolicy(
            regenerate_opds_entries=True,
            update_search_index=True,
        )

    @classmethod
    def reset_cover(cls):
        """A PresentationCalculationPolicy that only resets covers
        (including updating cached entries, if necessary) without
        impacting any other metadata.
        """
        return cls(
            choose_cover=True,
            choose_edition=False,
            set_edition_metadata=False,
            classify=False,
            choose_summary=False,
            calculate_quality=False
        )


class Work(Base):

    APPEALS_URI = "http://librarysimplified.org/terms/appeals/"

    CHARACTER_APPEAL = u"Character"
    LANGUAGE_APPEAL = u"Language"
    SETTING_APPEAL = u"Setting"
    STORY_APPEAL = u"Story"
    UNKNOWN_APPEAL = u"Unknown"
    NOT_APPLICABLE_APPEAL = u"Not Applicable"
    NO_APPEAL = u"None"

    CURRENTLY_AVAILABLE = "currently_available"
    ALL = "all"

    # If no quality data is available for a work, it will be assigned
    # a default quality based on where we got it.
    #
    # The assumption is that a librarian would not have ordered a book
    # if it didn't meet a minimum level of quality.
    #
    # For data sources where librarians tend to order big packages of
    # books instead of selecting individual titles, the default
    # quality is lower. For data sources where there is no curation at
    # all, the default quality is zero.
    #
    # If there is absolutely no way to get quality data for a curated
    # data source, each work is assigned the minimum level of quality
    # necessary to show up in featured feeds.
    default_quality_by_data_source = {
        DataSource.GUTENBERG: 0,
        DataSource.ONECLICK: 0.4,
        DataSource.OVERDRIVE: 0.4,
        DataSource.THREEM : 0.65,
        DataSource.AXIS_360: 0.65,
        DataSource.STANDARD_EBOOKS: 0.8,
        DataSource.UNGLUE_IT: 0.4,
        DataSource.PLYMPTON: 0.5,
    }

    __tablename__ = 'works'
    id = Column(Integer, primary_key=True)

    # One Work may have copies scattered across many LicensePools.
    license_pools = relationship("LicensePool", backref="work", lazy='joined')

    # A Work takes its presentation metadata from a single Edition.
    # But this Edition is a composite of provider, metadata wrangler, admin interface, etc.-derived Editions.
    presentation_edition_id = Column(Integer, ForeignKey('editions.id'), index=True)

    # One Work may have many associated WorkCoverageRecords.
    coverage_records = relationship("WorkCoverageRecord", backref="work")

    # One Work may be associated with many CustomListEntries.
    custom_list_entries = relationship('CustomListEntry', backref='work')
    
    # One Work may have multiple CachedFeeds.
    cached_feeds = relationship('CachedFeed', backref='work')

    # One Work may participate in many WorkGenre assignments.
    genres = association_proxy('work_genres', 'genre',
                               creator=WorkGenre.from_genre)
    work_genres = relationship("WorkGenre", backref="work",
                               cascade="all, delete, delete-orphan")
    audience = Column(Unicode, index=True)
    target_age = Column(INT4RANGE, index=True)
    fiction = Column(Boolean, index=True)

    summary_id = Column(
        Integer, ForeignKey(
            'resources.id', use_alter=True, name='fk_works_summary_id'), 
        index=True)
    # This gives us a convenient place to store a cleaned-up version of
    # the content of the summary Resource.
    summary_text = Column(Unicode)

    # The overall suitability of this work for unsolicited
    # presentation to a patron. This is a calculated value taking both
    # rating and popularity into account.
    quality = Column(Numeric(4,3), index=True)

    # The overall rating given to this work.
    rating = Column(Float, index=True)

    # The overall current popularity of this work.
    popularity = Column(Float, index=True)

    # A random number associated with this work, used for sampling/
    random = Column(Numeric(4,3), index=True)

    appeal_type = Enum(CHARACTER_APPEAL, LANGUAGE_APPEAL, SETTING_APPEAL,
                       STORY_APPEAL, NOT_APPLICABLE_APPEAL, NO_APPEAL,
                       UNKNOWN_APPEAL, name="appeal")

    primary_appeal = Column(appeal_type, default=None, index=True)
    secondary_appeal = Column(appeal_type, default=None, index=True)

    appeal_character = Column(Float, default=None, index=True)
    appeal_language = Column(Float, default=None, index=True)
    appeal_setting = Column(Float, default=None, index=True)
    appeal_story = Column(Float, default=None, index=True)

    # The last time the availability or metadata changed for this Work.
    last_update_time = Column(DateTime, index=True)

    # This is set to True once all metadata and availability
    # information has been obtained for this Work. Until this is True,
    # the work will not show up in feeds.
    presentation_ready = Column(Boolean, default=False, index=True)

    # This is the last time we tried to make this work presentation ready.
    presentation_ready_attempt = Column(DateTime, default=None, index=True)

    # This is the error that occured while trying to make this Work
    # presentation ready. Until this is cleared, no further attempt
    # will be made to make the Work presentation ready.
    presentation_ready_exception = Column(Unicode, default=None, index=True)

    # A precalculated OPDS entry containing all metadata about this
    # work that would be relevant to display to a library patron.
    simple_opds_entry = Column(Unicode, default=None)

    # A precalculated OPDS entry containing all metadata about this
    # work that would be relevant to display in a machine-to-machine
    # integration context.
    verbose_opds_entry = Column(Unicode, default=None)

    @property
    def title(self):
        if self.presentation_edition:
            return self.presentation_edition.title
        return None

    @property
    def sort_title(self):
        if not self.presentation_edition:
            return None
        return self.presentation_edition.sort_title or self.presentation_edition.title

    @property
    def subtitle(self):
        if not self.presentation_edition:
            return None
        return self.presentation_edition.subtitle

    @property
    def series(self):
        if not self.presentation_edition:
            return None
        return self.presentation_edition.series

    @property
    def series_position(self):
        if not self.presentation_edition:
            return None
        return self.presentation_edition.series_position

    @property
    def author(self):
        if self.presentation_edition:
            return self.presentation_edition.author
        return None

    @property
    def sort_author(self):
        if not self.presentation_edition:
            return None
        return self.presentation_edition.sort_author or self.presentation_edition.author

    @property
    def language(self):
        if self.presentation_edition:
            return self.presentation_edition.language
        return None

    @property
    def language_code(self):
        if not self.presentation_edition:
            return None
        return self.presentation_edition.language_code

    @property
    def publisher(self):
        if not self.presentation_edition:
            return None
        return self.presentation_edition.publisher

    @property
    def imprint(self):
        if not self.presentation_edition:
            return None
        return self.presentation_edition.imprint

    @property
    def cover_full_url(self):
        if not self.presentation_edition:
            return None
        return self.presentation_edition.cover_full_url

    @property
    def cover_thumbnail_url(self):
        if not self.presentation_edition:
            return None
        return self.presentation_edition.cover_thumbnail_url

    @property
    def target_age_string(self):
        if not self.target_age:
            return ""
        lower = self.target_age.lower
        upper = self.target_age.upper
        if not upper and not lower:
            return ""
        if lower and upper is None:
            return str(lower)
        if upper and lower is None:
            return str(upper)
        return "%s-%s" % (lower,upper)

    @property
    def has_open_access_license(self):
        return any(x.open_access for x in self.license_pools)

    @property
    def complaints(self):
        complaints = list()
        [complaints.extend(pool.complaints) for pool in self.license_pools]
        return complaints

    def __repr__(self):
        return (u'<Work #%s "%s" (by %s) %s lang=%s (%s lp)>' % (
                self.id, self.title, self.author, ", ".join([g.name for g in self.genres]), self.language,
                len(self.license_pools))).encode("utf8")

    @classmethod
    def missing_coverage_from(
            cls, _db, operation=None, count_as_covered=None,
            count_as_missing_before=None
    ):
        """Find Works which have no WorkCoverageRecord for the given
        `operation`.
        """

        clause = and_(Work.id==WorkCoverageRecord.work_id,
                      WorkCoverageRecord.operation==operation)
        q = _db.query(Work).outerjoin(WorkCoverageRecord, clause)

        missing = WorkCoverageRecord.not_covered(
            count_as_covered, count_as_missing_before
        )
        q2 = q.filter(missing)
        return q2

    @classmethod
    def open_access_for_permanent_work_id(cls, _db, pwid, medium):
        """Find or create the Work encompassing all open-access LicensePools
        whose presentation Editions have the given permanent work ID and
        the given medium.

        This may result in the consolidation or splitting of Works, if
        a book's permanent work ID has changed without
        calculate_work() being called, or if the data is in an
        inconsistent state for any other reason.
        """
        is_new = False

        # Find all open-access LicensePools whose presentation
        # Editions have the given permanent work ID and medium.
        qu = _db.query(LicensePool).join(
            LicensePool.presentation_edition).filter(
                Edition.permanent_work_id==pwid
            ).filter(
                LicensePool.open_access==True
            ).filter(
                Edition.medium==medium
            )

        licensepools = qu.all()
        if not licensepools:
            # There are no LicensePools for this PWID. Do nothing.
            return None, is_new

        # Tally up how many LicensePools are associated with each
        # Work.
        licensepools_for_work = Counter()
        for lp in qu:
            if lp.work and not licensepools_for_work[lp.work]:
                licensepools_for_work[lp.work] = len(lp.work.license_pools)

        work = None
        if len(licensepools_for_work) == 0:
            # None of these LicensePools have a Work. Create a new one.
            work = Work()
            is_new = True
        else:
            # Pick the Work with the most LicensePools.
            work, count = licensepools_for_work.most_common(1)[0]

            # In the simple case, there will only be the one Work.
            if len(licensepools_for_work) > 1:
                # But in this case, for whatever reason (probably bad
                # data caused by a bug) there's more than one
                # Work. Merge the other Works into the one we chose
                # earlier.  (This is why we chose the work with the
                # most LicensePools--it minimizes the disruption
                # here.)

                # First, make sure this Work is the exclusive
                # open-access work for its permanent work ID. 
                # Otherwise the merge may fail.
                work.make_exclusive_open_access_for_permanent_work_id(
                    pwid, medium
                )
                for needs_merge in licensepools_for_work.keys():
                    if needs_merge != work:

                        # Make sure that Work we're about to merge has
                        # nothing but LicensePools whose permanent
                        # work ID matches the permanent work ID of the
                        # Work we're about to merge into.
                        needs_merge.make_exclusive_open_access_for_permanent_work_id(pwid, medium)
                        needs_merge.merge_into(work)
            
        # At this point we have one, and only one, Work for this
        # permanent work ID. Assign it to every LicensePool whose
        # presentation Edition has that permanent work ID.
        for lp in licensepools:
            lp.work = work
        return work, is_new

    def make_exclusive_open_access_for_permanent_work_id(self, pwid, medium):
        """Ensure that every open-access LicensePool associated with this Work
        has the given PWID and medium. Any non-open-access
        LicensePool, and any LicensePool with a different PWID or a
        different medium, is kicked out and assigned to a different
        Work. LicensePools with no presentation edition or no PWID
        are kicked out.

        In most cases this Work will be the _only_ work for this PWID,
        but inside open_access_for_permanent_work_id this is called as
        a preparatory step for merging two Works, and after the call
        (but before the merge) there may be two Works for a given PWID.
        """
        _db = Session.object_session(self)
        for pool in list(self.license_pools):
            other_work = is_new = None
            if not pool.open_access:
                # This needs to have its own Work--we don't mix
                # open-access and commercial versions of the same book.
                pool.work = None
                pool.presentation_edition.work = None
                other_work, is_new = pool.calculate_work()
            elif not pool.presentation_edition:
                # A LicensePool with no presentation edition
                # cannot have an associated Work.
                logging.warn(
                    "LicensePool %r has no presentation edition, setting .work to None.",
                    pool
                )
                pool.work = None
            else:
                e = pool.presentation_edition
                this_pwid = e.permanent_work_id
                if not this_pwid:
                    # A LicensePool with no permanent work ID
                    # cannot have an associated Work.
                    logging.warn(
                        "Presentation edition for LicensePool %r has no PWID, setting .work to None.",
                        pool
                    )
                    e.work = None
                    pool.work = None
                    continue
                if this_pwid != pwid or e.medium != medium:
                    # This LicensePool should not belong to this Work.
                    # Make sure it gets its own Work, creating a new one
                    # if necessary.
                    pool.work = None
                    pool.presentation_edition.work = None
                    other_work, is_new = Work.open_access_for_permanent_work_id(
                        _db, this_pwid, pool.presentation_edition.medium
                    )
            if other_work and is_new:
                other_work.calculate_presentation()

    @property
    def pwids(self):
        """Return the set of permanent work IDs associated with this Work.

        There should only be one permanent work ID associated with a
        given work, but if there is more than one, this will find all
        of them.
        """
        pwids = set()
        for pool in self.license_pools:
            if pool.presentation_edition and pool.presentation_edition.permanent_work_id:
                pwids.add(pool.presentation_edition.permanent_work_id)
        return pwids

    def merge_into(self, other_work):
        """Merge this Work into another Work and delete it."""

        # Neither the source nor the destination work may have any
        # non-open-access LicensePools.
        for w in self, other_work:
            for pool in w.license_pools:
                if not pool.open_access:
                    raise ValueError(

                        "Refusing to merge %r into %r because it would put an open-access LicensePool into the same work as a non-open-access LicensePool." %
                        (self, other_work)
                        )

        my_pwids = self.pwids
        other_pwids = other_work.pwids
        if not my_pwids == other_pwids:
            raise ValueError(
                "Refusing to merge %r into %r because permanent work IDs don't match: %s vs. %s" % (
                    self, other_work, ",".join(sorted(my_pwids)),
                    ",".join(sorted(other_pwids))
                )
            )

        # Every LicensePool associated with this work becomes
        # associated instead with the other work.
        for pool in self.license_pools:            
            other_work.license_pools.append(pool)

        # All WorkGenres and WorkCoverageRecords for this Work are
        # deleted. (WorkGenres are deleted via cascade.)
        _db = Session.object_session(self)
        for cr in self.coverage_records:
            _db.delete(cr)
        _db.delete(self)

        other_work.calculate_presentation()

    def set_summary(self, resource):
        self.summary = resource
        # TODO: clean up the content
        if resource and resource.representation:
            self.summary_text = resource.representation.unicode_content
        else:
            self.summary_text = ""
        WorkCoverageRecord.add_for(
            self, operation=WorkCoverageRecord.SUMMARY_OPERATION
        )

    @classmethod
    def with_genre(cls, _db, genre):
        """Find all Works classified under the given genre."""
        if isinstance(genre, basestring):
            genre, ignore = Genre.lookup(_db, genre)
        return _db.query(Work).join(WorkGenre).filter(WorkGenre.genre==genre)

    @classmethod
    def with_no_genres(self, q):
        """Modify a query so it finds only Works that are not classified under
        any genre."""
        q = q.outerjoin(Work.work_genres)
        q = q.options(contains_eager(Work.work_genres))
        q = q.filter(WorkGenre.genre==None)
        return q

    @classmethod
    def from_identifiers(cls, _db, identifiers, base_query=None):
        """Returns all of the works that have one or more license_pools
        associated with either an identifier in the given list or an
        identifier considered equivalent to one of those listed
        """
        identifier_ids = [identifier.id for identifier in identifiers]
        if not identifier_ids:
            return None

        if not base_query:
            # A raw base query that makes no accommodations for works that are
            # suppressed or otherwise undeliverable.
            base_query = _db.query(Work).join(Work.license_pools).\
                join(LicensePool.identifier)

        identifier_ids_subquery = Identifier.recursively_equivalent_identifier_ids_query(
            Identifier.id, levels=1, threshold=0.999)
        identifier_ids_subquery = identifier_ids_subquery.where(Identifier.id.in_(identifier_ids))

        query = base_query.filter(Identifier.id.in_(identifier_ids_subquery))
        return query

    @classmethod
    def reject_covers(cls, _db, works_or_identifiers,
                        search_index_client=None):
        """Suppresses the currently visible covers of a number of Works"""

        works = list(set(works_or_identifiers))
        if not isinstance(works[0], cls):
            # This assumes that everything in the provided list is the
            # same class: either Work or Identifier.
            works = cls.from_identifiers(_db, works_or_identifiers).all()
        work_ids = [w.id for w in works]

        if len(works) == 1:
            logging.info("Suppressing cover for %r", works[0])
        else:
            logging.info("Supressing covers for %i Works", len(works))

        cover_urls = list()
        for work in works:
            # Create a list of the URLs of the works' active cover images.
            edition = work.presentation_edition
            if edition:
                if edition.cover_full_url:
                    cover_urls.append(edition.cover_full_url)
                if edition.cover_thumbnail_url:
                    cover_urls.append(edition.cover_thumbnail_url)

        if not cover_urls:
            # All of the target Works have already had their
            # covers suppressed. Nothing to see here.
            return

        covers = _db.query(Resource).join(Hyperlink.identifier).\
            join(Identifier.licensed_through).filter(
                Resource.url.in_(cover_urls),
                LicensePool.work_id.in_(work_ids)
            )

        editions = list()
        for cover in covers:
            # Record a downvote that will dismiss the Resource.
            cover.reject()
            if len(cover.cover_editions) > 1:
                editions += cover.cover_editions
        _db.flush()

        editions = list(set(editions))
        if editions:
            # More Editions and Works have been impacted by this cover
            # suppression.
            works += [ed.work for ed in editions if ed.work]
            editions = [ed for ed in editions if not ed.work]

        # Remove the cover from the Work and its Edition and reset
        # cached OPDS entries.
        policy = PresentationCalculationPolicy.reset_cover()
        for work in works:
            work.calculate_presentation(
                policy=policy, search_index_client=search_index_client
            )
        for edition in editions:
            edition.calculate_presentation(policy=policy)
        _db.commit()

    def reject_cover(self, search_index_client=None):
        """Suppresses the current cover of the Work"""
        _db = Session.object_session(self)
        self.suppress_covers(
            _db, [self], search_index_client=search_index_client
        )

    def all_editions(self, recursion_level=5):
        """All Editions identified by an Identifier equivalent to 
        the identifiers of this Work's license pools.

        `recursion_level` controls how far to go when looking for equivalent
        Identifiers.
        """
        _db = Session.object_session(self)
        identifier_ids_subquery = Identifier.recursively_equivalent_identifier_ids_query(
            LicensePool.identifier_id, levels=recursion_level)
        identifier_ids_subquery = identifier_ids_subquery.where(LicensePool.work_id==self.id)

        q = _db.query(Edition).filter(
            Edition.primary_identifier_id.in_(identifier_ids_subquery)
        )
        return q

    def all_identifier_ids(self, recursion_level=5):
        _db = Session.object_session(self)
        primary_identifier_ids = [
            lp.identifier.id for lp in self.license_pools
            if lp.identifier
        ]
        # Get a dict that maps identifier ids to lists of their equivalents.
        equivalent_lists = Identifier.recursively_equivalent_identifier_ids(
            _db, primary_identifier_ids, recursion_level)

        identifier_ids = set()
        for equivs in equivalent_lists.values():
            identifier_ids.update(equivs)
        return identifier_ids

    @property
    def language_code(self):
        """A single 2-letter language code for display purposes."""
        if not self.language:
            return None
        language = self.language
        if language in LanguageCodes.three_to_two:
            language = LanguageCodes.three_to_two[language]
        return language

    def all_cover_images(self):
        identifier_ids = self.all_identifier_ids()
        return Identifier.resources_for_identifier_ids(
            _db, identifier_ids, Hyperlink.IMAGE).join(
            Resource.representation).filter(
                Representation.mirrored_at!=None).filter(
                Representation.scaled_at!=None).order_by(
                Resource.quality.desc())

    def all_descriptions(self):
        identifier_ids = self.all_identifier_ids()
        return Identifier.resources_for_identifier_ids(
            _db, identifier_ids, Hyperlink.DESCRIPTION).filter(
                Resource.content != None).order_by(
                Resource.quality.desc())


    def set_presentation_edition(self, new_presentation_edition):
        """ Sets presentation edition and lets owned pools and editions know.
            Raises exception if edition to set to is None.
        """
        # only bother if something changed, or if were explicitly told to 
        # set (useful for setting to None)
        if not new_presentation_edition:
            error_message = "Trying to set presentation_edition to None on Work [%s]" % self.id
            raise ValueError(error_message)

        self.presentation_edition = new_presentation_edition

        # if the edition is the presentation edition for any license
        # pools, let them know they have a Work.
        for pool in self.presentation_edition.is_presentation_for:
            pool.work = self

    def calculate_presentation_edition(self, policy=None):
        """ Which of this Work's Editions should be used as the default?

        First, every LicensePool associated with this work must have
        its presentation edition set.

        Then, we go through the pools, see which has the best presentation edition, 
        and make it our presentation edition.
        """
        changed = False
        policy = policy or PresentationCalculationPolicy()
        if not policy.choose_edition:
            return changed

        # For each owned edition, see if its LicensePool was superceded or suppressed
        # if yes, the edition is unlikely to be the best.
        # An open access pool may be "superceded", if there's a better-quality 
        # open-access pool available.
        self.mark_licensepools_as_superceded()
        edition_metadata_changed = False
        old_presentation_edition = self.presentation_edition
        new_presentation_edition = None

        for pool in self.license_pools:
            # a superceded pool's composite edition is not good enough
            # Note:  making the assumption here that we won't have a situation 
            # where we marked all of the work's pools as superceded or suppressed. 
            if pool.superceded or pool.suppressed:
                continue

            # make sure the pool has most up-to-date idea of its presentation edition, 
            # and then ask what it is.
            pool_edition_changed = pool.set_presentation_edition()
            edition_metadata_changed = (
                edition_metadata_changed or
                pool_edition_changed   
            )
            potential_presentation_edition = pool.presentation_edition

            # We currently have no real way to choose between
            # competing presentation editions. But it doesn't matter much
            # because in the current system there should never be more
            # than one non-superceded license pool per Work.
            #
            # So basically we pick the first available edition and
            # make it the presentation edition.
            if (not new_presentation_edition
                or (potential_presentation_edition is old_presentation_edition and old_presentation_edition)):
                # We would prefer not to change the Work's presentation
                # edition unnecessarily, so if the current presentation
                # edition is still an option, choose it.
                new_presentation_edition = potential_presentation_edition

        if ((self.presentation_edition != new_presentation_edition) and new_presentation_edition != None):
            # did we find a pool whose presentation edition was better than the work's?
            self.set_presentation_edition(new_presentation_edition)

        # tell everyone else we tried to set work's presentation edition
        WorkCoverageRecord.add_for(
            self, operation=WorkCoverageRecord.CHOOSE_EDITION_OPERATION
        )

        changed = (
            edition_metadata_changed or
            old_presentation_edition != self.presentation_edition
        )
        return changed


    def calculate_presentation(self, policy=None, search_index_client=None):
        """Make a Work ready to show to patrons.

        Call calculate_presentation_edition() to find the best-quality presentation edition 
        that could represent this work.

        Then determine the following information, global to the work:

        * Subject-matter classifications for the work.
        * Whether or not the work is fiction.
        * The intended audience for the work.
        * The best available summary for the work.
        * The overall popularity of the work.
        """
        
        # Gather information up front so we can see if anything
        # actually changed.
        changed = False
        edition_changed = False
        classification_changed = False

        policy = policy or PresentationCalculationPolicy()

        edition_changed = self.calculate_presentation_edition(policy)

        if policy.choose_cover:
            cover_changed = self.presentation_edition.calculate_presentation(policy)
            edition_changed = edition_changed or cover_changed

        summary = self.summary
        summary_text = self.summary_text
        quality = self.quality

        # If we find a cover or description that comes direct from a
        # license source, it may short-circuit the process of finding
        # a good cover or description.
        licensed_data_sources = set()
        for pool in self.license_pools:
            # Descriptions from Gutenberg are useless, so we
            # specifically exclude it from being a privileged data
            # source.
            if pool.data_source.name != DataSource.GUTENBERG:
                licensed_data_sources.add(pool.data_source)

        if policy.classify or policy.choose_summary or policy.calculate_quality:
            # Find all related IDs that might have associated descriptions,
            # classifications, or measurements.
            _db = Session.object_session(self)

            identifier_ids = self.all_identifier_ids()
        else:
            identifier_ids = []

        if policy.classify:
            classification_changed = self.assign_genres(identifier_ids)
            WorkCoverageRecord.add_for(
                self, operation=WorkCoverageRecord.CLASSIFY_OPERATION
            )

        if policy.choose_summary:
            staff_data_source = DataSource.lookup(_db, DataSource.LIBRARY_STAFF)
            summary, summaries = Identifier.evaluate_summary_quality(
                _db, identifier_ids, [staff_data_source, licensed_data_sources]
            )
            # TODO: clean up the content
            self.set_summary(summary)      

        if policy.calculate_quality:
            # In the absense of other data, we will make a rough
            # judgement as to the quality of a book based on the
            # license source. Commercial data sources have higher
            # default quality, because it's presumed that a librarian
            # put some work into deciding which books to buy.
            default_quality = None
            for source in licensed_data_sources:
                q = self.default_quality_by_data_source.get(
                    source.name, None
                )
                if q is None:
                    continue
                if default_quality is None or q > default_quality:
                    default_quality = q                    

            if not default_quality:
                # if we still haven't found anything of a quality measurement, 
                # then at least make it an integer zero, not none.
                default_quality = 0
            self.calculate_quality(identifier_ids, default_quality)

        if self.summary_text:
            if isinstance(self.summary_text, unicode):
                new_summary_text = self.summary_text
            else:
                new_summary_text = self.summary_text.decode("utf8")
        else:
            new_summary_text = self.summary_text

        changed = (
            edition_changed or
            classification_changed or
            summary != self.summary or
            summary_text != new_summary_text or
            float(quality) != float(self.quality)
        )

        if changed:
            # last_update_time tracks the last time the data actually
            # changed, not the last time we checked whether or not to
            # change it.
            self.last_update_time = datetime.datetime.utcnow()

        if changed or policy.regenerate_opds_entries:
            self.calculate_opds_entries()

        if changed or policy.update_search_index:
            # Ensure new changes are reflected in database queries
            _db = Session.object_session(self)
            _db.flush()
            self.update_external_index(search_index_client)

        # Now that everything's calculated, print it out.
        if policy.verbose:            
            if changed:
                changed = "changed"
                representation = self.detailed_representation
            else:
                # TODO: maybe change changed to a boolean, and return it as method result
                changed = "unchanged"
                representation = repr(self)                
            logging.info("Presentation %s for work: %s", changed, representation)

    @property
    def detailed_representation(self):
        """A description of this work more detailed than repr()"""
        l = ["%s (by %s)" % (self.title, self.author)]
        l.append(" language=%s" % self.language)
        l.append(" quality=%s" % self.quality)

        if self.presentation_edition and self.presentation_edition.primary_identifier:
            primary_identifier = self.presentation_edition.primary_identifier
        else:
            primary_identifier=None
        l.append(" primary id=%s" % primary_identifier)
        if self.fiction:
            fiction = "Fiction"
        elif self.fiction == False:
            fiction = "Nonfiction"
        else:
            fiction = "???"
        if self.target_age and (self.target_age.upper or self.target_age.lower):
            target_age = " age=" + self.target_age_string
        else:
            target_age = ""
        l.append(" %(fiction)s a=%(audience)s%(target_age)r" % (
                dict(fiction=fiction,
                     audience=self.audience, target_age=target_age)))
        l.append(" " + ", ".join(repr(wg) for wg in self.work_genres))

        if self.cover_full_url:
            l.append(" Full cover: %s" % self.cover_full_url)
        else:
            l.append(" No full cover.")

        if self.cover_thumbnail_url:
            l.append(" Cover thumbnail: %s" % self.cover_full_url)
        else:
            l.append(" No thumbnail cover.")

        downloads = []
        expect_downloads = False
        for pool in self.license_pools:
            if pool.superceded:
                continue
            if pool.open_access:
                expect_downloads = True
            for lpdm in pool.delivery_mechanisms:
                if lpdm.resource and lpdm.resource.final_url:
                    downloads.append(lpdm.resource)

        if downloads:
            l.append(" Open-access downloads:")
            for r in downloads:
                l.append("  " + r.final_url)
        elif expect_downloads:
            l.append(" Expected open-access downloads but found none.")
        def _ensure(s):
            if not s:
                return ""
            elif isinstance(s, unicode):
                return s
            else:
                return s.decode("utf8", "replace")

        if self.summary and self.summary.representation:
            snippet = _ensure(self.summary.representation.content)[:100]
            d = " Description (%.2f) %s" % (self.summary.quality, snippet)
            l.append(d)

        l = [_ensure(s) for s in l]
        return u"\n".join(l)

    def calculate_opds_entries(self, verbose=True):
        from opds import (
            AcquisitionFeed,
            Annotator,
            VerboseAnnotator,
        )
        _db = Session.object_session(self)
        simple = AcquisitionFeed.single_entry(_db, self, Annotator,
                                              force_create=True)
        if simple is not None:
            self.simple_opds_entry = unicode(etree.tostring(simple))
        verbose = AcquisitionFeed.single_entry(_db, self, VerboseAnnotator, 
                                               force_create=True)
        if verbose is not None:
            self.verbose_opds_entry = unicode(etree.tostring(verbose))
        WorkCoverageRecord.add_for(
            self, operation=WorkCoverageRecord.GENERATE_OPDS_OPERATION
        )


    def update_external_index(self, client, add_coverage_record=True):
        client = client or ExternalSearchIndex()
        args = dict(index=client.works_index,
                    doc_type=client.work_document_type,
                    id=self.id)
        if not client.works_index:
            # There is no index set up on this instance.
            return
        present_in_index = False
        if self.presentation_ready:
            doc = self.to_search_document()
            if doc:
                args['body'] = doc
                if logging.getLogger().level == logging.DEBUG:
                    logging.debug(
                        "Indexed work %d (%s): %r", self.id, self.title, doc
                    )
                else:
                    logging.info("Indexed work %d (%s)", self.id, self.title)
                client.index(**args)
                present_in_index = True
            else:
                logging.warn(
                    "Could not generate a search document for allegedly presentation-ready work %d (%s).",
                    self.id, self.title
                )
        else:
            if client.exists(**args):
                client.delete(**args)
        if add_coverage_record and present_in_index:
            WorkCoverageRecord.add_for(
                self, operation=(WorkCoverageRecord.UPDATE_SEARCH_INDEX_OPERATION + "-" + client.works_index)
            )
        return present_in_index

    def set_presentation_ready(self, as_of=None, search_index_client=None):
        as_of = as_of or datetime.datetime.utcnow()
        self.presentation_ready = True
        self.presentation_ready_exception = None
        self.presentation_ready_attempt = as_of
        self.random = random.random()
        self.update_external_index(search_index_client)

    def set_presentation_ready_based_on_content(self, search_index_client=None):
        """Set this work as presentation ready, if it appears to
        be ready based on its data.

        Presentation ready means the book is ready to be shown to
        patrons and (pending availability) checked out. It doesn't
        necessarily mean the presentation is complete.

        The absolute minimum data necessary is a title, a language,
        and a fiction/nonfiction status. We don't need a cover or an
        author -- we can fill in that info later if it exists.
        """

        if (not self.presentation_edition
            or not self.license_pools
            or not self.title
            or not self.language
            or self.fiction is None
        ):
            self.presentation_ready = False
            # This will remove the work from the search index.
            self.update_external_index(search_index_client)
        else:
            self.set_presentation_ready(search_index_client=search_index_client)

    def calculate_quality(self, identifier_ids, default_quality=0):
        _db = Session.object_session(self)
        quantities = [Measurement.POPULARITY, Measurement.RATING,
                      Measurement.DOWNLOADS, Measurement.QUALITY]
        measurements = _db.query(Measurement).filter(
            Measurement.identifier_id.in_(identifier_ids)).filter(
                Measurement.is_most_recent==True).filter(
                    Measurement.quantity_measured.in_(quantities)).all()

        self.quality = Measurement.overall_quality(
            measurements, default_value=default_quality)
        WorkCoverageRecord.add_for(
            self, operation=WorkCoverageRecord.QUALITY_OPERATION
        )

    def assign_genres(self, identifier_ids):
        """Set classification information for this work based on the
        subquery to get equivalent identifiers.

        :return: A boolean explaining whether or not any data actually
        changed.
        """
        classifier = WorkClassifier(self)

        old_fiction = self.fiction
        old_audience = self.audience
        old_target_age = self.target_age

        _db = Session.object_session(self)
        classifications = Identifier.classifications_for_identifier_ids(
            _db, identifier_ids
        )
        for classification in classifications:
            classifier.add(classification)

        (genre_weights, self.fiction, self.audience, 
         target_age) = classifier.classify
        self.target_age = tuple_to_numericrange(target_age)

        workgenres, workgenres_changed = self.assign_genres_from_weights(
            genre_weights
        )

        classification_changed = (
            workgenres_changed or 
            old_fiction != self.fiction or
            old_audience != self.audience or
            numericrange_to_tuple(old_target_age) != target_age
        )

        return classification_changed

    def assign_genres_from_weights(self, genre_weights):
        # Assign WorkGenre objects to the remainder.
        changed = False
        _db = Session.object_session(self)
        total_genre_weight = float(sum(genre_weights.values()))
        workgenres = []
        current_workgenres = _db.query(WorkGenre).filter(WorkGenre.work==self)
        by_genre = dict()
        for wg in current_workgenres:
            by_genre[wg.genre] = wg
        for g, score in genre_weights.items():
            affinity = score / total_genre_weight
            if not isinstance(g, Genre):
                g, ignore = Genre.lookup(_db, g.name)
            if g in by_genre:
                wg = by_genre[g]
                is_new = False
                del by_genre[g]
            else:
                wg, is_new = get_one_or_create(
                    _db, WorkGenre, work=self, genre=g)
            if is_new or round(wg.affinity,2) != round(affinity, 2):
                changed = True
            wg.affinity = affinity
            workgenres.append(wg)

        # Any WorkGenre objects left over represent genres the Work
        # was once classified under, but is no longer. Delete them.
        for wg in by_genre.values():
            _db.delete(wg)
            changed = True

        # ensure that work_genres is up to date without having to read from database again
        self.work_genres = workgenres

        return workgenres, changed


    def assign_appeals(self, character, language, setting, story,
                       cutoff=0.20):
        """Assign the given appeals to the corresponding database fields,
        as well as calculating the primary and secondary appeal.
        """
        self.appeal_character = character
        self.appeal_language = language
        self.appeal_setting = setting
        self.appeal_story = story

        c = Counter()
        c[self.CHARACTER_APPEAL] = character
        c[self.LANGUAGE_APPEAL] = language
        c[self.SETTING_APPEAL] = setting
        c[self.STORY_APPEAL] = story
        primary, secondary = c.most_common(2)
        if primary[1] > cutoff:
            self.primary_appeal = primary[0]
        else:
            self.primary_appeal = self.UNKNOWN_APPEAL

        if secondary[1] > cutoff:
            self.secondary_appeal = secondary[0]
        else:
            self.secondary_appeal = self.NO_APPEAL

    @classmethod
    def to_search_documents(cls, works):
        """Generate search documents for these Works.
        
        This is done by constructing an extremely complicated
        SQL query. The code is ugly, but it's about 100 times
        faster than using python to create documents for
        each work individually. When working on the search
        index, it's very important for this to be fast.
        """

        if not works:
            return []

        _db = Session.object_session(works[0])

        # If this is a batch of search documents, postgres needs extra working
        # memory to process the query quickly.
        if len(works) > 50:
            _db.execute("set work_mem='200MB'")

        # This query gets relevant columns from Work and Edition for the Works we're
        # interested in. The work_id, edition_id, and identifier_id columns are used
        # by other subqueries to filter, and the remaining columns are used directly
        # to create the json document.
        works_alias = select(
            [Work.id.label('work_id'),
             Edition.id.label('edition_id'),
             Edition.primary_identifier_id.label('identifier_id'),
             Edition.title,
             Edition.subtitle,
             Edition.series,
             Edition.language,
             Edition.sort_title,
             Edition.author,
             Edition.sort_author,
             Edition.medium,
             Edition.publisher,
             Edition.imprint,
             Edition.permanent_work_id,
             Work.fiction,
             Work.audience,
             Work.summary_text,
             Work.quality,
             Work.rating,
             Work.popularity,
            ],
            Work.id.in_((w.id for w in works))
        ).select_from(
            join(
                Work, Edition,
                Work.presentation_edition_id==Edition.id
            )
        ).alias('works_alias')


        # This subquery gets Contributors, filtered on edition_id.
        contributors = select(
            [Contributor.sort_name,
             Contributor.family_name,
             Contribution.role,
            ]
        ).where(
            Contribution.edition_id==literal_column(works_alias.name + "." + works_alias.c.edition_id.name)
        ).select_from(
            join(
                Contributor, Contribution,
                Contributor.id==Contribution.contributor_id
            )
        ).alias("contributors_subquery")

        # Create a json array from the set of Contributors.
        contributors_json = select(
            [func.array_to_json(
                    func.array_agg(
                        func.row_to_json(
                            literal_column(contributors.name)
                        )))]
        ).select_from(contributors)


        # For Classifications, use a subquery to get recursively equivalent Identifiers
        # for the Edition's primary_identifier_id.
        identifiers = Identifier.recursively_equivalent_identifier_ids_query(
            literal_column(works_alias.name + "." + works_alias.c.identifier_id.name),
            levels=5, threshold=0.5)

        # Map our constants for Subject type to their URIs. 
        scheme_column = case(
            [(Subject.type==key, literal_column("'%s'" % val)) for key, val in Subject.uri_lookup.items()]
        )

        # If the Subject has a name, use that, otherwise use the Subject's identifier.
        # Also, 3M's classifications have slashes, e.g. "FICTION/Adventure". Make sure
        # we get separated words for search.
        term_column = func.replace(case([(Subject.name != None, Subject.name)], else_=Subject.identifier), "/", " ")

        # Normalize by dividing each weight by the sum of the weights for that Identifier's Classifications.
        weight_column = func.sum(Classification.weight) / func.sum(func.sum(Classification.weight)).over()

        # The subquery for Subjects, with those three columns. The labels will become keys in json objects.
        subjects = select(
            [scheme_column.label('scheme'),
             term_column.label('term'),
             weight_column.label('weight'),
            ],
            # Only include Subjects with terms that are useful for search.
            and_(Subject.type.in_(Subject.TYPES_FOR_SEARCH),
                 term_column != None)
        ).group_by(
            scheme_column, term_column
        ).where(
            Classification.identifier_id.in_(identifiers)
        ).select_from(
            join(Classification, Subject, Classification.subject_id==Subject.id)
        ).alias("subjects_subquery")

        # Create a json array for the set of Subjects.
        subjects_json = select(
            [func.array_to_json(
                    func.array_agg(
                        func.row_to_json(
                            literal_column(subjects.name)
                        )))]
        ).select_from(subjects)


        # Subquery for genres.
        genres = select(
            # All Genres have the same scheme - the simplified genre URI.
            [literal_column("'%s'" % Subject.SIMPLIFIED_GENRE).label('scheme'),
             Genre.name,
             Genre.id.label('term'),
             WorkGenre.affinity.label('weight'),
            ]
        ).where(
            WorkGenre.work_id==literal_column(works_alias.name + "." + works_alias.c.work_id.name)
        ).select_from(
            join(WorkGenre, Genre, WorkGenre.genre_id==Genre.id)
        ).alias("genres_subquery")

        # Create a json array for the set of Genres.
        genres_json = select(
            [func.array_to_json(
                    func.array_agg(
                        func.row_to_json(
                            literal_column(genres.name)
                        )))]
        ).select_from(genres)


        # When we set an inclusive target age range, the upper bound is converted to
        # exclusive and is 1 + our original upper bound, so we need to subtract 1.
        upper_column = func.upper(Work.target_age) - 1

        # Subquery for target age. This has to be a subquery so it can become a
        # nested object in the final json.
        target_age = select(
            [func.lower(Work.target_age).label('lower'),
             upper_column.label('upper'),
            ]
        ).where(
            Work.id==literal_column(works_alias.name + "." + works_alias.c.work_id.name)
        ).alias('target_age_subquery')
        # Create the target age json object.
        target_age_json = select(
            [func.row_to_json(literal_column(target_age.name))]
        ).select_from(target_age)


        # Now, create a query that brings together everything we need for the final
        # search document.
        search_data = select(
            [works_alias.c.work_id.label("_id"),
             works_alias.c.title,
             works_alias.c.subtitle,
             works_alias.c.series,
             works_alias.c.language,
             works_alias.c.sort_title,
             works_alias.c.author,
             works_alias.c.sort_author,
             works_alias.c.medium,
             works_alias.c.publisher,
             works_alias.c.imprint,
             works_alias.c.permanent_work_id,

             # Convert true/false to "Fiction"/"Nonfiction".
             case(
                    [(works_alias.c.fiction==True, literal_column("'Fiction'"))],
                    else_=literal_column("'Nonfiction'")
                    ).label("fiction"),

             # Replace "Young Adult" with "YoungAdult" and "Adults Only" with "AdultsOnly".
             func.replace(works_alias.c.audience, " ", "").label('audience'),

             works_alias.c.summary_text.label('summary'),
             works_alias.c.quality,
             works_alias.c.rating,
             works_alias.c.popularity,

             # Here are all the subqueries.
             contributors_json.label("contributors"),
             subjects_json.label("classifications"),
             genres_json.label('genres'),
             target_age_json.label('target_age'),
            ]
        ).select_from(
            works_alias
        ).alias("search_data_subquery")
        
        # Finally, convert everything to json.
        search_json = select(
            [func.row_to_json(
                    literal_column(search_data.name)
                )]
        ).select_from(search_data)

        result = _db.execute(search_json)
        if result:
            return [r[0] for r in result]

    def to_search_document(self):
        """Generate a search document for this Work."""
        return Work.to_search_documents([self])[0]

    def mark_licensepools_as_superceded(self):
        """Make sure that all but the single best open-access LicensePool for
        this Work are superceded. A non-open-access LicensePool should
        never be superceded, and this method will mark them as
        un-superceded.
        """
        champion_open_access_license_pool = None
        for pool in self.license_pools:
            if not pool.open_access:
                pool.superceded = False
                continue
            if pool.better_open_access_pool_than(champion_open_access_license_pool):
                if champion_open_access_license_pool:
                    champion_open_access_license_pool.superceded = True
                champion_open_access_license_pool = pool
                pool.superceded = False
            else:
                pool.superceded = True
    
    @classmethod
    def restrict_to_custom_lists_from_data_source(
            cls, _db, base_query, data_source, on_list_as_of=None):
        """Annotate a query that joins Work against Edition to match only
        Works that are on a custom list from the given data source."""

        condition = CustomList.data_source==data_source
        return cls._restrict_to_customlist_subquery_condition(
            _db, base_query, condition, on_list_as_of)

    @classmethod
    def restrict_to_custom_lists(
            cls, _db, base_query, custom_lists, on_list_as_of=None):
        """Annotate a query that joins Work against Edition to match only
        Works that are on one of the given custom lists."""
        condition = CustomList.id.in_([x.id for x in custom_lists])
        return cls._restrict_to_customlist_subquery_condition(
            _db, base_query, condition, on_list_as_of)

    @classmethod
    def _restrict_to_customlist_subquery_condition(
            cls, _db, base_query, condition, on_list_as_of=None):
        """Annotate a query that joins Work against Edition to match only
        Works that are on a custom list from the given data source."""
        # Find works that are on a list that meets the given condition.
        qu = base_query.join(LicensePool.custom_list_entries).join(
            CustomListEntry.customlist)
        if on_list_as_of:
            qu = qu.filter(
                CustomListEntry.most_recent_appearance >= on_list_as_of)
        qu = qu.filter(condition)
        return qu

    def classifications_with_genre(self):
        _db = Session.object_session(self)
        identifier = self.presentation_edition.primary_identifier
        return _db.query(Classification) \
            .join(Subject) \
            .filter(Classification.identifier_id == identifier.id) \
            .filter(Subject.genre_id != None) \
            .order_by(Classification.weight.desc())

    def top_genre(self):
        _db = Session.object_session(self)
        genre = _db.query(Genre) \
            .join(WorkGenre) \
            .filter(WorkGenre.work_id == self.id) \
            .order_by(WorkGenre.affinity.desc()) \
            .first()
        return genre.name if genre else None


# Used for quality filter queries.
Index("ix_works_audience_target_age_quality_random", Work.audience, Work.target_age, Work.quality, Work.random)
Index("ix_works_audience_fiction_quality_random", Work.audience, Work.fiction, Work.quality, Work.random)

class Measurement(Base):
    """A  measurement of some numeric quantity associated with a
    Identifier.
    """
    __tablename__ = 'measurements'

    # Some common measurement types
    POPULARITY = u"http://librarysimplified.org/terms/rel/popularity"
    QUALITY = u"http://librarysimplified.org/terms/rel/quality"
    PUBLISHED_EDITIONS = u"http://librarysimplified.org/terms/rel/editions"
    HOLDINGS = u"http://librarysimplified.org/terms/rel/holdings"
    RATING = u"http://schema.org/ratingValue"
    DOWNLOADS = u"https://schema.org/UserDownloads"
    PAGE_COUNT = u"https://schema.org/numberOfPages"
    AWARDS = u"http://librarysimplified.org/terms/rel/awards"

    GUTENBERG_FAVORITE = u"http://librarysimplified.org/terms/rel/lists/gutenberg-favorite"

    # If a book's popularity measurement is found between index n and
    # index n+1 on this list, it is in the nth percentile for
    # popularity and its 'popularity' value should be n * 0.01.
    # 
    # These values are empirically determined and may change over
    # time.
    POPULARITY_PERCENTILES = {
        DataSource.OVERDRIVE : [1, 1, 1, 2, 2, 2, 3, 3, 4, 4, 5, 5, 6, 6, 7, 7, 8, 9, 9, 10, 10, 11, 12, 13, 14, 15, 15, 16, 18, 19, 20, 21, 22, 24, 25, 26, 28, 30, 31, 33, 35, 37, 39, 41, 43, 46, 48, 51, 53, 56, 59, 63, 66, 70, 74, 78, 82, 87, 92, 97, 102, 108, 115, 121, 128, 135, 142, 150, 159, 168, 179, 190, 202, 216, 230, 245, 260, 277, 297, 319, 346, 372, 402, 436, 478, 521, 575, 632, 702, 777, 861, 965, 1100, 1248, 1428, 1665, 2020, 2560, 3535, 5805],
        DataSource.AMAZON : [14937330, 1974074, 1702163, 1553600, 1432635, 1327323, 1251089, 1184878, 1131998, 1075720, 1024272, 978514, 937726, 898606, 868506, 837523, 799879, 770211, 743194, 718052, 693932, 668030, 647121, 627642, 609399, 591843, 575970, 559942, 540713, 524397, 511183, 497576, 483884, 470850, 458438, 444475, 432528, 420088, 408785, 398420, 387895, 377244, 366837, 355406, 344288, 333747, 324280, 315002, 305918, 296420, 288522, 279185, 270824, 262801, 253865, 246224, 238239, 230537, 222611, 215989, 208641, 202597, 195817, 188939, 181095, 173967, 166058, 160032, 153526, 146706, 139981, 133348, 126689, 119201, 112447, 106795, 101250, 96534, 91052, 85837, 80619, 75292, 69957, 65075, 59901, 55616, 51624, 47598, 43645, 39403, 35645, 31795, 27990, 24496, 20780, 17740, 14102, 10498, 7090, 3861],

        # This is as measured by the criteria defined in
        # ContentCafeSOAPClient.estimate_popularity(), in which
        # popularity is the maximum of a) the largest number of books
        # ordered in a single month within the last year, or b)
        # one-half the largest number of books ever ordered in a
        # single month.
        DataSource.CONTENT_CAFE : [0, 1, 1, 1, 1, 1, 1, 1, 1, 1, 1, 1, 1, 1, 1, 1, 1, 1, 1, 1, 1, 1, 1, 1, 1, 1, 1, 1, 1, 1, 1, 1, 1, 1, 1, 1, 1, 1, 1, 1, 1, 1, 1, 1, 1, 1, 1, 1, 2, 2, 2, 2, 2, 2, 2, 2, 2, 2, 2, 2, 2, 2, 2, 2, 2, 2, 2, 2, 3, 3, 3, 3, 3, 3, 3, 3, 3, 4, 4, 4, 4, 4, 4, 5, 5, 5, 5, 6, 6, 7, 8, 9, 10, 11, 14, 18, 25, 41, 125, 387]

        # This is a percentile list of OCLC Work IDs and OCLC Numbers
        # associated with Project Gutenberg texts via OCLC Linked
        # Data.
        #
        # TODO: Calculate a separate distribution for more modern works.
        # DataSource.OCLC_LINKED_DATA : [1, 1, 1, 1, 1, 1, 1, 1, 1, 1, 1, 1, 1, 1, 1, 1, 1, 1, 1, 1, 1, 1, 1, 1, 1, 1, 1, 1, 1, 1, 1, 1, 1, 1, 1, 1, 1, 1, 1, 1, 1, 1, 1, 1, 1, 1, 1, 1, 1, 2, 2, 2, 2, 2, 2, 2, 2, 2, 2, 2, 2, 2, 2, 2, 2, 2, 2, 3, 3, 3, 3, 3, 3, 3, 3, 4, 4, 4, 4, 5, 5, 5, 5, 6, 6, 7, 7, 8, 8, 9, 10, 11, 12, 14, 15, 18, 21, 29, 41, 81],
    }

    DOWNLOAD_PERCENTILES = {
        DataSource.GUTENBERG : [0, 1, 2, 3, 4, 5, 5, 6, 7, 7, 8, 8, 9, 9, 10, 10, 11, 12, 12, 12, 13, 14, 14, 15, 15, 16, 16, 17, 18, 18, 19, 19, 20, 21, 21, 22, 23, 23, 24, 25, 26, 27, 28, 28, 29, 30, 32, 33, 34, 35, 36, 37, 38, 40, 41, 43, 45, 46, 48, 50, 52, 55, 57, 60, 62, 65, 69, 72, 76, 79, 83, 87, 93, 99, 106, 114, 122, 130, 140, 152, 163, 179, 197, 220, 251, 281, 317, 367, 432, 501, 597, 658, 718, 801, 939, 1065, 1286, 1668, 2291, 4139]
    }

    RATING_SCALES = {
        DataSource.OVERDRIVE : [1, 5],
        DataSource.AMAZON : [1, 5],
        DataSource.UNGLUE_IT: [1, 5],
        DataSource.NOVELIST: [0, 5]
    }

    id = Column(Integer, primary_key=True)

    # A Measurement is always associated with some Identifier.
    identifier_id = Column(
        Integer, ForeignKey('identifiers.id'), index=True)

    # A Measurement always comes from some DataSource.
    data_source_id = Column(
        Integer, ForeignKey('datasources.id'), index=True)

    # The quantity being measured.
    quantity_measured = Column(Unicode, index=True)

    # The measurement itself.
    value = Column(Float)

    # The measurement normalized to a 0...1 scale.
    _normalized_value = Column(Float, name="normalized_value")

    # How much weight should be assigned this measurement, relative to
    # other measurements of the same quantity from the same source.
    weight = Column(Float, default=1)

    # When the measurement was taken
    taken_at = Column(DateTime, index=True)
    
    # True if this is the most recent measurement of this quantity for
    # this Identifier.
    #
    is_most_recent = Column(Boolean, index=True)

    def __repr__(self):
        return "%s(%r)=%s (norm=%.2f)" % (
            self.quantity_measured, self.identifier, self.value,
            self.normalized_value or 0)

    @classmethod
    def overall_quality(cls, measurements, popularity_weight=0.3,
                        rating_weight=0.7, default_value=0):
        """Turn a bunch of measurements into an overall measure of quality."""
        if popularity_weight + rating_weight != 1.0:
            raise ValueError(
                "Popularity weight and rating weight must sum to 1! (%.2f + %.2f)" % (
                    popularity_weight, rating_weight)
        )
        popularities = []
        ratings = []
        qualities = []
        for m in measurements:
            l = None
            if m.quantity_measured in (cls.POPULARITY, cls.DOWNLOADS):
                l = popularities
            elif m.quantity_measured == cls.RATING:
                l = ratings
            elif m.quantity_measured == cls.QUALITY:
                l = qualities
            if l is not None:
                l.append(m)
        popularity = cls._average_normalized_value(popularities)
        rating = cls._average_normalized_value(ratings)
        quality = cls._average_normalized_value(qualities)
        if popularity is None and rating is None and quality is None:
            # We have absolutely no idea about the quality of this work.
            return default_value
        if popularity is not None and rating is None and quality is None:
            # Our idea of the quality depends entirely on the work's popularity.
            return popularity
        if rating is not None and popularity is None and quality is None:
            # Our idea of the quality depends entirely on the work's rating.
            return rating
        if quality is not None and rating is None and popularity is None:
            # Our idea of the quality depends entirely on the work's quality scores.
            return quality

        # We have at least two of the three... but which two?
        if popularity is None:
            # We have rating and quality but not popularity.
            final = rating
        elif rating is None:
            # We have quality and popularity but not rating.
            final = popularity
        else:
            # We have popularity and rating but not quality.
            final = (popularity * popularity_weight) + (rating * rating_weight)
            logging.debug(
                "(%.2f * %.2f) + (%.2f * %.2f) = %.2f", 
                popularity, popularity_weight, rating, rating_weight, final
            )
        if quality:
            logging.debug("Popularity+Rating: %.2f, Quality: %.2f" % (final, quality))
            final = (final / 2) + (quality / 2)
            logging.debug("Final value: %.2f" % final)
        return final

    @classmethod
    def _average_normalized_value(cls, measurements):
        num_measurements = 0
        measurement_total = 0
        for m in measurements:
            v = m.normalized_value
            if v is None:
                continue
            num_measurements += m.weight
            measurement_total += (v * m.weight)
        if num_measurements:
            return measurement_total / num_measurements
        else:
            return None

    @property
    def normalized_value(self):
        if self._normalized_value:
            pass
        elif not self.value:
            return None
        elif (self.quantity_measured == self.POPULARITY
              and self.data_source.name in self.POPULARITY_PERCENTILES):
            d = self.POPULARITY_PERCENTILES[self.data_source.name]
            position = bisect.bisect_left(d, self.value)
            self._normalized_value = position * 0.01            
        elif (self.quantity_measured == self.DOWNLOADS
              and self.data_source.name in self.DOWNLOAD_PERCENTILES):
            d = self.DOWNLOAD_PERCENTILES[self.data_source.name]
            position = bisect.bisect_left(d, self.value)
            self._normalized_value = position * 0.01            
        elif (self.quantity_measured == self.RATING
              and self.data_source.name in self.RATING_SCALES):
            scale_min, scale_max = self.RATING_SCALES[self.data_source.name]
            width = float(scale_max-scale_min)
            value = self.value-scale_min
            self._normalized_value = value / width
        elif self.data_source.name == DataSource.METADATA_WRANGLER:
            # Data from the metadata wrangler comes in pre-normalized.
            self._normalized_value = self.value
            
        return self._normalized_value


class LicensePoolDeliveryMechanism(Base):
    """A mechanism for delivering a specific book from a specific
    distributor.

    It's presumed that all LicensePools for a given DataSource and
    Identifier have the same set of LicensePoolDeliveryMechanisms.

    This is mostly an association class between DataSource, Identifier and
    DeliveryMechanism, but it also may incorporate a specific Resource
    (i.e. a static link to a downloadable file) which explains exactly
    where to go for delivery.
    """
    __tablename__ = 'licensepooldeliveries'

    id = Column(Integer, primary_key=True)

    data_source_id = Column(
        Integer, ForeignKey('datasources.id'), index=True, nullable=False
    )

    identifier_id = Column(
        Integer, ForeignKey('identifiers.id'), index=True, nullable=False
    )
    
    delivery_mechanism_id = Column(
        Integer, ForeignKey('deliverymechanisms.id'), 
        index=True,
        nullable=False
    )

    resource_id = Column(Integer, ForeignKey('resources.id'), nullable=True)

    # One LicensePoolDeliveryMechanism may fulfill many Loans.
    fulfills = relationship("Loan", backref="fulfillment")

    # One LicensePoolDeliveryMechanism may be associated with one RightsStatus.
    rightsstatus_id = Column(
        Integer, ForeignKey('rightsstatus.id'), index=True)

    @classmethod
    def set(cls, data_source, identifier, content_type, drm_scheme, rights_uri,
            resource=None):
        """Register the fact that a distributor makes a title available in a
        certain format.

        :param data_source: A DataSource identifying the distributor.
        :param identifier: An Identifier identifying the title.
        :param content_type: The title is available in this media type.
        :param drm_scheme: Access to the title is confounded by this
            DRM scheme.
        :param rights_uri: A URI representing the public's rights to the
            title.
        :param resource: A Resource representing the book itself in
            a freely redistributable form.
        """
        _db = Session.object_session(data_source)
        delivery_mechanism, ignore = DeliveryMechanism.lookup(
            _db, content_type, drm_scheme
        )
        rights_status = RightsStatus.lookup(_db, rights_uri)
        lpdm, ignore = get_one_or_create(
            _db, LicensePoolDeliveryMechanism,
            identifier=identifier,
            data_source=data_source,
            delivery_mechanism=delivery_mechanism,
            resource=resource
        )
        lpdm.rights_status = rights_status

        # Creating or modifying a LPDM might change the open-access status
        # of all LicensePools for that DataSource/Identifier.
        for pool in lpdm.license_pools:
            pool.set_open_access_status()
        return lpdm

    @property
    def is_open_access(self):
        """Is this an open-access delivery mechanism?"""
        return (self.rights_status
                and self.rights_status.uri in RightsStatus.OPEN_ACCESS)
    
    def delete(self):
        """Delete a LicensePoolDeliveryMechanism."""
        _db = Session.object_session(self)
        pools = list(self.license_pools)
        _db.delete(self)        
        # The deletion of a LicensePoolDeliveryMechanism might affect
        # the open-access status of its associated LicensePools.
        for pool in pools:
            pool.set_open_access_status()
        
    def set_rights_status(self, uri):
        _db = Session.object_session(self)
        status = RightsStatus.lookup(_db, uri)
        self.rights_status = status
        # A change to a LicensePoolDeliveryMechanism's rights status
        # might affect the open-access status of its associated
        # LicensePools.
        for pool in self.license_pools:
            pool.set_open_access_status()
        return status

    @property
    def license_pools(self):
        """Find all LicensePools for this LicensePoolDeliveryMechanism.
        """
        _db = Session.object_session(self)
        return _db.query(LicensePool).filter(
            LicensePool.data_source==self.data_source).filter(
                LicensePool.identifier==self.identifier)
    
    def __repr__(self):
        return "<LicensePoolDeliveryMechanism: data_source=%s, identifier=%r, mechanism=%r>" % (self.data_source, self.identifier, self.delivery_mechanism)

    __table_args__ = (
        UniqueConstraint('data_source_id', 'identifier_id',
                         'delivery_mechanism_id', 'resource_id'),
    )

Index(
    "ix_licensepooldeliveries_datasource_identifier_mechanism",
    LicensePoolDeliveryMechanism.data_source_id,
    LicensePoolDeliveryMechanism.identifier_id,
    LicensePoolDeliveryMechanism.delivery_mechanism_id,
    LicensePoolDeliveryMechanism.resource_id,
)

    
class Hyperlink(Base):
    """A link between an Identifier and a Resource."""

    __tablename__ = 'hyperlinks'

    # Some common link relations.
    CANONICAL = u"canonical"
    GENERIC_OPDS_ACQUISITION = u"http://opds-spec.org/acquisition"
    OPEN_ACCESS_DOWNLOAD = u"http://opds-spec.org/acquisition/open-access"
    IMAGE = u"http://opds-spec.org/image"
    THUMBNAIL_IMAGE = u"http://opds-spec.org/image/thumbnail"
    SAMPLE = u"http://opds-spec.org/acquisition/sample"
    ILLUSTRATION = u"http://librarysimplified.org/terms/rel/illustration"
    REVIEW = u"http://schema.org/Review"
    DESCRIPTION = u"http://schema.org/description"
    SHORT_DESCRIPTION = u"http://librarysimplified.org/terms/rel/short-description"
    AUTHOR = u"http://schema.org/author"
    ALTERNATE = u"alternate"

    # TODO: Is this the appropriate relation?
    DRM_ENCRYPTED_DOWNLOAD = u"http://opds-spec.org/acquisition/"

    CIRCULATION_ALLOWED = [OPEN_ACCESS_DOWNLOAD, DRM_ENCRYPTED_DOWNLOAD]
    METADATA_ALLOWED = [CANONICAL, IMAGE, THUMBNAIL_IMAGE, ILLUSTRATION, REVIEW, 
        DESCRIPTION, SHORT_DESCRIPTION, AUTHOR, ALTERNATE, SAMPLE]
    MIRRORED = [OPEN_ACCESS_DOWNLOAD, IMAGE]

    id = Column(Integer, primary_key=True)

    # A Hyperlink is always associated with some Identifier.
    identifier_id = Column(
        Integer, ForeignKey('identifiers.id'), index=True, nullable=False)

    # The DataSource through which this link was discovered.
    data_source_id = Column(
        Integer, ForeignKey('datasources.id'), index=True, nullable=False)

    # The link relation between the Identifier and the Resource.
    rel = Column(Unicode, index=True, nullable=False)

    # The Resource on the other end of the link.
    resource_id = Column(
        Integer, ForeignKey('resources.id'), index=True, nullable=False)

    @classmethod
    def generic_uri(cls, data_source, identifier, rel, content=None):
        """Create a generic URI for the other end of this hyperlink.

        This is useful for resources that are obtained through means
        other than fetching a single URL via HTTP. It lets us get a
        URI that's most likely unique, so we can create a Resource
        object without violating the uniqueness constraint.

        If the output of this method isn't unique in your situation
        (because the data source provides more than one link with a
        given link relation for a given identifier), you'll need some
        other way of coming up with generic URIs.

        """
        l = [identifier.urn, urllib.quote(data_source.name), urllib.quote(rel)]
        if content:
            m = md5.new()
            if isinstance(content, unicode):
                content = content.encode("utf8")
            m.update(content)
            l.append(m.hexdigest())
        return ":".join(l)

    @classmethod
    def _default_filename(self, rel):
        if rel == self.OPEN_ACCESS_DOWNLOAD:
            return 'content'
        elif rel == self.IMAGE:
            return 'cover'
        elif rel == self.THUMBNAIL_IMAGE:
            return 'cover-thumbnail'

    @property
    def default_filename(self):
        return self._default_filename(self.rel)


class Resource(Base):
    """An external resource that may be mirrored locally.
    E.g: a cover image, an epub, a description.
    """

    __tablename__ = 'resources'

    # How many votes is the initial quality estimate worth?
    ESTIMATED_QUALITY_WEIGHT = 5

    # The point at which a generic geometric image is better
    # than a lousy cover we got from the Internet.
    MINIMUM_IMAGE_QUALITY = 0.25

    id = Column(Integer, primary_key=True)

    # A URI that uniquely identifies this resource. Most of the time
    # this will be an HTTP URL, which is why we're calling it 'url',
    # but it may also be a made-up URI.
    url = Column(Unicode, index=True)

    # Many Editions may choose this resource (as opposed to other
    # resources linked to them with rel="image") as their cover image.
    cover_editions = relationship("Edition", backref="cover", foreign_keys=[Edition.cover_id])

    # Many Works may use this resource (as opposed to other resources
    # linked to them with rel="description") as their summary.
    summary_works = relationship("Work", backref="summary", foreign_keys=[Work.summary_id])

    # Many LicensePools (but probably one at most) may use this
    # resource in a delivery mechanism.
    licensepooldeliverymechanisms = relationship(
        "LicensePoolDeliveryMechanism", backref="resource",
        foreign_keys=[LicensePoolDeliveryMechanism.resource_id]
    )

    links = relationship("Hyperlink", backref="resource")

    # The DataSource that is the controlling authority for this Resource.
    data_source_id = Column(Integer, ForeignKey('datasources.id'), index=True)

    # An archived Representation of this Resource.
    representation_id = Column(
        Integer, ForeignKey('representations.id'), index=True)

    # A calculated value for the quality of this resource, based on an
    # algorithmic treatment of its content.
    estimated_quality = Column(Float)

    # The average of human-entered values for the quality of this
    # resource.
    voted_quality = Column(Float, default=float(0))

    # How many votes contributed to the voted_quality value. This lets
    # us scale new votes proportionately while keeping only two pieces
    # of information.
    votes_for_quality = Column(Integer, default=0)

    # A combination of the calculated quality value and the
    # human-entered quality value.
    quality = Column(Float, index=True)

    # URL must be unique.
    __table_args__ = (
        UniqueConstraint('url'),
    )

    @property
    def final_url(self):        
        """URL to the final, mirrored version of this resource, suitable
        for serving to the client.

        :return: A URL, or None if the resource has no mirrored
        representation.
        """
        if not self.representation:
            return None
        if not self.representation.mirror_url:
            return None
        return self.representation.mirror_url

    def set_mirrored_elsewhere(self, media_type):
        """We don't need our own copy of this resource's representation--
        a copy of it has been mirrored already.
        """
        _db = Session.object_session(self)
        if not self.representation:
            self.representation, is_new = get_one_or_create(
                _db, Representation, url=self.url, media_type=media_type)
        self.representation.mirror_url = self.url
        self.representation.set_as_mirrored()

    def set_fetched_content(self, media_type, content, content_path):
        """Simulate a successful HTTP request for a representation
        of this resource.

        This is used when the content of the representation is obtained
        through some other means.
        """
        _db = Session.object_session(self)

        if not (content or content_path):
            raise ValueError(
                "One of content and content_path must be specified.")
        if content and content_path:
            raise ValueError(
                "Only one of content and content_path may be specified.")
        representation, is_new = get_one_or_create(
            _db, Representation, url=self.url, media_type=media_type)
        self.representation = representation
        representation.set_fetched_content(content, content_path)

    def set_estimated_quality(self, estimated_quality):
        """Update the estimated quality."""
        self.estimated_quality = estimated_quality
        self.update_quality()

    def add_quality_votes(self, quality, weight=1):
        """Record someone's vote as to the quality of this resource."""
        self.voted_quality = self.voted_quality or 0
        self.votes_for_quality = self.votes_for_quality or 0

        total_quality = self.voted_quality * self.votes_for_quality
        total_quality += (quality * weight)
        self.votes_for_quality += weight
        self.voted_quality = total_quality / float(self.votes_for_quality)
        self.update_quality()

    def reject(self):
        """Reject a Resource by making its voted_quality negative.

        If the Resource is a cover, this rejection will render it unusable to
        all Editions and Identifiers. Even if the cover is later `approved`
        a rejection impacts the overall weight of the `vote_quality`.
        """
        if not self.voted_quality:
            self.add_quality_votes(-1)
            return

        if self.voted_quality < 0:
            # This Resource has already been rejected.
            return

        # Humans have voted positively on this Resource, and now it's
        # being rejected regardless.
        logging.warn("Rejecting Resource with positive votes: %r", self)

        # Make the voted_quality negative without impacting the weight
        # of existing votes so the value can be restored relatively
        # painlessly if necessary.
        self.voted_quality = -self.voted_quality

        # However, because `votes_for_quality` is incremented, a
        # rejection will impact the weight of all `voted_quality` votes
        # even if the Resource is later approved.
        self.votes_for_quality += 1
        self.update_quality()

    def approve(self):
        """Approve a rejected Resource by making its human-generated
        voted_quality positive while taking its rejection into account.
        """
        if self.voted_quality < 0:
            # This Resource has been rejected. Reset its value to be
            # positive.
            if self.voted_quality == -1 and self.votes_for_quality == 1:
                # We're undoing a single rejection.
                self.voted_quality = 0
            else:
                # An existing positive voted_quality was made negative.
                self.voted_quality = abs(self.voted_quality)
            self.votes_for_quality += 1
            self.update_quality()
            return

        self.add_quality_votes(1)

    def update_quality(self):
        """Combine computer-generated `estimated_quality` with
        human-generated `voted_quality` to form overall `quality`.
        """
        estimated_weight = self.ESTIMATED_QUALITY_WEIGHT
        votes_for_quality = self.votes_for_quality or 0
        total_weight = estimated_weight + votes_for_quality

        voted_quality = (self.voted_quality or 0) * votes_for_quality
        total_quality = (((self.estimated_quality or 0) * self.ESTIMATED_QUALITY_WEIGHT) +
                         voted_quality)

        if voted_quality < 0 and total_quality > 0:
            # If `voted_quality` is negative, the Resource has been
            # rejected by a human and should no longer be available.
            #
            # This human-generated negativity must be passed to the final
            # Resource.quality value.
            total_quality = -(total_quality)
        self.quality = total_quality / float(total_weight)

    @classmethod
    def image_type_priority(cls, media_type):
        """Where does the given image media type rank on our list of
        preferences?

        :return: A lower number is better. None means it's not an
        image type or we don't care about it at all.
        """
        if media_type in Representation.IMAGE_MEDIA_TYPES: 
            return Representation.IMAGE_MEDIA_TYPES.index(media_type)
        return None
        
    @classmethod
    def best_covers_among(cls, resources):

        """Choose the best covers from a list of Resources."""
        champions = []
        champion_score = None
        champion_media_type_score = None

        for r in resources:
            rep = r.representation
            if not rep:
                # A Resource with no Representation is not usable, period
                continue
            media_priority = cls.image_type_priority(rep.media_type)

            # This method will set the quality if it hasn't been set before.
            r.quality_as_thumbnail_image
            # Now we can use it.
            quality = r.quality
            if not quality >= cls.MINIMUM_IMAGE_QUALITY:
                # A Resource below the minimum quality threshold is not
                # usable, period.
                continue
            if not champions or quality > champion_score:
                champions = [r]
                champion_score = r.quality
                champion_media_type_priority = media_priority
            elif quality == champion_score:
                # We have two images with the same score. One might be
                # in a format we prefer.
                if (champion_media_type_priority is None
                    or (media_priority is not None
                        and media_priority < champion_media_type_priority)):
                    champions = [r]
                    champion_score = r.quality
                    champion_media_type_priority = media_priority
                elif media_priority == champion_media_type_priority:
                    # Same score, same format. We have two champions.
                    champions.append(r)

        return champions

    @property
    def quality_as_thumbnail_image(self):
        """Determine this image's suitability for use as a thumbnail image.
        """
        rep = self.representation
        if not rep:
            return 0

        quality = 1
        # If the size of the image is known, that might affect
        # the quality.
        quality = quality * rep.thumbnail_size_quality_penalty

        # Scale the estimated quality by the source of the image.
        source_name = self.data_source.name
        if source_name==DataSource.GUTENBERG_COVER_GENERATOR:
            quality = quality * 0.60
        elif source_name==DataSource.GUTENBERG:
            quality = quality * 0.50
        elif source_name==DataSource.OPEN_LIBRARY:
            quality = quality * 0.25
        elif source_name in DataSource.PRESENTATION_EDITION_PRIORITY:
            # Covers from the data sources listed in
            # PRESENTATION_EDITION_PRIORITY (e.g. the metadata wrangler 
            # and the administrative interface) are given priority
            # over all others, relative to their position in 
            # PRESENTATION_EDITION_PRIORITY.
            i = DataSource.PRESENTATION_EDITION_PRIORITY.index(source_name)
            quality = quality * (i+2)
        self.set_estimated_quality(quality)
        return quality


class Genre(Base):
    """A subject-matter classification for a book.

    Much, much more general than Classification.
    """
    __tablename__ = 'genres'
    id = Column(Integer, primary_key=True)
    name = Column(Unicode)

    # One Genre may have affinity with many Subjects.
    subjects = relationship("Subject", backref="genre")

    # One Genre may participate in many WorkGenre assignments.
    works = association_proxy('work_genres', 'work')

    work_genres = relationship("WorkGenre", backref="genre", 
                               cascade="all, delete, delete-orphan")

    def __repr__(self):
        if classifier.genres.get(self.name):
            length = len(classifier.genres[self.name].subgenres)
        else:
            length = 0
        return "<Genre %s (%d subjects, %d works, %d subcategories)>" % (
            self.name, len(self.subjects), len(self.works), length)

    @classmethod
    def lookup(cls, _db, name, autocreate=False):
        if isinstance(name, GenreData):
            name = name.name
        args = (_db, Genre)
        if autocreate:
            result, new = get_one_or_create(*args, name=name)
        else:
            result = get_one(*args, name=name)
            new = False
        if result is None:
            logging.getLogger().error('"%s" is not a recognized genre.', name)
        return result, new

    @property
    def genredata(self):
        if classifier.genres.get(self.name):
            return classifier.genres[self.name]
        else:
            return GenreData(self.name, False)

    @property
    def subgenres(self):
        for genre in self.self_and_subgenres:
            if genre != self:
                yield genre

    @property
    def self_and_subgenres(self):
        _db = Session.object_session(self)
        genres = []
        for genre_data in self.genredata.self_and_subgenres:
            genres.append(self.lookup(_db, genre_data.name)[0])
        return genres

    @property
    def default_fiction(self):
        if self.name not in classifier.genres:
            return None
        return classifier.genres[self.name].is_fiction


class Subject(Base):
    """A subject under which books might be classified."""

    # Types of subjects.
    LCC = Classifier.LCC              # Library of Congress Classification
    LCSH = Classifier.LCSH            # Library of Congress Subject Headings
    FAST = Classifier.FAST
    DDC = Classifier.DDC              # Dewey Decimal Classification
    OVERDRIVE = Classifier.OVERDRIVE  # Overdrive's classification system
    ONECLICK = Classifier.ONECLICK    # OneClick's genre system
    THREEM = Classifier.THREEM        # 3M's classification system
    BISAC = Classifier.BISAC
    BIC = Classifier.BIC              # BIC Subject Categories
    TAG = Classifier.TAG              # Folksonomic tags.
    FREEFORM_AUDIENCE = Classifier.FREEFORM_AUDIENCE
    NYPL_APPEAL = Classifier.NYPL_APPEAL

    # Types with terms that are suitable for search.
    TYPES_FOR_SEARCH = [
        FAST, OVERDRIVE, THREEM, BISAC, TAG
    ]

    AXIS_360_AUDIENCE = Classifier.AXIS_360_AUDIENCE
    ONECLICK_AUDIENCE = Classifier.ONECLICK_AUDIENCE
    GRADE_LEVEL = Classifier.GRADE_LEVEL
    AGE_RANGE = Classifier.AGE_RANGE
    LEXILE_SCORE = Classifier.LEXILE_SCORE
    ATOS_SCORE = Classifier.ATOS_SCORE
    INTEREST_LEVEL = Classifier.INTEREST_LEVEL

    GUTENBERG_BOOKSHELF = Classifier.GUTENBERG_BOOKSHELF
    TOPIC = Classifier.TOPIC
    PLACE = Classifier.PLACE
    PERSON = Classifier.PERSON
    ORGANIZATION = Classifier.ORGANIZATION
    SIMPLIFIED_GENRE = Classifier.SIMPLIFIED_GENRE
    SIMPLIFIED_FICTION_STATUS = Classifier.SIMPLIFIED_FICTION_STATUS

    by_uri = {
        SIMPLIFIED_GENRE : SIMPLIFIED_GENRE,
        SIMPLIFIED_FICTION_STATUS : SIMPLIFIED_FICTION_STATUS,
        "http://librarysimplified.org/terms/genres/Overdrive/" : OVERDRIVE,
        "http://librarysimplified.org/terms/genres/3M/" : THREEM,
        "http://id.worldcat.org/fast/" : FAST, # I don't think this is official.
        "http://purl.org/dc/terms/LCC" : LCC,
        "http://purl.org/dc/terms/LCSH" : LCSH,
        "http://purl.org/dc/terms/DDC" : DDC,
        "http://schema.org/typicalAgeRange" : AGE_RANGE,
        "http://schema.org/audience" : FREEFORM_AUDIENCE,
    }

    uri_lookup = dict()
    for k, v in by_uri.items():
        uri_lookup[v] = k

    __tablename__ = 'subjects'
    id = Column(Integer, primary_key=True)
    # Type should be one of the constants in this class.
    type = Column(Unicode, index=True)

    # Formal identifier for the subject (e.g. "300" for Dewey Decimal
    # System's Social Sciences subject.)
    identifier = Column(Unicode, index=True)

    # Human-readable name, if different from the
    # identifier. (e.g. "Social Sciences" for DDC 300)
    name = Column(Unicode, default=None, index=True)

    # Whether classification under this subject implies anything about
    # the fiction/nonfiction status of a book.
    fiction = Column(Boolean, default=None)

    # Whether classification under this subject implies anything about
    # the book's audience.
    audience = Column(
        Enum("Adult", "Young Adult", "Children", "Adults Only", 
             name="audience"),
        default=None, index=True)

    # For children's books, the target age implied by this subject.
    target_age = Column(INT4RANGE, default=None, index=True)

    # Each Subject may claim affinity with one Genre.
    genre_id = Column(Integer, ForeignKey('genres.id'), index=True)

    # A locked Subject has been reviewed by a human and software will
    # not mess with it without permission.
    locked = Column(Boolean, default=False, index=True)

    # A checked Subject has been reviewed by software and will
    # not be checked again unless forced.
    checked = Column(Boolean, default=False, index=True)

    # One Subject may participate in many Classifications.
    classifications = relationship(
        "Classification", backref="subject"
    )

    # Type + identifier must be unique.
    __table_args__ = (
        UniqueConstraint('type', 'identifier'),
    )

    def __repr__(self):
        if self.name:
            name = u' ("%s")' % self.name
        else:
            name = u""
        if self.audience:
            audience = " audience=%s" % self.audience
        else:
            audience = ""
        if self.fiction:
            fiction = " (Fiction)"
        elif self.fiction == False:
            fiction = " (Nonfiction)"
        else:
            fiction = ""
        if self.genre:
            genre = ' genre="%s"' % self.genre.name
        else:
            genre = ""
        if (self.target_age is not None
            and (self.target_age.lower or self.target_age.upper)
        ):
            age_range= " " + self.target_age_string
        else:
            age_range = ""
        a = u'[%s:%s%s%s%s%s%s]' % (
            self.type, self.identifier, name, fiction, audience, genre, age_range)
        return a.encode("utf8")

    @property
    def target_age_string(self):
        lower = self.target_age.lower
        upper = self.target_age.upper
        if lower and upper is None:
            return str(lower)
        if upper and lower is None:
            return str(upper)
        if not self.target_age.upper_inc:
            upper -= 1
        if not self.target_age.lower_inc:
            lower += 1
        return "%s-%s" % (lower,upper)

    @property
    def describes_format(self):
        """Does this Subject describe a format of book rather than
        subject matter, audience, etc?

        If so, there are limitations on when we believe this Subject
        actually applies to a given book--it may describe a very
        different adaptation of the same underlying work.

        TODO: See note in assign_genres about the hacky way this is used.
        """
        if self.genre and self.genre.name==COMICS_AND_GRAPHIC_NOVELS:
            return True
        return False

    @classmethod
    def lookup(cls, _db, type, identifier, name, autocreate=True):
        """Turn a subject type and identifier into a Subject."""
        classifier = Classifier.lookup(type)
        if autocreate:
            subject, new = get_one_or_create(
                _db, Subject, type=type,
                identifier=identifier,
                create_method_kwargs=dict(name=name)
            )
        else:
            new = False
            subject = get_one(_db, Subject, type=type, identifier=identifier)
        if name and not subject.name:
            # We just discovered the name of a subject that previously
            # had only an ID.
            subject.name = name
        return subject, new

    @classmethod
    def common_but_not_assigned_to_genre(cls, _db, min_occurances=1000, 
                                         type_restriction=None):
        q = _db.query(Subject).join(Classification).filter(Subject.genre==None)

        if type_restriction:
            q = q.filter(Subject.type==type_restriction)
        q = q.group_by(Subject.id).having(
            func.count(Subject.id) > min_occurances).order_by(
            func.count(Classification.id).desc())
        return q

    @classmethod
    def assign_to_genres(cls, _db, type_restriction=None, force=False,
                         batch_size=1000):
        """Find subjects that have not been checked yet, assign each a
        genre/audience/fiction status if possible, and mark each as
        checked.

        :param type_restriction: Only consider subjects of the given type.
        :param force: Assign a genre to all subjects not just the ones that
                      have been checked.
        :param batch_size: Perform a database commit every time this many
                           subjects have been checked.
        """
        q = _db.query(Subject).filter(Subject.locked==False)

        if type_restriction:
            q = q.filter(Subject.type==type_restriction)

        if not force:
            q = q.filter(Subject.checked==False)

        counter = 0
        for subject in q:
            subject.assign_to_genre()
            counter += 1
            if not counter % batch_size:
                _db.commit()
        _db.commit()

    def assign_to_genre(self):
        """Assign this subject to a genre."""
        classifier = Classifier.classifiers.get(self.type, None)
        if not classifier:
            return
        self.checked = True
        log = logging.getLogger("Subject-genre assignment")

        genredata, audience, target_age, fiction = classifier.classify(self)
        # If the genre is erotica, the audience will always be ADULTS_ONLY,
        # no matter what the classifier says.
        if genredata == Erotica:
            audience = Classifier.AUDIENCE_ADULTS_ONLY

        if audience in Classifier.AUDIENCES_ADULT:
            target_age = Classifier.default_target_age_for_audience(audience)
        if not audience:
            # We have no audience but some target age information.
            # Try to determine an audience based on that.
            audience = Classifier.default_audience_for_target_age(target_age)

        if genredata:
            _db = Session.object_session(self)
            genre, was_new = Genre.lookup(_db, genredata.name, True)
        else:
            genre = None
        if genre != self.genre:
            log.info(
                "%s:%s genre %r=>%r", self.type, self.identifier,
                self.genre, genre
            )
        self.genre = genre

        if audience:
            if self.audience != audience:
                log.info(
                    "%s:%s audience %s=>%s", self.type, self.identifier,
                    self.audience, audience
                )
        self.audience = audience

        if fiction is not None:
            if self.fiction != fiction:
                log.info(
                    "%s:%s fiction %s=>%s", self.type, self.identifier,
                    self.fiction, fiction
                )
        self.fiction = fiction

        if numericrange_to_tuple(self.target_age) != target_age:
            log.info(
                "%s:%s target_age %r=>%r", self.type, self.identifier,
                self.target_age, tuple_to_numericrange(target_age)
            )        
        self.target_age = tuple_to_numericrange(target_age)


class Classification(Base):
    """The assignment of a Identifier to a Subject."""
    __tablename__ = 'classifications'
    id = Column(Integer, primary_key=True)
    identifier_id = Column(
        Integer, ForeignKey('identifiers.id'), index=True)
    subject_id = Column(Integer, ForeignKey('subjects.id'), index=True)
    data_source_id = Column(Integer, ForeignKey('datasources.id'), index=True)

    # How much weight the data source gives to this classification.
    weight = Column(Integer)

    @property
    def scaled_weight(self):
        weight = self.weight
        if self.data_source.name == DataSource.OCLC_LINKED_DATA:
            weight = weight / 10.0
        elif self.data_source.name == DataSource.OVERDRIVE:
            weight = weight * 50
        return weight

    # These subject types are known to be problematic in that their
    # "Juvenile" classifications are applied indiscriminately to both
    # YA books and Children's books. As such, we need to split the
    # difference when weighing a classification whose subject is of
    # this type.
    #
    # This goes into Classification rather than Subject because it's
    # possible that one particular data source could use a certain
    # subject type in an unreliable way.
    #
    # In fact, the 3M classifications are basically BISAC
    # classifications used in an unreliable way, so we could merge
    # them in the future.
    _juvenile_subject_types = set([
        Subject.THREEM,
        Subject.LCC
    ])

    _quality_as_indicator_of_target_age = {
        
        # Not all classifications are equally reliable as indicators
        # of a target age. This dictionary contains the coefficients
        # we multiply against the weights of incoming classifications
        # to reflect the overall reliability of that type of
        # classification.
        #
        # If we had a ton of information about target age this might
        # not be necessary--it doesn't seem necessary for genre
        # classifications. But we sometimes have very little
        # information about target age, so being careful about how
        # much we trust different data sources can become important.
        
        DataSource.MANUAL : 1.0,
        DataSource.LIBRARY_STAFF: 1.0,        
        (DataSource.METADATA_WRANGLER, Subject.AGE_RANGE) : 1.0,

        Subject.AXIS_360_AUDIENCE : 0.9,
        (DataSource.OVERDRIVE, Subject.INTEREST_LEVEL) : 0.9,
        (DataSource.OVERDRIVE, Subject.OVERDRIVE) : 0.9, # But see below
        (DataSource.AMAZON, Subject.AGE_RANGE) : 0.85,
        (DataSource.AMAZON, Subject.GRADE_LEVEL) : 0.85,
        
        # Although Overdrive usually reserves Fiction and Nonfiction
        # for books for adults, it's not as reliable an indicator as
        # other Overdrive classifications.
        (DataSource.OVERDRIVE, Subject.OVERDRIVE, "Fiction") : 0.7,
        (DataSource.OVERDRIVE, Subject.OVERDRIVE, "Nonfiction") : 0.7,
        
        Subject.AGE_RANGE : 0.6,
        Subject.GRADE_LEVEL : 0.6,
        
        # There's no real way to know what this measures, since it
        # could be anything. If a tag mentions a target age or a grade
        # level, the accuracy seems to be... not terrible.
        Subject.TAG : 0.45,

        # Tags that come from OCLC Linked Data are of lower quality
        # because they sometimes talk about completely the wrong book.
        (DataSource.OCLC_LINKED_DATA, Subject.TAG) : 0.3,
        
        # These measure reading level, not age appropriateness.
        # However, if the book is a remedial work for adults we won't
        # be calculating a target age in the first place, so it's okay
        # to use reading level as a proxy for age appropriateness in a
        # pinch. (But not outside of a pinch.)
        (DataSource.OVERDRIVE, Subject.GRADE_LEVEL) : 0.35,
        Subject.LEXILE_SCORE : 0.1,
        Subject.ATOS_SCORE: 0.1,
    }

    @property
    def generic_juvenile_audience(self):        
        """Is this a classification that mentions (e.g.) a Children's audience
        but is actually a generic 'Juvenile' classification?
        """
        return (
            self.subject.audience in Classifier.AUDIENCES_JUVENILE
            and self.subject.type in self._juvenile_subject_types
        )
    
    @property
    def quality_as_indicator_of_target_age(self):
        if not self.subject.target_age:
            return 0
        data_source = self.data_source.name
        subject_type = self.subject.type
        q = self._quality_as_indicator_of_target_age

        keys = [
            (data_source, subject_type, self.subject.identifier),
            (data_source, subject_type),
            data_source,
            subject_type
        ]
        for key in keys:
            if key in q:
                return q[key]
        return 0.1

    @property
    def weight_as_indicator_of_target_age(self):
        return self.weight * self.quality_as_indicator_of_target_age

    @property
    def comes_from_license_source(self):
        """Does this Classification come from a data source that also
        provided a license for this book?
        """
        if not self.identifier.licensed_through:
            return False
        for pool in self.identifier.licensed_through:
            if self.data_source == pool.data_source:
                return True
        return False


class WillNotGenerateExpensiveFeed(Exception):
    """This exception is raised when a feed is not cached, but it's too
    expensive to generate.
    """
    pass

class CachedFeed(Base):

    __tablename__ = 'cachedfeeds'
    id = Column(Integer, primary_key=True)

    # Every feed is associated with a lane. If null, this is a feed
    # for the top level.
    lane_name = Column(Unicode, nullable=True)

    # Every feed includes book from a subset of available languages
    languages = Column(Unicode)

    # Every feed has a timestamp reflecting when it was created.
    timestamp = Column(DateTime, nullable=True)

    # A feed is of a certain type--currently either 'page' or 'groups'.
    type = Column(Unicode, nullable=False)

    # A 'page' feed is associated with a set of values for the facet
    # groups.
    facets = Column(Unicode, nullable=True)

    # A 'page' feed is associated with a set of values for pagination.
    pagination = Column(Unicode, nullable=False)

    # The content of the feed.
    content = Column(Unicode, nullable=True)

    # A feed may be associated with a Work.
    work_id = Column(Integer, ForeignKey('works.id'),
        nullable=True, index=True)

    GROUPS_TYPE = u'groups'
    PAGE_TYPE = u'page'
    RECOMMENDATIONS_TYPE = u'recommendations'
    SERIES_TYPE = u'series'
    CONTRIBUTOR_TYPE = u'contributor'

    log = logging.getLogger("CachedFeed")

    @classmethod
    def fetch(cls, _db, lane, type, facets, pagination, annotator,
              force_refresh=False, max_age=None):
        if max_age is None:
            if lane and hasattr(lane, 'MAX_CACHE_AGE'):
                max_age = lane.MAX_CACHE_AGE
            elif type == cls.GROUPS_TYPE:
                max_age = Configuration.groups_max_age()
            elif type == cls.PAGE_TYPE:
                max_age = Configuration.page_max_age()
        if isinstance(max_age, int):
            max_age = datetime.timedelta(seconds=max_age)

        work = None
        if lane:
            lane_name = unicode(lane.name)
            work = getattr(lane, 'work', None)
        else:
            lane_name = None

        if not lane.languages:
            languages_key = None
        else:
            languages_key = unicode(",".join(lane.languages))

        if facets:
            facets_key = unicode(facets.query_string)
        else:
            facets_key = u""

        if pagination:
            pagination_key = unicode(pagination.query_string)
        else:
            pagination_key = u""

        # Get a CachedFeed object. We will either return its .content,
        # or update its .content.
        constraint_clause = and_(cls.content!=None, cls.timestamp!=None)
        feed, is_new = get_one_or_create(
            _db, cls,
            on_multiple='interchangeable',
            constraint=constraint_clause,
            lane_name=lane_name,
            work=work,
            type=type,
            languages=languages_key,
            facets=facets_key,
            pagination=pagination_key)

        if force_refresh is True:
            # No matter what, we've been directed to treat this
            # cached feed as stale.
            return feed, False

        if max_age is Configuration.CACHE_FOREVER:
            # This feed is so expensive to generate that it must be cached
            # forever (unless force_refresh is True).
            if not is_new and feed.content:
                # Cacheable!
                return feed, True
            else:
                # We're supposed to generate this feed, but as a group
                # feed, it's too expensive.
                #
                # Rather than generate an error (which will provide a
                # terrible user experience), fall back to generating a
                # default page-type feed, which should be cheap to fetch.
                cls.log.warn(
                    "Could not generate a groups feed for %s, falling back to a page feed.",
                    lane.name
                )
                return cls.fetch(
                    _db, lane, CachedFeed.PAGE_TYPE, facets, pagination, 
                    annotator, force_refresh, max_age=None
                )
        else:
            # This feed is cheap enough to generate on the fly.
            cutoff = datetime.datetime.utcnow() - max_age
            fresh = False
            if feed.timestamp and feed.content:
                if feed.timestamp >= cutoff:
                    fresh = True
            return feed, fresh

        # Either there is no cached feed or it's time to update it.
        return feed, False

    def update(self, _db, content):
        self.content = content
        self.timestamp = datetime.datetime.utcnow()
        _db.flush()

    def __repr__(self):
        if self.content:
            length = len(self.content)
        else:
            length = "No content"
        return "<CachedFeed #%s %s %s %s %s %s %s %s >" % (
            self.id, self.languages, self.lane_name, self.type, 
            self.facets, self.pagination,
            self.timestamp, length
        )


Index(
    "ix_cachedfeeds_lane_name_type_facets_pagination", CachedFeed.lane_name, CachedFeed.type,
    CachedFeed.facets, CachedFeed.pagination
)


class LicensePool(Base):
    """A pool of undifferentiated licenses for a work from a given source.
    """

    __tablename__ = 'licensepools'
    id = Column(Integer, primary_key=True)

    # A LicensePool may be associated with a Work. (If it's not, no one
    # can check it out.)
    work_id = Column(Integer, ForeignKey('works.id'), index=True)

    # Each LicensePool is associated with one DataSource and one
    # Identifier.
    data_source_id = Column(Integer, ForeignKey('datasources.id'), index=True)
    identifier_id = Column(Integer, ForeignKey('identifiers.id'), index=True)

    # Each LicensePool belongs to one Collection.
    collection_id = Column(Integer, ForeignKey('collections.id'),
                           index=True, nullable=False)
    
    # Each LicensePool has an Edition which contains the metadata used
    # to describe this book.
    presentation_edition_id = Column(Integer, ForeignKey('editions.id'), index=True)

    # One LicensePool can have many Loans.
    loans = relationship('Loan', backref='license_pool')

    # One LicensePool can have many Holds.
    holds = relationship('Hold', backref='license_pool')

    # One LicensePool can have many CirculationEvents
    circulation_events = relationship(
        "CirculationEvent", backref="license_pool")

    # One LicensePool can be associated with many Complaints.
    complaints = relationship('Complaint', backref='license_pool')

    # The date this LicensePool was first created in our db
    # (the date we first discovered that ​we had that book in ​our collection).
    availability_time = Column(DateTime, index=True)

    # A LicensePool may be superceded by some other LicensePool
    # associated with the same Work. This may happen if it's an
    # open-access LicensePool and a better-quality version of the same
    # book is available from another Open-Access source.
    superceded = Column(Boolean, default=False)

    # A LicensePool that seemingly looks fine may be manually suppressed
    # to be temporarily or permanently removed from the collection.
    suppressed = Column(Boolean, default=False, index=True)

    # A textual description of a problem with this license pool
    # that caused us to suppress it.
    license_exception = Column(Unicode, index=True)

    open_access = Column(Boolean, index=True)
    last_checked = Column(DateTime, index=True)
    licenses_owned = Column(Integer,default=0)
    licenses_available = Column(Integer,default=0, index=True)
    licenses_reserved = Column(Integer,default=0)
    patrons_in_hold_queue = Column(Integer,default=0)

    # This lets us cache the work of figuring out the best open access
    # link for this LicensePool.
    _open_access_download_url = Column(Unicode, name="open_access_download_url")
    
    # A Collection can not have more than one LicensePool for a given
    # Identifier from a given DataSource.
    __table_args__ = (
        UniqueConstraint('identifier_id', 'data_source_id', 'collection_id'),
    )

    @property
    def delivery_mechanisms(self):
        """Find all LicensePoolDeliveryMechanisms for this LicensePool.        
        """
        _db = Session.object_session(self)
        LPDM = LicensePoolDeliveryMechanism
        return _db.query(LPDM).filter(
            LPDM.data_source==self.data_source).filter(
                LPDM.identifier==self.identifier)
    
    def __repr__(self):
        if self.identifier:
            identifier = "%s/%s" % (self.identifier.type, 
                                    self.identifier.identifier)
        else:
            identifier = "unknown identifier"
        return "<LicensePool #%s for %s: owned=%d available=%d reserved=%d holds=%d>" % (
            self.id, identifier, self.licenses_owned, self.licenses_available, 
            self.licenses_reserved, self.patrons_in_hold_queue
        )

    @classmethod
    def for_foreign_id(self, _db, data_source, foreign_id_type, foreign_id,
                       rights_status=None, collection=None, autocreate=True):
        """Find or create a LicensePool for the given foreign ID."""

        if not collection:
            raise CollectionMissing()
        
        # Get the DataSource.
        if isinstance(data_source, basestring):
            data_source = DataSource.lookup(_db, data_source)

        # The type of the foreign ID must be the primary identifier
        # type for the data source.
        if (data_source.primary_identifier_type and 
            foreign_id_type != data_source.primary_identifier_type
            and foreign_id_type != Identifier.DEPRECATED_NAMES.get(data_source.primary_identifier_type)
        ):
            raise ValueError(
                "License pools for data source '%s' are keyed to "
                "identifier type '%s' (not '%s', which was provided)" % (
                    data_source.name, data_source.primary_identifier_type,
                    foreign_id_type
                )
            )
 
        # Get the Identifier.
        identifier, ignore = Identifier.for_foreign_id(
            _db, foreign_id_type, foreign_id
            )

        kw = dict(data_source=data_source, identifier=identifier,
                  collection=collection)
        if rights_status:
            kw['rights_status'] = rights_status

        # Get the LicensePool that corresponds to the
        # DataSource/Identifier/Collection.
        if autocreate:
            license_pool, was_new = get_one_or_create(_db, LicensePool, **kw)
        else:
            license_pool = get_one(_db, LicensePool, **kw)
            was_new = False
            
        if was_new and not license_pool.availability_time:
            now = datetime.datetime.utcnow()
            license_pool.availability_time = now

        if was_new:
            # Set the LicensePool's initial values to indicate
            # that we don't actually know how many copies we own.
            license_pool.licenses_owned = 0
            license_pool.licenses_available = 0
            license_pool.licenses_reserved = 0
            license_pool.patrons_in_hold_queue = 0

        return license_pool, was_new

    @classmethod
    def with_no_work(cls, _db):
        """Find LicensePools that have no corresponding Work."""
        return _db.query(LicensePool).outerjoin(Work).filter(
            Work.id==None).all()

    @property
    def deliverable(self):
        """This LicensePool can actually be delivered to patrons.
        """
        return (
            (self.open_access or self.licenses_owned > 0)
            and any(
                [dm.delivery_mechanism.default_client_can_fulfill
                for dm in self.delivery_mechanisms]
            )
        )

    @classmethod
    def with_complaint(cls, _db, resolved=False):
        """Return query for LicensePools that have at least one Complaint."""
        subquery = _db.query(
                LicensePool.id,
                func.count(LicensePool.id).label("complaint_count")
            ).\
            select_from(LicensePool).\
            join(LicensePool.complaints).\
            group_by(LicensePool.id)

        if resolved == False:
            subquery = subquery.filter(Complaint.resolved == None)
        elif resolved == True:
            subquery = subquery.filter(Complaint.resolved != None)

        subquery = subquery.subquery()

        return _db.query(LicensePool).\
            join(subquery, LicensePool.id == subquery.c.id).\
            order_by(subquery.c.complaint_count.desc()).\
            add_columns(subquery.c.complaint_count)

    @property
    def open_access_source_priority(self):
        """What priority does this LicensePool's DataSource have in
        our list of open-access content sources?
        
        e.g. GITenberg books are prefered over Gutenberg books,
        because there's a defined process for fixing errors and they
        are more likely to have good cover art.
        """
        try:
            priority = DataSource.OPEN_ACCESS_SOURCE_PRIORITY.index(
                self.data_source.name
            )
        except ValueError, e:
            # The source of this download is not mentioned in our
            # priority list. Treat it as the lowest priority.
            priority = -1
        return priority

    def better_open_access_pool_than(self, champion):
        """ Is this open-access pool generally known for better-quality
        download files than the passed-in pool?
        """
        # A license pool with no identifier shouldn't happen, but it
        # definitely shouldn't be considered.
        if not self.identifier:
            return False

        # A suppressed license pool should never be used, even if there is
        # no alternative.
        if self.suppressed:
            return False

        # A non-open-access license pool is not eligible for consideration.
        if not self.open_access:
            return False

        # At this point we have a LicensePool that is at least
        # better than nothing.
        if not champion:
            return True

        challenger_resource = self.best_open_access_link
        if not challenger_resource:
            # This LicensePool is supposedly open-access but we don't
            # actually know where the book is. It will be chosen only
            # if there is no alternative.
            return False

        champion_priority = champion.open_access_source_priority
        challenger_priority = self.open_access_source_priority

        if challenger_priority > champion_priority:
            return True

        if challenger_priority < champion_priority:
            return False

        if (self.data_source.name == DataSource.GUTENBERG
            and champion.data_source == self.data_source):
            # These two LicensePools are both from Gutenberg, and
            # normally this wouldn't matter, but higher Gutenberg
            # numbers beat lower Gutenberg numbers.
            champion_id = int(champion.identifier.identifier)
            challenger_id = int(self.identifier.identifier)

            if challenger_id > champion_id:
                logging.info(
                    "Gutenberg %d beats Gutenberg %d",
                    challenger_id, champion_id
                )
                return True
        return False


    def editions_in_priority_order(self):
        """Return all Editions that describe the Identifier associated with
        this LicensePool, in the order they should be used to create a
        presentation Edition for the LicensePool.
        """
        def sort_key(edition):
            """Return a numeric ordering of this edition."""
            source = edition.data_source
            if not source:
                # This shouldn't happen. Give this edition the
                # lowest priority.
                return -100

            if source == self.data_source:
                # This Edition contains information from the same data
                # source as the LicensePool itself. Put it below any
                # Edition from one of the data sources in
                # PRESENTATION_EDITION_PRIORITY, but above all other
                # Editions.
                return -1
            if source.name in DataSource.PRESENTATION_EDITION_PRIORITY:
                return DataSource.PRESENTATION_EDITION_PRIORITY.index(source.name)
            else:
                return -2

        return sorted(self.identifier.primarily_identifies, key=sort_key)

    def set_open_access_status(self):
        """Set .open_access based on whether there is currently
        an open-access LicensePoolDeliveryMechanism for this LicensePool.
        """
        for dm in self.delivery_mechanisms:
            if dm.is_open_access:
                self.open_access = True
                break
        else:
            self.open_access = False

    def set_presentation_edition(self):
        """Create or update the presentation Edition for this LicensePool.

        The presentation Edition is made of metadata from all Editions
        associated with the LicensePool's identifier.

        :return: A boolean explaining whether any of the presentation
        information associated with this LicensePool actually changed.
        """
        _db = Session.object_session(self)
        old_presentation_edition = self.presentation_edition
        all_editions = list(self.editions_in_priority_order())
        changed = False

        # Note: We can do a cleaner solution, if we refactor to not use metadata's 
        # methods to update editions.  For now, we're choosing to go with the below approach.
        from metadata_layer import (
            Metadata, 
            IdentifierData, 
            ReplacementPolicy,
        )

        if len(all_editions) == 1:
            # There's only one edition associated with this
            # LicensePool. Use it as the presentation edition rather
            # than creating an identical composite.
            self.presentation_edition = all_editions[0]
        else:
            edition_identifier = IdentifierData(self.identifier.type, self.identifier.identifier)
            metadata = Metadata(data_source=DataSource.PRESENTATION_EDITION, primary_identifier=edition_identifier)

            for edition in all_editions:
                if (edition.data_source.name != DataSource.PRESENTATION_EDITION):
                    metadata.update(Metadata.from_edition(edition))

            # Note: Since this is a presentation edition it does not have a
            # license data source, even if one of the editions it was
            # created from does have a license data source.
            metadata._license_data_source = None
            metadata.license_data_source_obj = None
            edition, is_new = metadata.edition(_db)

            policy = ReplacementPolicy.from_metadata_source()
            self.presentation_edition, edition_core_changed = metadata.apply(
                edition, collection=self.collection, replace=policy
            )
            changed = changed or edition_core_changed

        presentation_changed = self.presentation_edition.calculate_presentation()
        changed = changed or presentation_changed

        # if the license pool is associated with a work, and the work currently has no presentation edition, 
        # then do a courtesy call to the work, and tell it about the presentation edition.
        if self.work and not self.work.presentation_edition:
            self.work.set_presentation_edition(self.presentation_edition)

        return (
            self.presentation_edition != old_presentation_edition 
            or changed
        )


    def add_link(self, rel, href, data_source, media_type=None,
                 content=None, content_path=None):
        """Add a link between this LicensePool and a Resource.

        :param rel: The relationship between this LicensePool and the resource
               on the other end of the link.
        :param href: The URI of the resource on the other end of the link.
        :param media_type: Media type of the representation associated
               with the resource.
        :param content: Content of the representation associated with the
               resource.
        :param content_path: Path (relative to DATA_DIRECTORY) of the
               representation associated with the resource.
        """
        return self.identifier.add_link(
            rel, href, data_source, media_type, content, content_path)

    def needs_update(self):
        """Is it time to update the circulation info for this license pool?"""
        now = datetime.datetime.utcnow()
        if not self.last_checked:
            # This pool has never had its circulation info checked.
            return True
        maximum_stale_time = self.data_source.extra.get(
            'circulation_refresh_rate_seconds')
        if maximum_stale_time is None:
            # This pool never needs to have its circulation info checked.
            return False
        age = now - self.last_checked
        return age > maximum_stale_time

    def update_availability(
            self, new_licenses_owned, new_licenses_available, 
            new_licenses_reserved, new_patrons_in_hold_queue, as_of=None):
        """Update the LicensePool with new availability information.
        Log the implied changes as CirculationEvents.
        """
        changes_made = False
        _db = Session.object_session(self)
        if not as_of:
            as_of = datetime.datetime.utcnow()

        old_licenses_owned = self.licenses_owned
        old_licenses_available = self.licenses_available
        old_licenses_reserved = self.licenses_reserved
        old_patrons_in_hold_queue = self.patrons_in_hold_queue

        for old_value, new_value, more_event, fewer_event in (
                [self.patrons_in_hold_queue,  new_patrons_in_hold_queue,
                 CirculationEvent.DISTRIBUTOR_HOLD_PLACE, CirculationEvent.DISTRIBUTOR_HOLD_RELEASE],
                [self.licenses_available, new_licenses_available,
                 CirculationEvent.DISTRIBUTOR_CHECKIN, CirculationEvent.DISTRIBUTOR_CHECKOUT],
                [self.licenses_reserved, new_licenses_reserved,
                 CirculationEvent.DISTRIBUTOR_AVAILABILITY_NOTIFY, None],
                [self.licenses_owned, new_licenses_owned,
                 CirculationEvent.DISTRIBUTOR_LICENSE_ADD,
                 CirculationEvent.DISTRIBUTOR_LICENSE_REMOVE]):
            if new_value is None:
                continue
            if old_value == new_value:
                continue
            changes_made = True

            if old_value < new_value:
                event_name = more_event
            else:
                event_name = fewer_event

            if not event_name:
                continue

            Analytics.collect_event(
                _db, self, event_name, as_of,
                old_value=old_value, new_value=new_value)

        # Update the license pool with the latest information.
        any_data = False
        if new_licenses_owned is not None:
            self.licenses_owned = new_licenses_owned
            any_data = True
        if new_licenses_available is not None:
            self.licenses_available = new_licenses_available
            any_data = True
        if new_licenses_reserved is not None:
            self.licenses_reserved = new_licenses_reserved
            any_data = True
        if new_patrons_in_hold_queue is not None:
            self.patrons_in_hold_queue = new_patrons_in_hold_queue
            any_data = True

        if any_data or changes_made:
            # Sometimes update_availability is called with no actual
            # numbers, but that's not the case this time. We got
            # numbers and they may have even changed our view of the
            # LicensePool.
            self.last_checked = as_of
            if self.work:
                self.work.last_update_time = as_of

        if changes_made:
            message, args = self.circulation_changelog(
                old_licenses_owned, old_licenses_available,
                old_licenses_reserved, old_patrons_in_hold_queue
            )
            logging.info(message, *args)

        return changes_made

    def circulation_changelog(self, old_licenses_owned, old_licenses_available,
                              old_licenses_reserved, old_patrons_in_hold_queue):
        """Generate a log message describing a change to the circulation.

        :return: a 2-tuple (message, args) suitable for passing into 
        logging.info or a similar method
        """
        edition = self.presentation_edition
        message = 'CHANGED '
        args = []
        if edition:
            message += '%s "%s" %s (%s)'
            args.extend([edition.medium, 
                         edition.title or "[NO TITLE]",
                         edition.author or "[NO AUTHOR]",
                         self.identifier]
                    )
        else:
            message += '%s'
            args.append(self.identifier)

        def _part(message, args, string, old_value, new_value):
            if old_value != new_value:
                args.extend([string, old_value, new_value])
                message += ' %s: %s=>%s'
            return message, args

        message, args = _part(
            message, args, "OWN", old_licenses_owned, self.licenses_owned
        )
        
        message, args = _part(
            message, args, "AVAIL", old_licenses_available, 
            self.licenses_available
        )

        message, args = _part(
            message, args, "RSRV", old_licenses_reserved, 
            self.licenses_reserved
        )

        message, args =_part(
            message, args, "HOLD", old_patrons_in_hold_queue, 
            self.patrons_in_hold_queue
        )
        return message, tuple(args)

    def loan_to(self, patron, start=None, end=None, fulfillment=None):
        _db = Session.object_session(patron)
        kwargs = dict(start=start or datetime.datetime.utcnow(),
                      end=end)
        loan, is_new = get_one_or_create(
            _db, Loan, patron=patron, license_pool=self, 
            create_method_kwargs=kwargs)
        if fulfillment:
            loan.fulfillment = fulfillment
        return loan, is_new

    def on_hold_to(self, patron, start=None, end=None, position=None):
        _db = Session.object_session(patron)
        if (Configuration.hold_policy() 
            != Configuration.HOLD_POLICY_ALLOW):
            raise PolicyException("Holds are disabled on this system.")
        start = start or datetime.datetime.utcnow()
        hold, new = get_one_or_create(
            _db, Hold, patron=patron, license_pool=self)
        hold.update(start, end, position)
        return hold, new

    @classmethod
    def consolidate_works(cls, _db, calculate_work_even_if_no_author=False,
                          batch_size=10):
        """Assign a (possibly new) Work to every unassigned LicensePool."""
        a = 0
        lps = cls.with_no_work(_db)
        logging.info(
            "Assigning Works to %d LicensePools with no Work.", len(lps)
        )
        for unassigned in lps:
            etext, new = unassigned.calculate_work(
                even_if_no_author=calculate_work_even_if_no_author)
            if not etext:
                # We could not create a work for this LicensePool,
                # most likely because it does not yet have any
                # associated Edition.
                continue
            a += 1
            logging.info("When consolidating works, created %r", etext)
            if a and not a % batch_size:
                _db.commit()
        _db.commit()


    def calculate_work(self, even_if_no_author=False, known_edition=None):
        """Find or create a Work for this LicensePool.

        A pool that is not open-access will always have its own
        Work. Open-access LicensePools will be grouped together with
        other open-access LicensePools based on the permanent work ID
        of the LicensePool's presentation edition.

        :param even_if_no_author: Ordinarily this method will refuse
        to create a Work for a LicensePool whose Edition has no title
        or author. But sometimes a book just has no known author. If
        that's really the case, pass in even_if_no_author=True and the
        Work will be created.

        TODO: I think known_edition is mostly useless. We should
        either remove it or replace it with a boolean that stops us
        from calling set_presentation_edition() and assumes we've
        already done that work.
        """
        if not self.identifier:
            # A LicensePool with no Identifier should never have a Work.
            self.work = None
            return None, False
       
        if known_edition:
            presentation_edition = known_edition
        else:
            self.set_presentation_edition()
            presentation_edition = self.presentation_edition
            
        if presentation_edition:
            if self not in presentation_edition.is_presentation_for:
                raise ValueError(
                    "Alleged presentation edition is not the presentation edition for the license pool for which work is being calculated!"
                )
                    
        logging.info("Calculating work for %r", presentation_edition)
        if not presentation_edition:
            # We don't have any information about the identifier
            # associated with this LicensePool, so we can't create a work.
            logging.warn("NO EDITION for %s, cowardly refusing to create work.",
                     self.identifier)

            # If there was a work associated with this LicensePool,
            # it was by mistake. Remove it.
            self.work = None
            return None, False

        if not presentation_edition.title or not presentation_edition.author:
            presentation_edition.calculate_presentation()

        if not presentation_edition.title:
            if presentation_edition.work:
                logging.warn(
                    "Edition %r has no title but has a Work assigned. This will not stand.", presentation_edition
                )
            else:
                logging.info("Edition %r has no title and it will not get a Work.", presentation_edition)
            self.work = None
            self.work_id = None
            return None, False

        if (not presentation_edition.work
            and presentation_edition.author in (None, Edition.UNKNOWN_AUTHOR)
            and not even_if_no_author
        ):
            logging.warn(
                "Edition %r has no author, not assigning Work to Edition.", 
                presentation_edition
            )
            # If there was a work associated with this LicensePool,
            # it was by mistake. Remove it.
            self.work = None
            self.work_id = None
            return None, False

        presentation_edition.calculate_permanent_work_id()

        _db = Session.object_session(self)
        work = None
        is_new = False
        licensepools_changed = False
        if self.open_access and presentation_edition.permanent_work_id:
            # This is an open-access book. Use the Work for all
            # open-access books associated with this book's permanent
            # work ID.
            #
            # If the dataset is in an inconsistent state, calling
            # Work.open_access_for_permanent_work_id may result in works being
            # merged.
            work, is_new = Work.open_access_for_permanent_work_id(
                _db, presentation_edition.permanent_work_id,
                presentation_edition.medium
            )

            # Run a sanity check to make sure every LicensePool
            # associated with this Work actually belongs there. This
            # may result in new Works being created.
            #
            # This could go into Work.for_permanent_work_id, but that
            # could conceivably lead to an infinite loop, or at least
            # a very long recursive call, so I've put it here.
            work.make_exclusive_open_access_for_permanent_work_id(
                presentation_edition.permanent_work_id, 
                presentation_edition.medium
            )
            self.work = work
            licensepools_changed = True

        # All LicensePools with a given Identifier must share a work.
        existing_works = set([x.work for x in self.identifier.licensed_through])
        if len(existing_works) > 1:
            logging.warn(
                "LicensePools for %r have more than one Work between them. Removing them all and starting over."
            )
            for lp in self.identifier.licensed_through:
                lp.work = None
                if lp.presentation_edition:
                    lp.presentation_edition.work = None
        else:
            # There is a consensus Work for this Identifier.
            [self.work] = existing_works

        if self.work:
            # This pool is already associated with a Work. Use that
            # Work.
            work = self.work
        elif presentation_edition.work:
            # This pool's presentation edition is already associated with
            # a Work. Use that Work.
            work = presentation_edition.work
            self.work = work

        if work:
            # There is already a Work associated with this LicensePool,
            # but we need to run a sanity check because occasionally
            # LicensePools get mis-grouped due to bugs.
            #
            # A commercially-licensed book should have a Work to
            # itself. All other LicensePools need to be kicked out and
            # associated with some other work.
            #
            # This won't cause an infinite recursion because we're
            # setting pool.work to None before calling
            # pool.calculate_work(), and the recursive call only
            # happens if self.work is set.
            for pool in list(work.license_pools):
                if pool is self:
                    continue
                if not (self.open_access and pool.open_access):
                    pool.work = None
                    pool.calculate_work()
                    licensepools_changed = True

        else:
            # There is no better choice than creating a brand new Work.
            is_new = True
            logging.info(
                "Creating a new work for %r" % presentation_edition.title
            )
            work = Work()
            _db = Session.object_session(self)
            _db.add(work)
            _db.flush()
            licensepools_changed = True

        # Associate this LicensePool and its Edition with the work we
        # chose or created.
        if not self in work.license_pools:
            work.license_pools.append(self)
            licensepools_changed = True

        # Recalculate the display information for the Work, since the
        # associated LicensePools have changed, which may have caused
        # the Work's presentation Edition to change.
        #
        # TODO: In theory we can speed things up by only calling
        # calculate_presentation if licensepools_changed is
        # True. However, some bits of other code call calculate_work()
        # under the assumption that it always calls
        # calculate_presentation(), so we'd need to evaluate those
        # call points first.
        work.calculate_presentation()

        # Ensure that all LicensePools with this Identifier share
        # the same Work. (We may have wiped out their .work earlier
        # in this method.)
        for lp in self.identifier.licensed_through:
            lp.work = work
        
        if is_new:
            logging.info("Created a new work: %r", work)

        # All done!
        return work, is_new


    @property
    def open_access_links(self):
        """Yield all open-access Resources for this LicensePool."""

        open_access = Hyperlink.OPEN_ACCESS_DOWNLOAD
        _db = Session.object_session(self)
        if not self.identifier:
            return
        q = Identifier.resources_for_identifier_ids(
            _db, [self.identifier.id], open_access
        )
        for resource in q:
            yield resource

    @property
    def open_access_download_url(self):
        """Alias for best_open_access_link.

        If _open_access_download_url is currently None, this will set
        to a good value if possible.
        """
        return self.best_open_access_link
        
    @property
    def best_open_access_link(self):
        """Find the best open-access link for this LicensePool.

        Cache it so that the next access will be faster.
        """
        if not self.open_access:
            return None
        if not self._open_access_download_url:
            url = None
            resource = self.best_open_access_resource
            if resource and resource.representation:
                url = resource.representation.mirror_url
            self._open_access_download_url = url
        return self._open_access_download_url

    @property
    def best_open_access_resource(self):
        """Determine the best open-access Resource currently provided by this 
        LicensePool.
        """
        best = None
        best_priority = -1
        for resource in self.open_access_links:
            if not any(
                    [resource.representation and
                     resource.representation.media_type and
                     resource.representation.media_type.startswith(x) 
                     for x in Representation.SUPPORTED_BOOK_MEDIA_TYPES]):
                # This representation is not in a media type we 
                # support. We can't serve it, so we won't consider it.
                continue
                
            data_source_priority = self.open_access_source_priority
            if not best or data_source_priority > best_priority:
                # Something is better than nothing.
                best = resource
                best_priority = data_source_priority
                continue

            if (best.data_source.name==DataSource.GUTENBERG
                and resource.data_source.name==DataSource.GUTENBERG
                and 'noimages' in best.representation.mirror_url
                and not 'noimages' in resource.representation.mirror_url):
                # A Project Gutenberg-ism: an epub without 'noimages'
                # in the filename is better than an epub with
                # 'noimages' in the filename.
                best = resource
                best_priority = data_source_priority
                continue

        return best

    @property
    def best_license_link(self):
        """Find the best available licensing link for the work associated
        with this LicensePool.

        # TODO: This needs work and may not be necessary anymore.
        """
        edition = self.edition
        if not edition:
            return self, None
        link = edition.best_open_access_link
        if link:
            return self, link

        # Either this work is not open-access, or there was no epub
        # link associated with it.
        work = self.work
        for pool in work.license_pools:
            edition = pool.edition
            link = edition.best_open_access_link
            if link:
                return pool, link
        return self, None

    def set_delivery_mechanism(self, *args, **kwargs):
        """Ensure that this LicensePool (and any other LicensePools for the same
        book) have a LicensePoolDeliveryMechanism for this media type,
        DRM scheme, rights status, and resource.
        """
        return LicensePoolDeliveryMechanism.set(
            self.data_source, self.identifier, *args, **kwargs
        )

Index("ix_licensepools_data_source_id_identifier_id_collection_id", LicensePool.collection_id, LicensePool.data_source_id, LicensePool.identifier_id, unique=True)


class RightsStatus(Base):

    """The terms under which a book has been made available to the general
    public.

    This will normally be 'in copyright', or 'public domain', or a
    Creative Commons license.
    """

    # Currently in copyright.
    IN_COPYRIGHT = u"http://librarysimplified.org/terms/rights-status/in-copyright"

    # Public domain in the USA.
    PUBLIC_DOMAIN_USA = u"http://librarysimplified.org/terms/rights-status/public-domain-usa"

    # Public domain in some unknown territory
    PUBLIC_DOMAIN_UNKNOWN = u"http://librarysimplified.org/terms/rights-status/public-domain-unknown"

    # Creative Commons Public Domain Dedication (No rights reserved)
    CC0 = u"https://creativecommons.org/publicdomain/zero/1.0/"

    # Creative Commons Attribution (CC BY)
    CC_BY = u"http://creativecommons.org/licenses/by/4.0/"
    
    # Creative Commons Attribution-ShareAlike (CC BY-SA)
    CC_BY_SA = u"https://creativecommons.org/licenses/by-sa/4.0"

    # Creative Commons Attribution-NoDerivs (CC BY-ND)
    CC_BY_ND = u"https://creativecommons.org/licenses/by-nd/4.0"

    # Creative Commons Attribution-NonCommercial (CC BY-NC)
    CC_BY_NC = u"https://creativecommons.org/licenses/by-nc/4.0"

    # Creative Commons Attribution-NonCommercial-ShareAlike (CC BY-NC-SA)
    CC_BY_NC_SA = u"https://creativecommons.org/licenses/by-nc-sa/4.0"

    # Creative Commons Attribution-NonCommercial-NoDerivs (CC BY-NC-ND)
    CC_BY_NC_ND = u"https://creativecommons.org/licenses/by-nc-nd/4.0"

    # Open access download but no explicit license
    GENERIC_OPEN_ACCESS = u"http://librarysimplified.org/terms/rights-status/generic-open-access"

    # Unknown copyright status.
    UNKNOWN = u"http://librarysimplified.org/terms/rights-status/unknown"

    OPEN_ACCESS = [
        PUBLIC_DOMAIN_USA,
        CC0,
        CC_BY,
        CC_BY_SA,
        CC_BY_ND,
        CC_BY_NC,
        CC_BY_NC_SA,
        CC_BY_NC_ND,
        GENERIC_OPEN_ACCESS,
    ]

    NAMES = {
        IN_COPYRIGHT: "In Copyright",
        PUBLIC_DOMAIN_USA: "Public domain in the USA",
        CC0: "Creative Commons Public Domain Dedication (CC0)",
        CC_BY: "Creative Commons Attribution (CC BY)",
        CC_BY_SA: "Creative Commons Attribution-ShareAlike (CC BY-SA)",
        CC_BY_ND: "Creative Commons Attribution-NoDerivs (CC BY-ND)",
        CC_BY_NC: "Creative Commons Attribution-NonCommercial (CC BY-NC)",
        CC_BY_NC_SA: "Creative Commons Attribution-NonCommercial-ShareAlike (CC BY-NC-SA)",
        CC_BY_NC_ND: "Creative Commons Attribution-NonCommercial-NoDerivs (CC BY-NC-ND)",
        GENERIC_OPEN_ACCESS: "Open access with no specific license",
        UNKNOWN: "Unknown",
    }

    DATA_SOURCE_DEFAULT_RIGHTS_STATUS = {
        DataSource.GUTENBERG: PUBLIC_DOMAIN_USA,
        DataSource.PLYMPTON: CC_BY_NC,
        # workaround for opds-imported license pools with 'content server' as data source
        DataSource.OA_CONTENT_SERVER : GENERIC_OPEN_ACCESS,

        DataSource.OVERDRIVE: IN_COPYRIGHT,
        DataSource.THREEM: IN_COPYRIGHT,
        DataSource.AXIS_360: IN_COPYRIGHT,
    }
    
    __tablename__ = 'rightsstatus'
    id = Column(Integer, primary_key=True)

    # A URI unique to the license. This may be a URL (e.g. Creative
    # Commons)
    uri = Column(String, index=True, unique=True)

    # Human-readable name of the license.
    name = Column(String, index=True)

    # One RightsStatus may apply to many LicensePoolDeliveryMechanisms.
    licensepooldeliverymechanisms = relationship("LicensePoolDeliveryMechanism", backref="rights_status")

    @classmethod
    def lookup(cls, _db, uri):
        if not uri in cls.NAMES.keys():
            uri = cls.UNKNOWN
        name = cls.NAMES.get(uri)
        create_method_kwargs = dict(name=name)
        status, ignore = get_one_or_create(
            _db, RightsStatus, uri=uri,
            create_method_kwargs=create_method_kwargs
        )
        return status

    @classmethod
    def rights_uri_from_string(cls, rights):
        rights = rights.lower()
        if rights == 'public domain in the usa.':
            return RightsStatus.PUBLIC_DOMAIN_USA
        elif rights == 'public domain in the united states.':
            return RightsStatus.PUBLIC_DOMAIN_USA
        elif rights == 'pd-us':
            return RightsStatus.PUBLIC_DOMAIN_USA
        elif rights.startswith('public domain'):
            return RightsStatus.PUBLIC_DOMAIN_UNKNOWN
        elif rights.startswith('copyrighted.'):
            return RightsStatus.IN_COPYRIGHT
        elif rights == 'cc0':
            return RightsStatus.CC0
        elif rights == 'cc by':
            return RightsStatus.CC_BY
        elif rights == 'cc by-sa':
            return RightsStatus.CC_BY_SA
        elif rights == 'cc by-nd':
            return RightsStatus.CC_BY_ND
        elif rights == 'cc by-nc':
            return RightsStatus.CC_BY_NC
        elif rights == 'cc by-nc-sa':
            return RightsStatus.CC_BY_NC_SA
        elif rights == 'cc by-nc-nd':
            return RightsStatus.CC_BY_NC_ND
        elif (rights in RightsStatus.OPEN_ACCESS
              or rights == RightsStatus.IN_COPYRIGHT):
            return rights
        else:
            return RightsStatus.UNKNOWN

    
class CirculationEvent(Base):

    """Changes to a license pool's circulation status.

    We log these so we can measure things like the velocity of
    individual books.
    """
    __tablename__ = 'circulationevents'

    id = Column(Integer, primary_key=True)

    # One LicensePool can have many circulation events.
    license_pool_id = Column(
        Integer, ForeignKey('licensepools.id'), index=True)

    type = Column(String(32), index=True)
    start = Column(DateTime, index=True)
    end = Column(DateTime)
    old_value = Column(Integer)
    delta = Column(Integer)
    new_value = Column(Integer)
    foreign_patron_id = Column(String)

    # A given license pool can only have one event of a given type for
    # a given patron at a given time.
    __table_args__ = (UniqueConstraint('license_pool_id', 'type', 'start',
                                       'foreign_patron_id'),)

    # Constants for use in logging circulation events to JSON
    SOURCE = u"source"
    TYPE = u"event"

    # The names of the circulation events we recognize.
    # They may be sent to third-party analytics services
    # as well as used locally.

    # Events that happen in a circulation manager.
    NEW_PATRON = u"circulation_manager_new_patron"
    CM_CHECKOUT = u"circulation_manager_check_out"
    CM_CHECKIN = u"circulation_manager_check_in"
    CM_HOLD_PLACE = u"circulation_manager_hold_place"
    CM_HOLD_RELEASE = u"circulation_manager_hold_release"
    CM_FULFILL = u"circulation_manager_fulfill"

    # Events that we hear about from a distributor.
    DISTRIBUTOR_CHECKOUT = u"distributor_check_out"
    DISTRIBUTOR_CHECKIN = u"distributor_check_in"
    DISTRIBUTOR_HOLD_PLACE = u"distributor_hold_place"
    DISTRIBUTOR_HOLD_RELEASE = u"distributor_hold_release"
    DISTRIBUTOR_LICENSE_ADD = u"distributor_license_add"
    DISTRIBUTOR_LICENSE_REMOVE = u"distributor_license_remove"
    DISTRIBUTOR_AVAILABILITY_NOTIFY = u"distributor_availability_notify"
    DISTRIBUTOR_TITLE_ADD = u"distributor_title_add"
    DISTRIBUTOR_TITLE_REMOVE = u"distributor_title_remove"

    # Events that we hear about from a client app.
    OPEN_BOOK = u"open_book"
    
    CLIENT_EVENTS = [
        OPEN_BOOK,
    ]


    # The time format used when exporting to JSON.
    TIME_FORMAT = "%Y-%m-%dT%H:%M:%S+00:00"

    @classmethod
    def log(cls, _db, license_pool, event_name, old_value, new_value,
            start=None, end=None, foreign_patron_id=None):
        if new_value is None or old_value is None:
            delta = None
        else:
            delta = new_value - old_value
        if not start:
            start = datetime.datetime.utcnow()
        if not end:
            end = start
        logging.info("EVENT %s %s=>%s", event_name, old_value, new_value)
        event, was_new = get_one_or_create(
            _db, CirculationEvent, license_pool=license_pool,
            type=event_name, start=start, foreign_patron_id=foreign_patron_id,
            create_method_kwargs=dict(
                old_value=old_value,
                new_value=new_value,
                delta=delta,
                end=end)
            )
        return event, was_new

Index("ix_circulationevents_start_desc_nullslast", CirculationEvent.start.desc().nullslast())


class Credential(Base):
    """A place to store credentials for external services."""
    __tablename__ = 'credentials'
    id = Column(Integer, primary_key=True)
    data_source_id = Column(Integer, ForeignKey('datasources.id'), index=True)
    patron_id = Column(Integer, ForeignKey('patrons.id'), index=True)
    type = Column(String(255), index=True)
    credential = Column(String)
    expires = Column(DateTime)

    # One Credential can have many associated DRMDeviceIdentifiers.
    drm_device_identifiers = relationship(
        "DRMDeviceIdentifier", backref=backref("credential", lazy='joined')
    )
    
    __table_args__ = (
        UniqueConstraint('data_source_id', 'patron_id', 'type'),
    )

    @classmethod
    def lookup(self, _db, data_source, type, patron, refresher_method,
               allow_persistent_token=False):
        if isinstance(data_source, basestring):
            data_source = DataSource.lookup(_db, data_source)
        credential, is_new = get_one_or_create(
            _db, Credential, data_source=data_source, type=type, patron=patron)
        if (is_new or (not credential.expires and not allow_persistent_token)
            or (credential.expires 
                and credential.expires <= datetime.datetime.utcnow())):
            if refresher_method:
                refresher_method(credential)
        return credential

    @classmethod
    def lookup_by_token(self, _db, data_source, type, token,
                               allow_persistent_token=False):
        """Look up a unique token.

        Lookup will fail on expired tokens. Unless persistent tokens
        are specifically allowed, lookup will fail on persistent tokens.
        """

        credential = get_one(
            _db, Credential, data_source=data_source, type=type, 
            credential=token)

        if not credential:
            # No matching token.
            return None

        if not credential.expires:
            if allow_persistent_token:
                return credential
            else:
                # It's an error that this token never expires. It's invalid.
                return None
        elif credential.expires > datetime.datetime.utcnow():
            return credential
        else:
            # Token has expired.
            return None

    @classmethod
    def lookup_and_expire_temporary_token(cls, _db, data_source, type, token):
        """Look up a temporary token and expire it immediately."""
        credential = cls.lookup_by_token(_db, data_source, type, token)
        if not credential:
            return None
        credential.expires = datetime.datetime.utcnow() - datetime.timedelta(
            seconds=5)
        return credential

    @classmethod
    def temporary_token_create(
            self, _db, data_source, type, patron, duration, value=None
    ):
        """Create a temporary token for the given data_source/type/patron.

        The token will be good for the specified `duration`.
        """
        expires = datetime.datetime.utcnow() + duration
        token_string = value or str(uuid.uuid1())
        credential, is_new = get_one_or_create(
            _db, Credential, data_source=data_source, type=type, patron=patron)
        # If there was already a token of this type for this patron,
        # the new one overwrites the old one.
        credential.credential=token_string
        credential.expires=expires
        return credential, is_new

    @classmethod
    def persistent_token_create(self, _db, data_source, type, patron):
        """Create or retrieve a persistent token for the given 
        data_source/type/patron.
        """
        token_string = str(uuid.uuid1())
        credential, is_new = get_one_or_create(
            _db, Credential, data_source=data_source, type=type, patron=patron,
            create_method_kwargs=dict(credential=token_string)
        )
        credential.expires=None
        return credential, is_new

    # A Credential may have many associated DRMDeviceIdentifiers.
    def register_drm_device_identifier(self, device_identifier):
        _db = Session.object_session(self)
        return get_one_or_create(
            _db, DRMDeviceIdentifier,
            credential=self,
            device_identifier=device_identifier
        )

    def deregister_drm_device_identifier(self, device_identifier):
        _db = Session.object_session(self)
        device_id_obj = get_one(
            _db, DRMDeviceIdentifier,
            credential=self,
            device_identifier=device_identifier
        )
        if device_id_obj:
            _db.delete(device_id_obj)

    
# Index to make lookup_by_token() fast.
Index("ix_credentials_data_source_id_type_token", Credential.data_source_id, Credential.type, Credential.credential, unique=True)


class DelegatedPatronIdentifier(Base):
    """This library is in charge of coming up with, and storing,
    identifiers associated with the patrons of some other library.

    e.g. NYPL provides Adobe IDs for patrons of all libraries that use
    the SimplyE app.

    Those identifiers are stored here.
    """
    ADOBE_ACCOUNT_ID = u'Adobe Account ID'
    
    __tablename__ = 'delegatedpatronidentifiers'
    id = Column(Integer, primary_key=True)
    type = Column(String(255), index=True)
    library_uri = Column(String(255), index=True)

    # This is the ID the foreign library gives us when referring to
    # this patron.
    patron_identifier = Column(String(255), index=True)

    # This is the identifier we made up for the patron. This is what the
    # foreign library is trying to look up.
    delegated_identifier = Column(String)
    
    __table_args__ = (
        UniqueConstraint('type', 'library_uri', 'patron_identifier'),
    )

    @classmethod
    def get_one_or_create(
            cls, _db, library_uri, patron_identifier, identifier_type,
            create_function
    ):
        """Look up the delegated identifier for the given patron. If there is
        none, create one.

        :param library_uri: A URI identifying the patron's library.

        :param patron_identifier: An identifier used by that library to
         distinguish between this patron and others. This should be
         an identifier created solely for the purpose of identifying the
         patron with _this_ library, and not (e.g.) the patron's barcode.

        :param identifier_type: The type of the delegated identifier
         to look up. (probably ADOBE_ACCOUNT_ID)

        :param create_function: If this patron does not have a
         DelegatedPatronIdentifier, one will be created, and this
         function will be called to determine the value of
         DelegatedPatronIdentifier.delegated_identifier. 

        :return: A 2-tuple (DelegatedPatronIdentifier, is_new)
        """
        identifier, is_new = get_one_or_create(
            _db, DelegatedPatronIdentifier, library_uri=library_uri,
            patron_identifier=patron_identifier, type=identifier_type
        )
        if is_new:
            identifier.delegated_identifier = create_function()
        return identifier, is_new

    
class DRMDeviceIdentifier(Base):
    """A device identifier for a particular DRM scheme.

    Associated with a Credential, most commonly a patron's "Identifier
    for Adobe account ID purposes" Credential.
    """
    __tablename__ = 'drmdeviceidentifiers'
    id = Column(Integer, primary_key=True)
    credential_id = Column(Integer, ForeignKey('credentials.id'), index=True)
    device_identifier = Column(String(255), index=True)    

    
class Timestamp(Base):
    """A general-purpose timestamp for Monitors."""

    __tablename__ = 'timestamps'
    id = Column(Integer, primary_key=True)
    service = Column(String(255), index=True, nullable=False)
    collection_id = Column(Integer, ForeignKey('collections.id'),
                           index=True, nullable=True)
    timestamp = Column(DateTime)
    counter = Column(Integer)

    def __repr__(self):
        if self.timestamp:
            timestamp = self.timestamp.strftime('%b %d, %Y at %H:%M')
        else:
            timestamp = None
        if self.counter:
            timestamp += (' %d' % self.counter)
        if self.collection:
            collection = self.collection.name
        else:
            collection = None

        message = u"<Timestamp %s: collection=%s, timestamp=%s>" % (
            self.service, collection, timestamp
        )
        return message.encode("utf8")

    @classmethod
    def stamp(self, _db, service, collection, date=None):
        date = date or datetime.datetime.utcnow()
        stamp, was_new = get_one_or_create(
            _db, Timestamp,
            service=service,
            collection=collection,
            create_method_kwargs=dict(timestamp=date))
        if not was_new:
            stamp.timestamp = date
        return stamp

    __table_args__ = (
        UniqueConstraint('service', 'collection_id'),
    )

    
class Representation(Base):
    """A cached document obtained from (and possibly mirrored to) the Web
    at large.

    Sometimes this is a DataSource's representation of a specific
    book.

    Sometimes it's associated with a database Resource (which has a
    well-defined relationship to one specific book).

    Sometimes it's just a web page that we need a cached local copy
    of.
    """

    EPUB_MEDIA_TYPE = u"application/epub+zip"
    PDF_MEDIA_TYPE = u"application/pdf"
    MOBI_MEDIA_TYPE = u"application/x-mobipocket-ebook"
    TEXT_XML_MEDIA_TYPE = u"text/xml"
    TEXT_HTML_MEDIA_TYPE = u"text/html"
    APPLICATION_XML_MEDIA_TYPE = u"application/xml"
    JPEG_MEDIA_TYPE = u"image/jpeg"
    PNG_MEDIA_TYPE = u"image/png"
    GIF_MEDIA_TYPE = u"image/gif"
    SVG_MEDIA_TYPE = u"image/svg+xml"
    MP3_MEDIA_TYPE = u"audio/mpeg"
    OCTET_STREAM_MEDIA_TYPE = u"application/octet-stream"
    TEXT_PLAIN = u"text/plain"

    BOOK_MEDIA_TYPES = [
        EPUB_MEDIA_TYPE,
        PDF_MEDIA_TYPE,
        MOBI_MEDIA_TYPE,
        MP3_MEDIA_TYPE,
    ]

    # These media types are in the order we would prefer to use them.
    # e.g. all else being equal, we would prefer a PNG to a JPEG.
    IMAGE_MEDIA_TYPES = [
        PNG_MEDIA_TYPE,
        JPEG_MEDIA_TYPE,
        GIF_MEDIA_TYPE,
        SVG_MEDIA_TYPE,
    ]

    SUPPORTED_BOOK_MEDIA_TYPES = [
        EPUB_MEDIA_TYPE
    ]

    # Most of the time, if you believe a resource to be media type A,
    # but then you make a request and get media type B, then the
    # actual media type (B) takes precedence over what you thought it
    # was (A). These media types are the exceptions: they are so
    # generic that they don't tell you anything, so it's more useful
    # to stick with A.
    GENERIC_MEDIA_TYPES = [OCTET_STREAM_MEDIA_TYPE]

    FILE_EXTENSIONS = {
        EPUB_MEDIA_TYPE: "epub",
        MOBI_MEDIA_TYPE: "mobi",
        PDF_MEDIA_TYPE: "pdf",
        MP3_MEDIA_TYPE: "mp3",
        JPEG_MEDIA_TYPE: "jpg",
        PNG_MEDIA_TYPE: "png",
        SVG_MEDIA_TYPE: "svg",
        GIF_MEDIA_TYPE: "gif",
    }

    __tablename__ = 'representations'
    id = Column(Integer, primary_key=True)

    # URL from which the representation was fetched.
    url = Column(Unicode, index=True)

    # The media type of the representation.
    media_type = Column(Unicode)

    resource = relationship("Resource", backref="representation", uselist=False)

    ### Records of things we tried to do with this representation.

    # When the representation was last fetched from `url`.
    fetched_at = Column(DateTime, index=True)

    # A textual description of the error encountered the last time
    # we tried to fetch the representation
    fetch_exception = Column(Unicode, index=True)

    # A URL under our control to which this representation will be
    # mirrored.
    mirror_url = Column(Unicode, index=True)

    # When the representation was last pushed to `mirror_url`.
    mirrored_at = Column(DateTime, index=True)
    
    # An exception that happened while pushing this representation
    # to `mirror_url.
    mirror_exception = Column(Unicode, index=True)

    # If this image is a scaled-down version of some other image,
    # `scaled_at` is the time it was last generated.
    scaled_at = Column(DateTime, index=True)

    # If this image is a scaled-down version of some other image,
    # this is the exception that happened the last time we tried
    # to scale it down.
    scale_exception = Column(Unicode, index=True)

    ### End records of things we tried to do with this representation.

    # An image Representation may be a thumbnail version of another
    # Representation.
    thumbnail_of_id = Column(
        Integer, ForeignKey('representations.id'), index=True)

    thumbnails = relationship(
        "Representation",
        backref=backref("thumbnail_of", remote_side = [id]),
        lazy="joined")

    # The HTTP status code from the last fetch.
    status_code = Column(Integer)

    # A textual representation of the HTTP headers sent along with the
    # representation.
    headers = Column(Unicode)

    # The Location header from the last representation.
    location = Column(Unicode)

    # The Last-Modified header from the last representation.
    last_modified = Column(Unicode)

    # The Etag header from the last representation.
    etag = Column(Unicode)

    # The size of the representation, in bytes.
    file_size = Column(Integer)
    
    # If this representation is an image, the height of the image.
    image_height = Column(Integer, index=True)

    # If this representation is an image, the width of the image.
    image_width = Column(Integer, index=True)

    # The content of the representation itself.
    content = Column(Binary)

    # Instead of being stored in the database, the content of the
    # representation may be stored on a local file relative to the
    # data root.
    local_content_path = Column(Unicode)

    # At any given time, we will have a single representation for a
    # given URL and media type.
    __table_args__ = (
        UniqueConstraint('url', 'media_type'),
    )

    # A User-Agent to use when acting like a web browser.
    # BROWSER_USER_AGENT = "Mozilla/5.0 (Windows NT 6.3; Win64; x64) AppleWebKit/537.36 (KHTML, like Gecko) Chrome/37.0.2049.0 Safari/537.36 (Simplified)"
    BROWSER_USER_AGENT = "Mozilla/5.0 (X11; Ubuntu; Linux x86_64; rv:37.0) Gecko/20100101 Firefox/37.0"

    @property
    def age(self):
        if not self.fetched_at:
            return 1000000
        return (datetime.datetime.utcnow() - self.fetched_at).total_seconds()

    @property
    def has_content(self):
        if self.content and self.status_code == 200 and self.fetch_exception is None:
            return True
        if self.local_content_path and os.path.exists(self.local_content_path) and self.fetch_exception is None:
            return True
        return False

    @classmethod
    def is_media_type(cls, s):
        """Return true if the given string looks like a media type."""
        if not s:
            return False
        s = s.lower()
        return any(s.startswith(x) for x in [
                   'application/', 
                   'audio/',
                   'example/',
                   'image/',
                   'message/',
                   'model/',
                   'multipart/',
                   'text/', 
                   'video/'
        ])

    @classmethod
    def get(cls, _db, url, do_get=None, extra_request_headers=None,
            accept=None, max_age=None, pause_before=0, allow_redirects=True,
            presumed_media_type=None, debug=True, response_reviewer=None,
            exception_handler=None):
        """Retrieve a representation from the cache if possible.
        
        If not possible, retrieve it from the web and store it in the
        cache.
        
        :param do_get: A function that takes arguments (url, headers)
        and retrieves a representation over the network.

        :param max_age: A timedelta object representing the maximum
        time to consider a cached representation fresh. (We ignore the
        caching directives from web servers because they're usually
        far too conservative for our purposes.)

        :return: A 2-tuple (representation, obtained_from_cache)

        """
        representation = None
        do_get = do_get or cls.simple_http_get

        exception_handler = exception_handler or cls.record_exception

        # TODO: We allow representations of the same URL in different
        # media types, but we don't have a good solution here for
        # doing content negotiation (letting the caller ask for a
        # specific set of media types and matching against what we
        # have cached). Fortunately this isn't an issue with any of
        # the data sources we currently use, so for now we can treat
        # different representations of a URL as interchangeable.

        a = dict(url=url)
        if accept:
            a['media_type'] = accept
        representation = get_one(_db, Representation, 'interchangeable', **a)

        # Convert a max_age timedelta to a number of seconds.
        if isinstance(max_age, datetime.timedelta):
            max_age = max_age.total_seconds()

        # Do we already have a usable representation?
        #
        # 'Usable' means we tried it and either got some data or
        # received a status code that's not in the 5xx series.
        usable_representation = (
            representation and not representation.fetch_exception
            and (
                representation.content or representation.local_path
                or representation.status_code and representation.status_code / 100 != 5
            )
        )

        # Assuming we have a usable representation, is it
        # fresh?
        fresh_representation = (
            usable_representation and (
                max_age is None or max_age > representation.age))

        if debug is True:
            debug_level = logging.DEBUG
        elif debug is False:
            debug_level = None
        else:
            debug_level = debug

        if fresh_representation:
            if debug_level is not None:
                logging.info("Cached %s", url)
            return representation, True

        # We have a representation that is either not fresh or not usable.
        # We must make an HTTP request.
        if debug_level is not None:
            logging.log(debug_level, "Fetching %s", url)
        headers = {}
        if extra_request_headers:
            headers.update(extra_request_headers)
        if accept:
            headers['Accept'] = accept

        if usable_representation:
            # We have a representation but it's not fresh. We will
            # be making a conditional HTTP request to see if there's
            # a new version.
            if representation.last_modified:
                headers['If-Modified-Since'] = representation.last_modified
            if representation.etag:
                headers['If-None-Match'] = representation.etag

        fetched_at = datetime.datetime.utcnow()
        if pause_before:
            time.sleep(pause_before)
        media_type = None
        fetch_exception = None
        exception_traceback = None
        try:
            status_code, headers, content = do_get(url, headers)
            if response_reviewer:
                # An optional function passed to raise errors if the
                # post response isn't worth caching.
                response_reviewer((status_code, headers, content))
            exception = None
            media_type = cls._best_media_type(headers, presumed_media_type)
            if isinstance(content, unicode):
                content = content.encode("utf8")
        except Exception, fetch_exception:
            # This indicates there was a problem with making the HTTP
            # request, not that the HTTP request returned an error
            # condition.
            logging.error("Error making HTTP request to %s", url, exc_info=fetch_exception)
            exception_traceback = traceback.format_exc()

            status_code = None
            headers = None
            content = None
            media_type = None

        # At this point we can create/fetch a Representation object if
        # we don't have one already, or if the URL or media type we
        # actually got from the server differs from what we thought
        # we had.
        if (not usable_representation
            or media_type != representation.media_type
            or url != representation.url):
            representation, is_new = get_one_or_create(
                _db, Representation, url=url, media_type=unicode(media_type))

        if fetch_exception:
            exception_handler(
                representation, fetch_exception, exception_traceback
            )
        representation.fetched_at = fetched_at

        if status_code == 304:
            # The representation hasn't changed since we last checked.
            # Set its fetched_at property and return the cached
            # version as though it were new.
            representation.fetched_at = fetched_at
            representation.status_code = status_code
            return representation, False

        if status_code:
            status_code_series = status_code / 100
        else:
            status_code_series = None

        if status_code_series in (2,3) or status_code in (404, 410):
            # We have a new, good representation. Update the
            # Representation object and return it as fresh.
            representation.status_code = status_code
            representation.content = content
            representation.media_type = media_type

            for header, field in (
                    ('etag', 'etag'),
                    ('last-modified', 'last_modified'),
                    ('location', 'location')):
                if header in headers:
                    value = headers[header]
                else:
                    value = None
                setattr(representation, field, value)

            representation.headers = cls.headers_to_string(headers)
            representation.content = content          
            representation.update_image_size()
            return representation, False

        # Okay, things didn't go so well.
        date_string = fetched_at.strftime("%Y-%m-%d %H:%M:%S")
        representation.fetch_exception = representation.fetch_exception or (
            "Most recent fetch attempt (at %s) got status code %s" % (
                date_string, status_code))
        if usable_representation:
            # If we have a usable (but stale) representation, we'd
            # rather return the cached data than destroy the information.
            return representation, True

        # We didn't have a usable representation before, and we still don't.
        # At this point we're just logging an error.
        representation.status_code = status_code
        representation.headers = cls.headers_to_string(headers)
        representation.content = content
        return representation, False

    @classmethod
    def _best_media_type(cls, headers, default):
        """Determine the most likely media type for the given HTTP headers.

        Almost all the time, this is the value of the content-type
        header, if present. However, if the content-type header has a
        really generic value like "application/octet-stream" (as often
        happens with binary files hosted on Github), we'll privilege
        the default value.
        """
        if not headers or not 'content-type' in headers:
            return default
        headers_type = headers['content-type'].lower()
        clean = cls._clean_media_type(headers_type)
        if clean in Representation.GENERIC_MEDIA_TYPES and default:
            return default
        return headers_type

    @classmethod
    def reraise_exception(cls, representation, exception, traceback):
        """Deal with a fetch exception by re-raising it."""
        raise exception

    @classmethod
    def record_exception(cls, representation, exception, traceback):
        """Deal with a fetch exception by recording it
        and moving on.
        """
        representation.fetch_exception = traceback

    @classmethod
    def cacheable_post(cls, _db, url, params, max_age=None,
                       response_reviewer=None):
        """Transforms cacheable POST request into a Representation"""

        def do_post(url, headers, **kwargs):
            kwargs.update({'data' : params})
            return cls.simple_http_post(url, headers, **kwargs)

        return cls.get(
            _db, url, do_get=do_post, max_age=max_age,
            response_reviewer=response_reviewer
        )

    @property
    def mirrorable_media_type(self):
        """Does this Representation look like the kind of thing we
        create mirrors of?

        Basically, images and books.
        """
        return any(
            self.media_type in x for x in 
            (Representation.BOOK_MEDIA_TYPES, 
             Representation.IMAGE_MEDIA_TYPES)
        )

    def update_image_size(self):
        """Make sure .image_height and .image_width are up to date.
       
        Clears .image_height and .image_width if the representation
        is not an image.
        """
        if self.media_type and self.media_type.startswith('image/'):
            image = self.as_image()
            self.image_width, self.image_height = image.size
        else:
            self.image_width = self.image_height = None

    @classmethod
    def normalize_content_path(cls, content_path, base=None):
        if not content_path:
            return None
        base = base or Configuration.data_directory()
        if content_path.startswith(base):
            content_path = content_path[len(base):]
            if content_path.startswith('/'):
                content_path = content_path[1:]
        return content_path

    @property
    def unicode_content(self):
        """Attempt to convert the content into Unicode.
        
        If all attempts fail, we will return None rather than raise an exception.
        """
        content = None
        for encoding in ('utf-8', 'windows-1252'):
            try:
                content = self.content.decode(encoding)
                break
            except UnicodeDecodeError, e:
                pass
        return content

    def set_fetched_content(self, content, content_path=None):
        """Simulate a successful HTTP request for this representation.

        This is used when the content of the representation is obtained
        through some other means.
        """
        if isinstance(content, unicode):
            content = content.encode("utf8")
        self.content = content

        self.local_content_path = self.normalize_content_path(content_path)
        self.status_code = 200
        self.fetched_at = datetime.datetime.utcnow()
        self.fetch_exception = None
        self.update_image_size()

    def set_as_mirrored(self):
        """Record the fact that the representation has been mirrored
        to its .mirror_url.
        """
        self.mirrored_at = datetime.datetime.utcnow()
        self.mirror_exception = None

    @classmethod
    def headers_to_string(cls, d):
        if d is None:
            return None
        return json.dumps(dict(d))

    @classmethod
    def simple_http_get(cls, url, headers, **kwargs):
        """The most simple HTTP-based GET."""
        if not 'allow_redirects' in kwargs:
            kwargs['allow_redirects'] = True
        response = HTTP.get_with_timeout(url, headers=headers, **kwargs)
        return response.status_code, response.headers, response.content

    @classmethod
    def simple_http_post(cls, url, headers, **kwargs):
        """The most simple HTTP-based POST."""
        response = HTTP.post_with_timeout(url, headers=headers, **kwargs)
        return response.status_code, response.headers, response.content

    @classmethod
    def http_get_no_timeout(cls, url, headers, **kwargs):
        return Representation.simple_http_get(url, headers, timeout=None, **kwargs)

    @classmethod
    def http_get_no_redirect(cls, url, headers, **kwargs):
        """HTTP-based GET with no redirects."""
        return cls.simple_http_get(url, headers, allow_redirects=False, **kwargs)

    @classmethod
    def browser_http_get(cls, url, headers, **kwargs):
        """GET the representation that would be displayed to a web browser.
        """
        headers = dict(headers)
        headers['User-Agent'] = cls.BROWSER_USER_AGENT
        return cls.simple_http_get(url, headers, **kwargs)

    @property
    def is_image(self):
        return self.media_type and self.media_type.startswith("image/")

    @property
    def local_path(self):
        """Return the full local path to the representation on disk."""
        if not self.local_content_path:
            return None
        return os.path.join(Configuration.data_directory(),
                            self.local_content_path)

    @property
    def clean_media_type(self):
        """The most basic version of this representation's media type.

        No profiles or anything.
        """
        return self._clean_media_type(self.media_type)

    @property
    def url_extension(self):
        """The file extension in this representation's original url."""

        url_path = urlparse.urlparse(self.url).path

        # Known extensions can be followed by a version number (.epub3)
        # or an additional extension (.epub.noimages)
        known_extensions = "|".join(self.FILE_EXTENSIONS.values())
        known_extension_re = re.compile("\.(%s)\d?\.?[\w\d]*$" % known_extensions, re.I)

        known_match = known_extension_re.search(url_path)

        if known_match:
            return known_match.group()

        else:
            any_extension_re = re.compile("\.[\w\d]*$", re.I)
        
            any_match = any_extension_re.search(url_path)

            if any_match:
                return any_match.group()
        return None

    def extension(self, destination_type=None):
        """Try to come up with a good file extension for this representation."""
        if destination_type:
            return self._extension(destination_type)

        # We'd like to use url_extension because it has some extra
        # features for preserving information present in the original
        # URL. But if we're going to be changing the media type of the
        # resource when mirroring it, the original URL is irrelevant
        # and we need to use an extension associated with the
        # outward-facing media type.
        internal = self.clean_media_type
        external = self._clean_media_type(self.external_media_type)
        if internal != external:
            # External media type overrides any information that might
            # be present in the URL.
            return self._extension(external)

        # If there is information in the URL, use it.
        extension = self.url_extension
        if extension:
            return extension

        # Take a guess based on the internal media type.
        return self._extension(internal)

    @classmethod
    def _clean_media_type(cls, media_type):
        if not media_type:
            return media_type
        if ';' in media_type:
            media_type = media_type[:media_type.index(';')].strip()
        return media_type

    @classmethod
    def _extension(cls, media_type):
        value = cls.FILE_EXTENSIONS.get(media_type, '')
        if not value:
            return value
        return '.' + value

    def default_filename(self, link=None, destination_type=None):
        """Try to come up with a good filename for this representation."""

        scheme, netloc, path, query, fragment = urlparse.urlsplit(self.url)
        path_parts = path.split("/")
        filename = None
        if path_parts:
            filename = path_parts[-1]

        if not filename and link:
            filename = link.default_filename
        if not filename:
            # This is the absolute last-ditch filename solution, and
            # it's basically only used when we try to mirror the root
            # URL of a domain.
            filename = 'resource'

        default_extension = self.extension()
        extension = self.extension(destination_type)
        if default_extension and default_extension != extension and filename.endswith(default_extension):
            filename = filename[:-len(default_extension)] + extension
        elif extension and not filename.endswith(extension):
            filename += extension
        return filename

    @property
    def external_media_type(self):
        if self.clean_media_type == self.SVG_MEDIA_TYPE:
            return self.PNG_MEDIA_TYPE
        return self.media_type

    def external_content(self):
        """Return a filehandle to the representation's contents, as they
        should be mirrored externally, and the media type to be used
        when mirroring.
        """
        if not self.is_image or self.clean_media_type != self.SVG_MEDIA_TYPE:
            # Passthrough
            return self.content_fh()

        # This representation is an SVG image. We want to mirror it as
        # PNG.
        image = self.as_image()
        output = StringIO()
        image.save(output, format='PNG')
        output.seek(0)
        return output

    def content_fh(self):
        """Return an open filehandle to the representation's contents.

        This works whether the representation is kept in the database
        or in a file on disk.
        """
        if self.content:
            return StringIO(self.content)
        elif self.local_path:
            if not os.path.exists(self.local_path):
                raise ValueError("%s does not exist." % self.local_path)
            return open(self.local_path)
        return None

    def as_image(self):
        """Load this Representation's contents as a PIL image."""
        if not self.is_image:
            raise ValueError(
                "Cannot load non-image representation as image: type %s." 
                % self.media_type)
        if not self.content and not self.local_path:
            raise ValueError("Image representation has no content.")

        fh = self.content_fh()
        if not fh:
            return None
        if self.clean_media_type == self.SVG_MEDIA_TYPE:
            # Transparently convert the SVG to a PNG.
            png_data = cairosvg.svg2png(fh.read())
            fh = StringIO(png_data)
        return Image.open(fh)

    pil_format_for_media_type = {
        "image/gif": "gif",
        "image/png": "png",
        "image/jpeg": "jpeg",
    }

    def scale(self, max_height, max_width,
              destination_url, destination_media_type, force=False):
        """Return a Representation that's a scaled-down version of this
        Representation, creating it if necessary.

        :param destination_url: The URL the scaled-down resource will
        (eventually) be uploaded to.

        :return: A 2-tuple (Representation, is_new)

        """
        _db = Session.object_session(self)

        if not destination_media_type in self.pil_format_for_media_type:
            raise ValueError("Unsupported destination media type: %s" % destination_media_type)
                
        pil_format = self.pil_format_for_media_type[destination_media_type]

        # Make sure we actually have an image to scale.
        try:
            image = self.as_image()
        except Exception, e:
            self.scale_exception = traceback.format_exc()
            self.scaled_at = None
            # This most likely indicates an error during the fetch
            # phrase.
            self.fetch_exception = "Error found while scaling: %s" % (
                self.scale_exception)
            logging.error("Error found while scaling %r", self, exc_info=e)
            return self, False

        # Now that we've loaded the image, take the opportunity to set
        # the image size of the original representation.
        self.image_width, self.image_height = image.size

        # If the image is already a thumbnail-size bitmap, don't bother.
        if (self.clean_media_type != Representation.SVG_MEDIA_TYPE
            and self.image_height <= max_height 
            and self.image_width <= max_width):
            self.thumbnails = []
            return self, False

        # Do we already have a representation for the given URL?
        thumbnail, is_new = get_one_or_create(
            _db, Representation, url=destination_url, 
            media_type=destination_media_type
        )
        if thumbnail not in self.thumbnails:
            thumbnail.thumbnail_of = self

        if not is_new and not force:
            # We found a preexisting thumbnail and we're allowed to
            # use it.
            return thumbnail, is_new

        # At this point we have a parent Representation (self), we
        # have a Representation that will contain a thumbnail
        # (thumbnail), and we know we need to actually thumbnail the
        # parent into the thumbnail.
        #
        # Because the representation of this image is being
        # changed, it will need to be mirrored later on.
        now = datetime.datetime.utcnow()
        thumbnail.mirror_url = thumbnail.url
        thumbnail.mirrored_at = None
        thumbnail.mirror_exception = None

        args = [(max_width, max_height),
                Image.ANTIALIAS]
        try:
            image.thumbnail(*args)
        except IOError, e:
            # I'm not sure why, but sometimes just trying
            # it again works.
            original_exception = traceback.format_exc()
            try:
                image.thumbnail(*args)
            except IOError, e:
                self.scale_exception = original_exception
                self.scaled_at = None
                return self, False

        # Save the thumbnail image to the database under
        # thumbnail.content.
        output = StringIO()
        if image.mode != 'RGB':
            image = image.convert('RGB')
        try:
            image.save(output, pil_format)
        except Exception, e:
            self.scale_exception = traceback.format_exc()
            self.scaled_at = None
            # This most likely indicates a problem during the fetch phase,
            # Set fetch_exception so we'll retry the fetch.
            self.fetch_exception = "Error found while scaling: %s" % (self.scale_exception)
            return self, False
        thumbnail.content = output.getvalue()
        thumbnail.image_width, thumbnail.image_height = image.size
        output.close()
        thumbnail.scale_exception = None
        thumbnail.scaled_at = now
        return thumbnail, True      

    @property
    def thumbnail_size_quality_penalty(self):
        return self._thumbnail_size_quality_penalty(
            self.image_width, self.image_height
        )

    @classmethod
    def _thumbnail_size_quality_penalty(cls, width, height):
        """Measure a cover image's deviation from the ideal aspect ratio, and
        by its deviation (in the "too small" direction only) from the
        ideal thumbnail resolution.
        """

        quotient = 1

        if not width or not height:
            # In the absence of any information, assume the cover is
            # just dandy.
            #
            # This is obviously less than ideal, but this code is used
            # pretty rarely now that we no longer have hundreds of
            # covers competing for the privilege of representing a
            # public domain book, so I'm not too concerned about it.
            #
            # Look at it this way: this escape hatch only causes a
            # problem if we compare an image whose size we know
            # against an image whose size we don't know.
            #
            # In the circulation manager, we never know what size an
            # image is, and we must always trust that the cover
            # (e.g. Overdrive and the metadata wrangler) give us
            # "thumbnail" images that are approximately the right
            # size. So we always use this escape hatch.
            #
            # In the metadata wrangler and content server, we always
            # have access to the covers themselves, so we always have
            # size information and we never use this escape hatch.
            return quotient

        # Penalize an image for deviation from the ideal aspect ratio.
        aspect_ratio = width / float(height)
        ideal = Identifier.IDEAL_COVER_ASPECT_RATIO
        if aspect_ratio > ideal:
            deviation = ideal / aspect_ratio
        else:
            deviation = aspect_ratio/ideal
        if deviation != 1:
            quotient *= deviation

        # Penalize an image for not being wide enough.
        width_shortfall = (
            float(width - Identifier.IDEAL_IMAGE_WIDTH) / Identifier.IDEAL_IMAGE_WIDTH)
        if width_shortfall < 0:
            quotient *= (1+width_shortfall)

        # Penalize an image for not being tall enough.
        height_shortfall = (
            float(height - Identifier.IDEAL_IMAGE_HEIGHT) / Identifier.IDEAL_IMAGE_HEIGHT)
        if height_shortfall < 0:
            quotient *= (1+height_shortfall)
        return quotient


class DeliveryMechanism(Base):
    """A technique for delivering a book to a patron.

    There are two parts to this: a DRM scheme and a content
    type. Either may be identified with a MIME media type
    (e.g. "vnd.adobe/adept+xml" or "application/epub+zip") or an
    informal name ("Kindle via Amazon").
    """
    KINDLE_CONTENT_TYPE = u"Kindle via Amazon"
    NOOK_CONTENT_TYPE = u"Nook via B&N"
    STREAMING_TEXT_CONTENT_TYPE = u"Streaming Text"
    STREAMING_AUDIO_CONTENT_TYPE = u"Streaming Audio"
    STREAMING_VIDEO_CONTENT_TYPE = u"Streaming Video"

    NO_DRM = None
    ADOBE_DRM = u"vnd.adobe/adept+xml"
    KINDLE_DRM = u"Kindle DRM"
    NOOK_DRM = u"Nook DRM"
    STREAMING_DRM = u"Streaming"
    ONECLICK_DRM = u"OneClick DRM"
    OVERDRIVE_DRM = u"Overdrive DRM"

    STREAMING_PROFILE = ";profile=http://librarysimplified.org/terms/profiles/streaming-media"
    MEDIA_TYPES_FOR_STREAMING = {
        STREAMING_TEXT_CONTENT_TYPE: Representation.TEXT_HTML_MEDIA_TYPE
    }

    __tablename__ = 'deliverymechanisms'
    id = Column(Integer, primary_key=True)
    content_type = Column(String, nullable=False)
    drm_scheme = Column(String)

    # Can the Library Simplified client fulfill a book with this
    # content type and this DRM scheme?
    default_client_can_fulfill = Column(Boolean, default=False, index=True)
 
    # These are the media type/DRM scheme combos known to be supported
    # by the default Library Simplified client.
    default_client_can_fulfill_lookup = set([
        (Representation.EPUB_MEDIA_TYPE, NO_DRM),
        (Representation.EPUB_MEDIA_TYPE, ADOBE_DRM),
    ])

    license_pool_delivery_mechanisms = relationship(
        "LicensePoolDeliveryMechanism",
        backref="delivery_mechanism"
    )

    @property
    def name(self):
        if self.drm_scheme is self.NO_DRM:
            drm_scheme = "DRM-free"
        else:
            drm_scheme = self.drm_scheme
        return "%s (%s)" % (self.content_type, drm_scheme)

    def __repr__(self):   

        if self.default_client_can_fulfill:
            fulfillable = "fulfillable"
        else:
            fulfillable = "not fulfillable"

        return "<Delivery mechanism: %s, %s)>" % (
            self.name, fulfillable
        )

    @classmethod
    def lookup(cls, _db, content_type, drm_scheme):
        return get_one_or_create(
            _db, DeliveryMechanism, content_type=content_type,
            drm_scheme=drm_scheme
        )

    @property
    def implicit_medium(self):
        """What would be a good setting for Edition.MEDIUM for an edition
        available through this DeliveryMechanism?
        """
        if self.content_type in (
                Representation.EPUB_MEDIA_TYPE,
                Representation.PDF_MEDIA_TYPE,
                "Kindle via Amazon",
                "Streaming Text"):
            return Edition.BOOK_MEDIUM
        elif self.content_type in (
                "Streaming Video" or self.content_type.startswith('video/')
        ):
            return Edition.VIDEO_MEDIUM
        else:
            return None

    @classmethod
    def is_media_type(cls, x):
        "Does this string look like a media type?"
        if x is None:
            return False

        return any(x.startswith(prefix) for prefix in 
                   ['vnd.', 'application', 'text', 'video', 'audio', 'image'])

    @property
    def is_streaming(self):
        return self.content_type in self.MEDIA_TYPES_FOR_STREAMING.keys()

    @property
    def drm_scheme_media_type(self):
        """Return the media type for this delivery mechanism's
        DRM scheme, assuming it's represented that way.
        """
        if self.is_media_type(self.drm_scheme):
            return self.drm_scheme
        return None

    @property
    def content_type_media_type(self):
        """Return the media type for this delivery mechanism's
        content type, assuming it's represented as a media type.
        """
        if self.is_media_type(self.content_type):
            return self.content_type

        media_type_for_streaming = self.MEDIA_TYPES_FOR_STREAMING.get(self.content_type)
        if media_type_for_streaming:
            return media_type_for_streaming + self.STREAMING_PROFILE

        return None


Index("ix_deliverymechanisms_drm_scheme_content_type", 
      DeliveryMechanism.drm_scheme, 
      DeliveryMechanism.content_type,
      unique=True)


class CustomList(Base):
    """A custom grouping of Editions."""

    STAFF_PICKS_NAME = u"Staff Picks"

    __tablename__ = 'customlists'
    id = Column(Integer, primary_key=True)
    primary_language = Column(Unicode, index=True)
    data_source_id = Column(Integer, ForeignKey('datasources.id'), index=True)
    foreign_identifier = Column(Unicode, index=True)
    name = Column(Unicode, index=True)
    description = Column(Unicode)
    created = Column(DateTime, index=True)
    updated = Column(DateTime, index=True)
    responsible_party = Column(Unicode)

    entries = relationship(
        "CustomListEntry", backref="customlist", lazy="joined")

    __table_args__ = (
        UniqueConstraint('data_source_id', 'foreign_identifier'),
        UniqueConstraint('data_source_id', 'name'),
    )

    # TODO: It should be possible to associate a CustomList with an
    # audience, fiction status, and subject, but there is no planned
    # interface for managing this.

    def __repr__(self):
        return (u'<Custom List name="%s" foreign_identifier="%s" [%d entries]>' % (
            self.name, self.foreign_identifier, len(self.entries))).encode('utf8')

    @classmethod
    def all_from_data_sources(cls, _db, data_sources):
        """All custom lists from the given data sources."""
        if not isinstance(data_sources, list):
            data_sources = [data_sources]
        ids = []
        for ds in data_sources:
            if isinstance(ds, basestring):
                ds = DataSource.lookup(_db, ds)
            ids.append(ds.id)
        return _db.query(CustomList).filter(CustomList.data_source_id.in_(ids))

    @classmethod
    def find(cls, _db, source, foreign_identifier_or_name):
        """Finds a foreign list in the database by its foreign_identifier
        or its name.
        """
        source_name = source
        if isinstance(source, DataSource):
            source_name = source.name
        foreign_identifier = unicode(foreign_identifier_or_name)

        custom_lists = _db.query(cls).join(CustomList.data_source).filter(
            DataSource.name==unicode(source_name),
            or_(CustomList.foreign_identifier==foreign_identifier,
                CustomList.name==foreign_identifier)).all()

        if not custom_lists:
            return None
        return custom_lists[0]

    @property
    def featured_works(self):
        _db = Session.object_session(self)
        editions = [e.edition for e in self.entries if e.featured]
        if not editions:
            return None

        identifiers = [ed.primary_identifier for ed in editions]
        return Work.from_identifiers(_db, identifiers)

    def add_entry(self, edition, annotation=None, first_appearance=None,
                  featured=None):
        first_appearance = first_appearance or datetime.datetime.utcnow()
        _db = Session.object_session(self)

        existing = list(self.entries_for_work(edition))
        if existing:
            was_new = False
            entry = existing[0]
            if len(existing) > 1:
                entry.update(_db, equivalent_entries=existing[1:])
            entry.edition = edition
            _db.commit()
        else:
            entry, was_new = get_one_or_create(
                _db, CustomListEntry,
                customlist=self, edition=edition,
                create_method_kwargs=dict(first_appearance=first_appearance)
            )

        if (not entry.most_recent_appearance 
            or entry.most_recent_appearance < first_appearance):
            entry.most_recent_appearance = first_appearance
        if annotation:
            entry.annotation = unicode(annotation)
        if edition.work and not entry.work:
            entry.work = edition.work
        if featured is not None:
            entry.featured = featured

        if was_new:
            self.updated = datetime.datetime.utcnow()

        return entry, was_new

    def remove_entry(self, edition):
        """Remove the entry for a particular Edition and/or any of its
        equivalent Editions.
        """
        _db = Session.object_session(self)

        existing_entries = list(self.entries_for_work(edition))
        for entry in existing_entries:
            _db.delete(entry)

        if existing_entries:
            self.updated = datetime.datetime.utcnow()
        _db.commit()

    def entries_for_work(self, work_or_edition):
        """Find all of the entries in the list representing a particular
        Edition or Work.
        """
        edition = work_or_edition
        if isinstance(work_or_edition, Work):
            edition = work_or_edition.presentation_edition

        equivalents = edition.equivalent_editions().all()

        for entry in self.entries:
            if entry.edition in equivalents:
                yield entry


class CustomListEntry(Base):

    __tablename__ = 'customlistentries'
    id = Column(Integer, primary_key=True)    
    list_id = Column(Integer, ForeignKey('customlists.id'), index=True)
    edition_id = Column(Integer, ForeignKey('editions.id'), index=True)
    work_id = Column(Integer, ForeignKey('works.id'), index=True)
    featured = Column(Boolean, nullable=False, default=False)
    annotation = Column(Unicode)

    # These two fields are for best-seller lists. Even after a book
    # drops off the list, the fact that it once was on the list is
    # still relevant.
    first_appearance = Column(DateTime, index=True)
    most_recent_appearance = Column(DateTime, index=True)
    
    def set_work(self, metadata=None, metadata_client=None):
        """If possible, identify a locally known Work that is the same
        title as the title identified by this CustomListEntry.
        """
        _db = Session.object_session(self)
        edition = self.edition
        if not self.edition:
            # This shouldn't happen, but no edition means no work
            self.work = None
            return self.work

        new_work = None
        if not metadata:
            from metadata_layer import Metadata
            metadata = Metadata.from_edition(edition)

        # Try to guess based on metadata, if we can get a high-quality
        # guess.
        potential_license_pools = metadata.guess_license_pools(
            _db, metadata_client)
        for lp, quality in sorted(
                potential_license_pools.items(), key=lambda x: -x[1]):
            if lp.deliverable and lp.work and quality >= 0.8:
                # This work has at least one deliverable LicensePool
                # associated with it, so it's likely to be real
                # data and not leftover junk.
                new_work = lp.work
                break

        if not new_work:
            # Try using the less reliable, more expensive method of
            # matching based on equivalent identifiers.
            equivalent_identifier_id_subquery = Identifier.recursively_equivalent_identifier_ids_query(
                self.edition.primary_identifier.id, levels=3, threshold=0.5)
            pool_q = _db.query(LicensePool).filter(
                LicensePool.identifier_id.in_(equivalent_identifier_id_subquery)).order_by(
                    LicensePool.licenses_available.desc(),
                    LicensePool.patrons_in_hold_queue.asc())
            pools = [x for x in pool_q if x.deliverable]
            for pool in pools:
                if pool.deliverable and pool.work:
                    new_work = pool.work
                    break

        old_work = self.work
        if old_work != new_work:
            if old_work:
                logging.info(
                    "Changing work for list entry %r to %r (was %r)", 
                    self.edition, new_work, old_work
                )
            else:
                logging.info(
                    "Setting work for list entry %r to %r", 
                    self.edition, new_work
                )
        self.work = new_work
        return self.work

    def update(self, _db, equivalent_entries=None):
        """Combines any number of equivalent entries into a single entry
        and updates the edition being used to represent the Work.
        """
        if not equivalent_entries:
            # There are no entries to compare against. Leave it be.
            return
        equivalent_entries += [self]
        equivalent_entries = list(set(equivalent_entries))

        # Confirm that all the entries are from the same CustomList.
        list_ids = set([e.list_id for e in equivalent_entries])
        if not len(list_ids)==1:
            raise ValueError("Cannot combine entries on different CustomLists.")

        # Confirm that all the entries are equivalent.
        error = "Cannot combine entries that represent different Works."
        equivalents = self.edition.equivalent_editions()
        for equivalent_entry in equivalent_entries:
            if equivalent_entry.edition not in equivalents:
                raise ValueError(error)

        # And get a Work if one exists.
        works = set([])
        for e in equivalent_entries:
            work = e.edition.work
            if work:
                works.add(work)
        works = [w for w in works if w]

        if works:
            if not len(works)==1:
                # This shouldn't happen, given all the Editions are equivalent.
                raise ValueError(error)
            [work] = works

        self.first_appearance = min(
            [e.first_appearance for e in equivalent_entries]
        )
        self.most_recent_appearance = max(
            [e.most_recent_appearance for e in equivalent_entries]
        )

        annotations = [unicode(e.annotation) for e in equivalent_entries
                       if e.annotation]
        if annotations:
            if len(annotations) > 1:
                # Just pick the longest one?
                self.annotation = max(annotations, key=lambda a: len(a))
            else:
                self.annotation = annotations[0]

        # Reset the entry's edition to be the Work's presentation edition.
        best_edition = work.presentation_edition
        if work and not best_edition:
            work.calculate_presentation()
            best_edition = work.presentation_edition
        if best_edition and not best_edition==self.edition:
            logging.info(
                "Changing edition for list entry %r to %r from %r",
                self, best_edition, self.edition
            )
            self.edition = best_edition

        self.set_work()

        for entry in equivalent_entries:
            if entry != self:
                _db.delete(entry)
        _db.commit


class Complaint(Base):
    """A complaint about a LicensePool (or, potentially, something else)."""

    __tablename__ = 'complaints'

    VALID_TYPES = set([
        u"http://librarysimplified.org/terms/problem/" + x
        for x in [
                'wrong-genre',
                'wrong-audience', 
                'wrong-age-range',
                'wrong-title',
                'wrong-medium',
                'wrong-author',
                'bad-cover-image',
                'bad-description',
                'cannot-fulfill-loan', 
                'cannot-issue-loan',
                'cannot-render',
                'cannot-return',
              ]
    ])

    LICENSE_POOL_TYPES = [
        'cannot-fulfill-loan',
        'cannot-issue-loan',
        'cannot-render',
        'cannot-return',
    ]

    id = Column(Integer, primary_key=True)

    # One LicensePool can have many complaints lodged against it.
    license_pool_id = Column(
        Integer, ForeignKey('licensepools.id'), index=True)

    # The type of complaint.
    type = Column(String, nullable=False, index=True) 

    # The source of the complaint.
    source = Column(String, nullable=True, index=True)

    # Detailed information about the complaint.
    detail = Column(String, nullable=True)

    timestamp = Column(DateTime, nullable=False)

    # When the complaint was resolved.
    resolved = Column(DateTime, nullable=True)

    @classmethod
    def register(self, license_pool, type, source, detail, resolved=None):
        """Register a problem detail document as a Complaint against the
        given LicensePool.
        """
        if not license_pool:
            raise ValueError("No license pool provided")
        _db = Session.object_session(license_pool)
        if type not in self.VALID_TYPES:
            raise ValueError("Unrecognized complaint type: %s" % type)
        now = datetime.datetime.utcnow()
        if source:
            complaint, is_new = get_one_or_create(
                _db, Complaint,
                license_pool=license_pool, 
                source=source, type=type,
                resolved=resolved,
                on_multiple='interchangeable',
                create_method_kwargs = dict(
                    timestamp=now,
                )
            )
            complaint.timestamp = now
            complaint.detail = detail
        else:
            complaint, is_new = create(
                _db,
                Complaint,
                license_pool=license_pool,
                source=source,
                type=type,
                timestamp=now,
                detail=detail,
                resolved=resolved
            )
        return complaint, is_new

    @property
    def for_license_pool(self):
        return any(self.type.endswith(t) for t in self.LICENSE_POOL_TYPES)

    def resolve(self):
        self.resolved = datetime.datetime.utcnow()
        return self.resolved


class Library(Base):
    """A library that uses this circulation manager to authenticate
    its patrons and manage access to its content.

    Currently, a circulation manager serves only one library,
    but that will change.
    """
    __tablename__ = 'libraries'

    id = Column(Integer, primary_key=True)

    # The human-readable name of this library. Used in the library's
    # Authentication for OPDS document.
    name = Column(Unicode, unique=True)

    # A short name of this library, to use when identifying it in
    # scripts. e.g. "NYPL" for NYPL.
    short_name = Column(Unicode, unique=True, nullable=False)
    
    # A UUID that uniquely identifies the library among all libraries
    # in the world. This is used to serve the library's Authentication
    # for OPDS document, and it also goes to the library registry.
    uuid = Column(Unicode, unique=True)

    # The name of this library to use when signing short client tokens
    # for consumption by the library registry. e.g. "NYNYPL" for NYPL.
    # This name must be unique across the library registry.
    _library_registry_short_name = Column(
        Unicode, unique=True, name='library_registry_short_name'
    )

    # The shared secret to use when signing short client tokens for
    # consumption by the library registry.
    library_registry_shared_secret = Column(Unicode, unique=True)

    # A library may have many Patrons.
    patrons = relationship(
        'Patron', backref='library', cascade="all, delete, delete-orphan"
    )

    # Any additional configuration information is stored as
    # ConfigurationSettings.
    settings = relationship(
        "ConfigurationSetting", backref="library",
        lazy="joined", cascade="save-update, merge, delete, delete-orphan",
    )
    
    def __repr__(self):
        return '<Library: name="%s", short name="%s", uuid="%s", library registry short name="%s">' % (
            self.name, self.short_name, self.uuid, self.library_registry_short_name
        )

    @classmethod
    def instance(cls, _db):
        """Find the one and only library."""
        library, is_new = get_one_or_create(
            _db, Library, create_method_kwargs=dict(
                uuid=unicode(uuid.uuid4()),
                short_name="default",
            )
        )
        return library

    @hybrid_property
    def library_registry_short_name(self):
        """Gets library_registry_short_name from database"""
        return self._library_registry_short_name

    @library_registry_short_name.setter
    def _set_library_registry_short_name(self, value):
        """Uppercase the library registry short name on the way in."""
        if value:
            value = value.upper()
            if '|' in value:
                raise ValueError(
                    "Library registry short name cannot contain the pipe character."
                )
            value = unicode(value)
        self._library_registry_short_name = value

    def explain(self, include_library_registry_shared_secret=False):
        """Create a series of human-readable strings to explain a library's
        settings.

        :param include_library_registry_shared_secret: For security reasons,
           the shared secret is not displayed by default.

        :return: A list of explanatory strings.
        """
        lines = []
        if self.uuid:
            lines.append('UUID: "%s"' % self.uuid)
        if self.name:
            lines.append('Name: "%s"' % self.name)
        if self.short_name:
            lines.append('Short name: "%s"' % self.short_name)
        if self.library_registry_short_name:
            lines.append(
                'Short name (for library registry): "%s"' %
                self.library_registry_short_name
            )
        if (self.library_registry_shared_secret and
            include_library_registry_shared_secret):
            lines.append(
                'Shared secret (for library registry): "%s"' %
                self.library_registry_shared_secret
            )
        return lines


class Admin(Base):

    __tablename__ = 'admins'

    id = Column(Integer, primary_key=True)
    email = Column(Unicode, unique=True, nullable=False)

    # Admins who log in with OAuth will have a credential.
    credential = Column(Unicode)

    # Admins can also log in with a local password.
    password_hashed = Column(Unicode, index=True)

    def update_credentials(self, _db, credential=None):
        if credential:
            self.credential = credential
        _db.commit()

    class HashedPasswordComparator(Comparator):
        def __init__(self, hashed_password):
            self.hashed_password = hashed_password
        def __eq__(self, password):
            return self.hashed_password == func.crypt(password, self.hashed_password)

    @hybrid_property
    def password(self):
        raise NotImplementedError("Password comparison is only supported in the database")

    @password.comparator
    def password(self):
        return Admin.HashedPasswordComparator(self.password_hashed)

    @password.setter
    def password(self, value):
        self.password_hashed = func.crypt(value, func.gen_salt('bf', 8))

    @classmethod
    def with_password(cls, _db):
        """Get Admins that have a password."""
        return _db.query(Admin).filter(Admin.password_hashed != None)

class ExternalIntegration(Base):

    """An external integration contains configuration for connecting
    to a third-party API.
    """

    # Possible goals of ExternalIntegrations.
    #
    # These integrations are associated with external services such as
    # Google Enterprise which authenticate library administrators.
    ADMIN_AUTH_GOAL = 'admin_auth'

    # These integrations are associated with external services such as
    # SIP2 which authenticate library patrons. Other constants related
    # to this are defined in the circulation manager.
    PATRON_AUTH_GOAL = 'patron_auth'

    # These integrations are associated with external services such
    # as Overdrive which provide access to books.
    LICENSE_GOAL = 'licenses'

    # These integrations are associated with external services such as
    # the metadata wrangler, which provide information about books,
    # but not the books themselves.
    METADATA_GOAL = 'metadata'

    # These integrations are associated with external services such as
    # Google Analytics, which receive analytics events.
    ANALYTICS_GOAL = 'analytics'
    
    # Supported protocols for ExternalIntegrations with LICENSE_GOAL.
    OPDS_IMPORT = u'OPDS Import'
    OVERDRIVE = DataSource.OVERDRIVE
    BIBLIOTHECA = DataSource.BIBLIOTHECA
    AXIS_360 = DataSource.AXIS_360
    ONE_CLICK = DataSource.ONECLICK

    LICENSE_PROTOCOLS = [
        OPDS_IMPORT, OVERDRIVE, BIBLIOTHECA, AXIS_360, ONE_CLICK
    ]
    
    # Some integrations with LICENSE_GOAL imply that the data and
    # licenses come from a specific data source.
    DATA_SOURCE_FOR_LICENSE_PROTOCOL = {
        OVERDRIVE : DataSource.OVERDRIVE,
        BIBLIOTHECA : DataSource.BIBLIOTHECA,
        AXIS_360 : DataSource.AXIS_360,
        ONE_CLICK : DataSource.ONECLICK
    }

    # TODO: Goals for the following.
    # * The Library Simplified application components
    #   themselves. (what's the actual goal here?)
    # * Search services (e.g. protocol="Elasticsearch")
    # * Cover images (e.g. protocol="HTTP" or protocol="S3")
    # * Open-access content (e.g. protocol="HTTP" or protocol="S3")
    # * Adobe Vendor ID server

        
    # Integrations with METADATA_GOAL
    BIBBLIO = u'Bibblio'
    CONTENT_CAFE = u'Content Cafe'
    NOVELIST = Configuration.NOVELIST_INTEGRATION
    NYPL_SHADOWCAT = u'Shadowcat'
    NYT = Configuration.NYT_INTEGRATION
    STAFF_PICKS = u'Staff Picks'
    METADATA_WRANGLER = Configuration.METADATA_WRANGLER_INTEGRATION
    
    # Integrations with ANALYTICS_GOAL
    GOOGLE_ANALYTICS = u'Google Analytics'

    # Integrations with ADMIN_AUTH_GOAL
    GOOGLE_OAUTH = u'Google OAuth'

    # List of such ADMIN_AUTH_GOAL integrations
    ADMIN_AUTH_PROTOCOLS = [GOOGLE_OAUTH]

    __tablename__ = 'externalintegrations'
    id = Column(Integer, primary_key=True)

    # Each integration should have a protocol (explaining what type of
    # code or network traffic we need to run to get things done) and a
    # goal (explaining the real-world goal of the integration).
    #
    # Basically, the protocol is the 'how' and the goal is the 'why'.
    protocol = Column(Unicode, nullable=False)
    goal = Column(Unicode, nullable=True)

    # If there is a special URL to use for access to this API,
    # put it here.
    url = Column(Unicode, nullable=True)

    # If access requires authentication, these fields represent the
    # username/password or key/secret combination necessary to
    # authenticate. If there's a secret but no key, it's stored in
    # 'password'.
    username = Column(Unicode, nullable=True)
    password = Column(Unicode, nullable=True)

    # Any additional configuration information goes into
    # ConfigurationSettings.
    settings = relationship(
        "ConfigurationSetting", backref="external_integration",
        lazy="joined", cascade="save-update, merge, delete, delete-orphan",
    )
    
    @classmethod
    def lookup(cls, _db, protocol, goal=None):
        integration = get_one(_db, cls, protocol=protocol, goal=goal)
        return integration

    @classmethod
    def admin_authentication(cls, _db):
        admin_auth = get_one(_db, cls, goal=cls.ADMIN_AUTH_GOAL)
        return admin_auth

    def set_setting(self, key, value):
        """Create or update a key-value setting for this ExternalIntegration."""
        setting = self.setting(key)
        setting.value = value
        return setting
    
    def setting(self, key):
        """Find or create a ConfigurationSetting on this ExternalIntegration.

        :param key: Name of the setting.
        :return: A ConfigurationSetting
        """
        _db = Session.object_session(self)
        return ConfigurationSetting.for_externalintegration(
            _db, key, self
        )

    def get(self, key):
        """Returns a value for a given key from either the integration
        itself or its additional settings
        """
        if hasattr(self, key):
            return getattr(self, key)
        if hasattr(self.setting, key):
            return getattr(self, key)
        return None


class ConfigurationSetting(Base):
    """An extra piece of site configuration.

    A ConfigurationSetting may be associated with an
    ExternalIntegration, a Library, both, or neither.

    * The secret used by the circulation manager to sign OAuth bearer
      tokens is not associated with an ExternalIntegration or with a
      Library.

    * The link to a library's privacy policy is associated with the
      Library, but not with any particular ExternalIntegration.

    * The "website ID" for an Overdrive collection is associated with
      an ExternalIntegration (the Overdrive integration), but not with
      any particular Library (since multiple libraries might share an
      Overdrive collection).

    * The "identifier prefix" used to determine which library a patron
      is a patron of, is associated with both a Library and an
      ExternalIntegration.
    """
    __tablename__ = 'configurationsettings'
    id = Column(Integer, primary_key=True)
    external_integration_id = Column(
        Integer, ForeignKey('externalintegrations.id'), index=True
    )
    library_id = Column(
        Integer, ForeignKey('libraries.id'), index=True
    )
    key = Column(Unicode, index=True)
    value = Column(Unicode)

    __table_args__ = (
        UniqueConstraint('external_integration_id', 'library_id', 'key'),
    )

<<<<<<< HEAD
=======
    @classmethod
    def sitewide(cls, _db, key):
        """Find or create a sitewide ConfigurationSetting."""
        return cls.for_library_and_externalintegration(_db, key, None, None)

    @classmethod
    def for_library(cls, _db, key, library):
        """Find or create a ConfigurationSetting for the given Library."""
        return cls.for_library_and_externalintegration(_db, key, library, None)

    @classmethod
    def for_externalintegration(cls, _db, key, externalintegration):
        """Find or create a ConfigurationSetting for the given
        ExternalIntegration.
        """
        return cls.for_library_and_externalintegration(
            _db, key, None, externalintegration
        )
    
    @classmethod
    def for_library_and_externalintegration(
            cls, _db, key, library, external_integration
    ):
        """Find or create a ConfigurationSetting associated with a Library
        and an ExternalIntegration.
        """
        setting, ignore = get_one_or_create(
            _db, ConfigurationSetting,
            library=library, external_integration=external_integration,
            key=key
        )
        return setting

    
>>>>>>> a61e14e4
class Collection(Base):

    """A Collection is a set of LicensePools obtained through some mechanism.
    """

    __tablename__ = 'collections'
    id = Column(Integer, primary_key=True)

    name = Column(Unicode, unique=True, nullable=False, index=True)

    DATA_SOURCE_NAME_SETTING = u'data_source'
    
    # How does the provider of this collection distinguish it from
    # other collections it provides? On the other side this is usually
    # called a "library ID".
    external_account_id = Column(Unicode, nullable=True)

    # How do we connect to the provider of this collection? Any url,
    # authentication information, or additional configuration goes
    # into the external integration, as does the 'protocol', which
    # designates the integration technique we will use to actually get
    # the metadata and licenses.
    external_integration_id = Column(
        Integer, ForeignKey('externalintegrations.id'), index=True)

    # A Collection may specialize some other Collection. For instance,
    # an Overdrive Advantage collection is a specialization of an
    # ordinary Overdrive collection. It uses the same access key and
    # secret as the Overdrive collection, but it has a distinct
    # external_account_id.
    parent_id = Column(Integer, ForeignKey('collections.id'), index=True)

    # A collection may have many child collections. For example,
    # An Overdrive collection may have many children corresponding
    # to Overdrive Advantage collections.
    children = relationship(
        "Collection", backref=backref("parent", remote_side = [id]),
        uselist=True
    )
    
    # A Collection can provide books to many Libraries.
    libraries = relationship(
        "Library", secondary=lambda: collections_libraries,
        backref="collections"
    )
    
    # A Collection can include many LicensePools.
    licensepools = relationship(
        "LicensePool", backref="collection",
        cascade="save-update, merge, delete"
    )

    # A Collection can be monitored by many Monitors, each of which
    # will have its own Timestamp.
    timestamps = relationship("Timestamp", backref="collection")
    
    catalog = relationship(
        "Identifier", secondary=lambda: collections_identifiers,
        backref="collections"
    )

    # A Collection can be associated with multiple CoverageRecords
    # for Identifiers in its catalog.
    coverage_records = relationship(
        "CoverageRecord", backref="collection",
        cascade="save-update, merge, delete"
    )

    def __repr__(self):
        return (u'<Collection "%s"/"%s" ID=%d>' %
                (self.name, self.protocol, self.id)).encode('utf8')        

    @classmethod
    def by_name_and_protocol(cls, _db, name, protocol):
        """Find or create a Collection with the given name and the given
        protocol.

        We can't use get_one_or_create because the protocol is kept in
        a separate database object, (an ExternalIntegration).

        :return: A 2-tuple (collection, is_new)
        """
        qu = cls.by_protocol(_db, protocol)
        qu = qu.filter(Collection.name==name)
        try:
            collection = qu.one()                    
            is_new = False
        except NoResultFound, e:
            # Make a new Collection.
            collection, is_new = get_one_or_create(_db, Collection, name=name)
            if not is_new and collection.protocol != protocol:
                # The collection already exists, it just uses a different
                # protocol than the one we asked about.
                raise ValueError(
                    'Collection "%s" does not use protocol "%s".' % (
                        name, protocol
                    )
                )
            integration = collection.create_external_integration(
                protocol=protocol
            )
            collection.external_integration.protocol=protocol           
        return collection, is_new
    
    @classmethod
    def by_protocol(cls, _db, protocol):
        """Query collections that get their licenses through the given protocol.

        :param protocol: Protocol to use. If this is None, all
        Collections will be returned.
        """
        qu = _db.query(Collection)
        if protocol:
            qu = qu.join(
            ExternalIntegration,
            ExternalIntegration.id==Collection.external_integration_id).filter(
                ExternalIntegration.goal==ExternalIntegration.LICENSE_GOAL
            ).filter(ExternalIntegration.protocol==protocol)
        return qu

    @hybrid_property
    def protocol(self):
        """What protocol do we need to use to get licenses for this 
        collection?
        """
        return self.external_integration.protocol
    
    @protocol.setter
    def set_protocol(self, new_protocol):
        """Modify the protocol in use by this Collection."""
        if self.parent and self.parent.protocol != new_protocol:
            raise ValueError(
                "Proposed new protocol (%s) contradicts parent collection's protocol (%s)." % (
                    new_protocol, self.parent.protocol
                )
            )
        self.external_integration.protocol = new_protocol
        for child in self.children:
            child.protocol = new_protocol

    def create_external_integration(self, protocol):
        """Create an ExternalIntegration for this Collection.

        To be used immediately after creating a new Collection,
        e.g. in by_name_and_protocol, from_metadata_identifier, and
        various test methods that create mock Collections.

        If an external integration already exists, return it instead
        of creating another one.

        :param protocol: The protocol known to be in use when getting
        licenses for this collection.
        """
        _db = Session.object_session(self)
        goal = ExternalIntegration.LICENSE_GOAL
        external_integration, is_new = get_one_or_create(
            _db, ExternalIntegration, id=self.external_integration_id,
            create_method_kwargs=dict(protocol=protocol, goal=goal)
        )
        if external_integration.protocol != protocol:
            raise ValueError(
                "Located ExternalIntegration, but its protocol (%s) does not match desired protocol (%s)." % (
                    external_integration.protocol, protocol
                )
            )
        self.external_integration_id = external_integration.id
        return external_integration
            
    @property
    def external_integration(self):
        """Find the external integration for this Collection, assuming
        it already exists.

        This is generally a safe assumption since by_name_and_protocol and 
        from_metadata_identifier both create ExternalIntegrations for the
        Collections they create.
        """
        if not self.external_integration_id:
            raise ValueError(
                "No known external integration for collection %s" % self.name
            )
        _db = Session.object_session(self)
        return get_one(
            _db, ExternalIntegration, id=self.external_integration_id
        )

    @property
    def unique_account_id(self):
        """Identifier that uniquely represents this Collection of works"""
        unique_account_id = self.external_account_id

        if not unique_account_id:
            raise ValueError("Unique account identifier not set")

        if self.parent:
            return self.parent.unique_account_id + '+' + unique_account_id
        return unique_account_id        
    
    @property
    def data_source(self):
        """Find the data source associated with this Collection.

        Bibliographic metadata obtained through the collection
        protocol is recorded as coming from this data source. A
        LicensePool inserted into this collection will be associated
        with this data source, unless its bibliographic metadata
        indicates some other data source.

        For most Collections, the integration protocol sets the data
        source.  For collections that use the OPDS import protocol,
        the data source is a Collection-specific setting.
        """
        data_source = None
        protocol = self.external_integration.protocol
        name = ExternalIntegration.DATA_SOURCE_FOR_LICENSE_PROTOCOL.get(
            protocol
        )
        if not name:
            name = self.external_integration.setting(
                Collection.DATA_SOURCE_NAME_SETTING
            ).value
        _db = Session.object_session(self)
        if name:
            data_source = DataSource.lookup(_db, name, autocreate=True)
        return data_source
    
    @property
    def metadata_identifier(self):
        """Identifier based on collection details that uniquely represents
        this Collection on the metadata wrangler. This identifier is
        composed of the Collection protocol and account identifier.

        In the metadata wrangler, this identifier is used as the unique
        name of the collection.
        """
        account_id = base64.b64encode(unicode(self.unique_account_id), '-_')
        protocol = base64.b64encode(
            unicode(self.external_integration.protocol), '-_'
        )

        metadata_identifier = protocol + ':' + account_id
        return base64.b64encode(metadata_identifier, '-_')

    @classmethod
    def from_metadata_identifier(cls, _db, metadata_identifier):
        """Finds or creates a Collection on the metadata wrangler, based
        on its unique metadata_identifier
        """
        collection = get_one(_db, Collection, name=metadata_identifier)
        is_new = False

        if not collection:
            details = base64.b64decode(metadata_identifier, '-_')
            protocol = base64.b64decode(details.split(':', 1)[0], '-_')
            collection, is_new = create(_db, Collection,
                name=metadata_identifier)

            integration = collection.create_external_integration(protocol)
            collection.external_integration.goal = (
                ExternalIntegration.LICENSE_GOAL
            )
            collection.external_integration.protocol = protocol

        return collection, is_new

    def explain(self, include_password=False):
        """Create a series of human-readable strings to explain a collection's
        settings.

        :param include_password: For security reasons,
           the password (if any) is not displayed by default.

        :return: A list of explanatory strings.
        """
        lines = []
        if self.name:
            lines.append('Name: "%s"' % self.name)
        if self.parent:
            lines.append('Parent: %s' % self.parent.name)
        integration = self.external_integration
        if integration.protocol:
            lines.append('Protocol: "%s"' % integration.protocol)
        for library in self.libraries:
            lines.append('Used by library: "%s"' % library.short_name)
        if self.external_account_id:
            lines.append('External account ID: "%s"' % self.external_account_id)
        if integration.url:
            lines.append('URL: "%s"' % integration.url)
        if integration.username:
            lines.append('Username: "%s"' % integration.username)
        if integration.password and include_password:
            lines.append('Password: "%s"' % integration.password)
        for setting in integration.settings:
            lines.append('Setting "%s": "%s"' % (setting.key, setting.value))
        return lines

    def catalog_identifier(self, _db, identifier):
        """Inserts an identifier into a catalog"""
        if identifier not in self.catalog:
            self.catalog.append(identifier)
            _db.flush()

    def works_updated_since(self, _db, timestamp):
        """Returns all of a collection's works that have been updated
        since the last time the catalog was checked
        """
        query = _db.query(Work).join(Work.coverage_records)
        query = query.join(Work.license_pools).join(Identifier)
        query = query.join(Identifier.collections).filter(
            Collection.id==self.id
        )
        if timestamp:
            query = query.filter(
                WorkCoverageRecord.timestamp > timestamp
            )

        return query


collections_libraries = Table(
    'collections_libraries', Base.metadata,
     Column(
         'collection_id', Integer, ForeignKey('collections.id'),
         index=True, nullable=False
     ),
     Column(
         'library_id', Integer, ForeignKey('libraries.id'),
         index=True, nullable=False
     ),
     UniqueConstraint('collection_id', 'library_id'),
 )


collections_identifiers = Table(
    'collections_identifiers', Base.metadata,
    Column(
        'collection_id', Integer, ForeignKey('collections.id'),
        index=True, nullable=False
    ),
    Column(
        'identifier_id', Integer, ForeignKey('identifiers.id'),
        index=True, nullable=False
    ),
    UniqueConstraint('collection_id', 'identifier_id'),
)


class IntegrationClient(Base):
    """A client that has authenticated access to this application.

    Currently used to represent circulation managers that have access
    to the metadata wrangler.
    """
    __tablename__ = 'integrationclients'

    id = Column(Integer, primary_key=True)

    # URL (or human readable name) to represent the server.
    url = Column(Unicode, unique=True)

    # Unique identifier
    key = Column(Unicode, unique=True, index=True)

    # Encrypted secret
    _secret = Column(Unicode, nullable=False)

    created = Column(DateTime)
    last_accessed = Column(DateTime)

    def __repr__(self):
        return (u"<IntegrationClient: URL=%s ID=%s>" % (self.url, self.id)).encode('utf8')

    @hybrid_property
    def secret(self):
        """Gets encrypted client secret from database"""
        return self._secret

    @secret.setter
    def _set_secret(self, plaintext_secret):
        """Encrypts client secret string for database"""
        self._secret = unicode(bcrypt.hashpw(
            plaintext_secret, bcrypt.gensalt()
        ))

    def _correct_secret(self, plaintext_secret):
        """Determines if a plaintext string is this client's secret"""
        return (bcrypt.hashpw(plaintext_secret, self.secret) == self.secret)

    @classmethod
    def register(cls, _db, url):
        """Creates a new server with client details."""
        url = cls.normalize_url(url)
        if get_one(_db, cls, url=url):
            raise ValueError(
                "An IntegrationClient for '%s' already exists" % url
            )

        key, plaintext_secret = cls._generate_client_details()
        while get_one(_db, cls, key=key):
            # Generate a new key if it's not unique initially.
            key, plaintext_secret = cls._generate_client_details()

        now = datetime.datetime.utcnow()
        server, ignore = create(
            _db, cls, url=url, key=unicode(key),
            secret=unicode(plaintext_secret), created=now, last_accessed=now
        )

        _db.flush()
        return server, plaintext_secret

    @classmethod
    def _generate_client_details(cls):
        key_chars = ('abcdefghijklmnopqrstuvwxyz'
                     'ABCDEFGHIJKLMNOPQRSTUVWXYZ'
                     '0123456789')
        secret_chars = key_chars + '!#$%&*+,-._'

        def make_client_string(chars, length):
            return u"".join([random.choice(chars) for x in range(length)])
        key = make_client_string(key_chars, 25)
        secret = make_client_string(secret_chars, 40)

        return key, secret

    @classmethod
    def normalize_url(cls, url):
        url = re.sub(r'^(http://|https://)', '', url)
        url = re.sub(r'^www\.', '', url)
        if url.endswith('/'):
            url = url[:-1]
        return unicode(url.lower())

    @classmethod
    def authenticate(cls, _db, key, plaintext_secret):
        server = get_one(_db, cls, key=unicode(key))
        if (server and server._correct_secret(plaintext_secret)):
            server.last_accessed = datetime.datetime.utcnow()
            _db.flush()
            return server
        return None


from sqlalchemy.sql import compiler
from psycopg2.extensions import adapt as sqlescape

def dump_query(query):
    dialect = query.session.bind.dialect
    statement = query.statement
    comp = compiler.SQLCompiler(dialect, statement)
    comp.compile()
    enc = dialect.encoding
    params = {}
    for k,v in comp.params.iteritems():
        if isinstance(v, unicode):
            v = v.encode(enc)
        params[k] = sqlescape(v)
    return (comp.string.encode(enc) % params).decode(enc)


def numericrange_to_tuple(r):
    """Helper method to normalize NumericRange into a tuple."""
    if r is None:
        return (None, None)
    lower = r.lower
    upper = r.upper
    if lower and not r.lower_inc:
        lower -= 1
    if upper and not r.upper_inc:
        upper -= 1
    return lower, upper

def tuple_to_numericrange(t):
    """Helper method to convert a tuple to an inclusive NumericRange."""
    return NumericRange(t[0], t[1], '[]')
        <|MERGE_RESOLUTION|>--- conflicted
+++ resolved
@@ -9039,8 +9039,6 @@
         UniqueConstraint('external_integration_id', 'library_id', 'key'),
     )
 
-<<<<<<< HEAD
-=======
     @classmethod
     def sitewide(cls, _db, key):
         """Find or create a sitewide ConfigurationSetting."""
@@ -9075,7 +9073,6 @@
         return setting
 
     
->>>>>>> a61e14e4
 class Collection(Base):
 
     """A Collection is a set of LicensePools obtained through some mechanism.
