#!/usr/bin/env python3
"""
Fix work descriptions that were originally UTF-8 but were incorrectly
encoded as Windows-1252.
"""
<<<<<<< HEAD

import os
import sys
=======
import logging
import os
import sys
from pdb import set_trace
>>>>>>> 19507841

bin_dir = os.path.split(__file__)[0]
package_dir = os.path.join(bin_dir, "..", "..")
sys.path.append(os.path.abspath(package_dir))

<<<<<<< HEAD
from core.external_search import ExternalSearchIndex  # noqa: E402
from core.model import Work, production_session  # noqa: E402
=======
import time

from core.external_search import ExternalSearchIndex
from core.model import Work, production_session
>>>>>>> 19507841

_db = production_session()
client = ExternalSearchIndex()
base = _db.query(Work).filter(Work.summary_text != None).order_by(Work.id)  # noqa: E711
results = True
offset = 0

print("Looking at %d works." % base.count())

while results:
    fixed = 0
    qu = base.offset(offset).limit(1000)
    results = qu.all()
    for work in results:
        possibly_bad = work.summary_text
        try:
            windows_1252_from_unicode = work.summary_text.encode("windows-1252")
            # If we get to this point, the Unicode summary can be
            # encoded as Windows-1252.
            try:
                final = windows_1252_from_unicode.decode("utf8")
                # If we get to this point, it's UTF-8 that was incorrectly
                # encoded as Windows-1252.
            except UnicodeDecodeError:
                # It was Windows-1252 all along.
                final = windows_1252_from_unicode.decode("windows-1252")
        except UnicodeEncodeError:
            # This description can't be encoded as Windows-1252, an
            # indication that it was originally UTF-8 and is not
            # subject to this problem.
            final = possibly_bad

        if possibly_bad != final:
            work.summary_text = final
            print("%s\n =>\n %s" % (possibly_bad.encode("utf8"), final.encode("utf8")))
            work.calculate_opds_entries()
            work.update_external_index(client)
            print()
            fixed += 1
        pass
    offset += 1000
    print("At %s, %s/%s needed fixing." % (offset, fixed, len(results)))
    _db.commit()<|MERGE_RESOLUTION|>--- conflicted
+++ resolved
@@ -1,41 +1,27 @@
-#!/usr/bin/env python3
-"""
-Fix work descriptions that were originally UTF-8 but were incorrectly
+#!/usr/bin/env python
+"""Fix work descriptions that were originally UTF-8 but were incorrectly
 encoded as Windows-1252.
 """
-<<<<<<< HEAD
-
-import os
-import sys
-=======
 import logging
 import os
 import sys
 from pdb import set_trace
->>>>>>> 19507841
 
 bin_dir = os.path.split(__file__)[0]
 package_dir = os.path.join(bin_dir, "..", "..")
 sys.path.append(os.path.abspath(package_dir))
 
-<<<<<<< HEAD
-from core.external_search import ExternalSearchIndex  # noqa: E402
-from core.model import Work, production_session  # noqa: E402
-=======
 import time
 
 from core.external_search import ExternalSearchIndex
 from core.model import Work, production_session
->>>>>>> 19507841
 
 _db = production_session()
 client = ExternalSearchIndex()
-base = _db.query(Work).filter(Work.summary_text != None).order_by(Work.id)  # noqa: E711
+base = _db.query(Work).filter(Work.summary_text != None).order_by(Work.id)
 results = True
 offset = 0
-
 print("Looking at %d works." % base.count())
-
 while results:
     fixed = 0
     qu = base.offset(offset).limit(1000)
@@ -50,10 +36,10 @@
                 final = windows_1252_from_unicode.decode("utf8")
                 # If we get to this point, it's UTF-8 that was incorrectly
                 # encoded as Windows-1252.
-            except UnicodeDecodeError:
+            except UnicodeDecodeError as e:
                 # It was Windows-1252 all along.
                 final = windows_1252_from_unicode.decode("windows-1252")
-        except UnicodeEncodeError:
+        except UnicodeEncodeError as e:
             # This description can't be encoded as Windows-1252, an
             # indication that it was originally UTF-8 and is not
             # subject to this problem.
