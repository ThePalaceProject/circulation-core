from flask_babel import lazy_gettext as _
<<<<<<< HEAD
from model import CirculationEvent, ExternalIntegration, Session, create, get_one
=======
from .model import (
    Session,
    CirculationEvent,
    ExternalIntegration,
    get_one,
    create
)
>>>>>>> 7f343d18

from .model.configuration import (
    ConfigurationAttributeType,
    ConfigurationGrouping,
    ConfigurationMetadata,
    ConfigurationOption,
)


class LocalAnalyticsProviderConfiguration(ConfigurationGrouping):
    """Contains configuration settings of the analytics provider."""

    # Where to get the 'location' of an analytics event.
    LOCATION_SOURCE = "location_source"

    # The 'location' of an analytics event is the 'neighborhood' of
    # the request's authenticated patron.
    LOCATION_SOURCE_NEIGHBORHOOD = "neighborhood"

    # Analytics events have no 'location'.
    LOCATION_SOURCE_DISABLED = ""

    location_source = ConfigurationMetadata(
        key=LOCATION_SOURCE,
        label=_("Geographic location of events"),
        description=_(
            "Local analytics events may have a geographic location associated with them. "
            "How should the location be determined?"
            "<p>Note: to use the patron's neighborhood as the event location, "
            "you must also tell your patron authentication mechanism how "
            "to <i>gather</i> a patron's neighborhood information.</p>"
        ),
        type=ConfigurationAttributeType.SELECT,
        required=True,
        default=LOCATION_SOURCE_DISABLED,
        options=[
            ConfigurationOption(LOCATION_SOURCE_DISABLED, _("Disable this feature.")),
            ConfigurationOption(
                LOCATION_SOURCE_NEIGHBORHOOD,
                _("Use the patron's neighborhood as the event location."),
            ),
        ],
    )


class LocalAnalyticsProvider(object):
    """Base analytics provider."""

    NAME = _("Local Analytics")

    DESCRIPTION = _("Store analytics events in the 'circulationevents' database table.")

    # A given site can only have one analytics provider.
    CARDINALITY = 1

    SETTINGS = LocalAnalyticsProviderConfiguration.to_settings()

    def __init__(self, integration, library=None):
        self.integration_id = integration.id
        self.location_source = (
            integration.setting(
                LocalAnalyticsProviderConfiguration.LOCATION_SOURCE
            ).value
            or LocalAnalyticsProviderConfiguration.LOCATION_SOURCE_DISABLED
        )
        if library:
            self.library_id = library.id
        else:
            self.library_id = None

    def _collect_event(
        self,
        db,
        library,
        license_pool,
        event_type,
        time,
        neighborhood,
        old_value=None,
        new_value=None,
    ):
        """Log the event using the appropriate for the specific provider's mechanism.

        NOTE: This method may be overridden in child classes.

        :param db: Database session
        :type db: sqlalchemy.orm.session.Session

        :param library: Library associated with the event
        :type library: core.model.library.Library

        :param license_pool: License pool associated with the event
        :type license_pool: core.model.licensing.LicensePool

        :param event_type: Type of the event
        :type event_type: str

        :param time: Event's timestamp
        :type time: datetime.datetime

        :param neighborhood: Geographic location of the event
        :type neighborhood: str

        :param old_value: Old value of the metric changed by the event
        :type old_value: Any

        :param new_value: New value of the metric changed by the event
        :type new_value: Any

        :return: 2-tuple containing a CirculationEvent object and a boolean value indicating
            whether it's been created or was loaded from the database
        :rtype: Tuple[CirculationEvent, bool]
        """
        return CirculationEvent.log(
            db,
            license_pool,
            event_type,
            old_value,
            new_value,
            start=time,
            library=library,
            location=neighborhood,
        )

    def collect_event(
        self,
        library,
        license_pool,
        event_type,
        time,
        old_value=None,
        new_value=None,
        **kwargs
    ):
        """Log the event using the appropriate for the specific provider's mechanism.

        :param library: Library associated with the event
        :type library: core.model.library.Library

        :param license_pool: License pool associated with the event
        :type Optional[license_pool]: core.model.licensing.LicensePool

        :param event_type: Type of the event
        :type event_type: str

        :param time: Event's timestamp
        :type time: datetime.datetime

        :param old_value: Old value of the metric changed by the event
        :type old_value: Any

        :param new_value: New value of the metric changed by the event
        :type new_value: Any

        :param kwargs:

        :return: 2-tuple containing a CirculationEvent object and a boolean value indicating
            whether it's been created or was loaded from the database
        :rtype: Tuple[CirculationEvent, bool]
        """
        if not library and not license_pool:
            raise ValueError("Either library or license_pool must be provided.")
        if library:
            db = Session.object_session(library)
        else:
            db = Session.object_session(license_pool)
        if library and self.library_id and library.id != self.library_id:
            return

        neighborhood = None
        if (
            self.location_source
            == LocalAnalyticsProviderConfiguration.LOCATION_SOURCE_NEIGHBORHOOD
        ):
            neighborhood = kwargs.pop("neighborhood", None)

        return self._collect_event(
            db,
            library,
            license_pool,
            event_type,
            time,
            neighborhood,
            old_value,
            new_value,
        )

    @classmethod
    def initialize(cls, _db):
        """Find or create a local analytics service."""

        # If a local analytics service already exists, return it.
        local_analytics = get_one(
            _db,
            ExternalIntegration,
            protocol=cls.__module__,
            goal=ExternalIntegration.ANALYTICS_GOAL,
        )

        # If a local analytics service already exists, don't create a
        # default one. Otherwise, create it with default name of
        # "Local Analytics".
        if not local_analytics:
            local_analytics, ignore = create(
                _db,
                ExternalIntegration,
                protocol=cls.__module__,
                goal=ExternalIntegration.ANALYTICS_GOAL,
                name=str(cls.NAME),
            )
        return local_analytics


Provider = LocalAnalyticsProvider<|MERGE_RESOLUTION|>--- conflicted
+++ resolved
@@ -1,15 +1,5 @@
 from flask_babel import lazy_gettext as _
-<<<<<<< HEAD
-from model import CirculationEvent, ExternalIntegration, Session, create, get_one
-=======
-from .model import (
-    Session,
-    CirculationEvent,
-    ExternalIntegration,
-    get_one,
-    create
-)
->>>>>>> 7f343d18
+from .model import CirculationEvent, ExternalIntegration, Session, create, get_one
 
 from .model.configuration import (
     ConfigurationAttributeType,
