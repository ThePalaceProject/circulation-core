--- conflicted
+++ resolved
@@ -36,7 +36,6 @@
 lxml==4.6.3
 MarkupSafe==1.1.1
 money==1.3.0
-multipledispatch==0.6.0
 # nameparser is for author name manipulations
 nameparser==1.0.6
 # nltk is a textblob dependency.
@@ -61,13 +60,9 @@
 # watchtower is for Cloudwatch logging integration
 watchtower==0.8.0
 Werkzeug==1.0.1
-<<<<<<< HEAD
 
 multipledispatch==0.6.0
 palace-webpub-manifest-parser==2.0.1
-=======
-webpub-manifest-parser==0.0.4
->>>>>>> 98c20a9e
 
 # Theses dependencies are only used in our tests. Ideally they would get moved out to
 # the dev requirements file, but the mock classes for our tests are included alongside
