--- conflicted
+++ resolved
@@ -2415,14 +2415,6 @@
     pass
 
 
-<<<<<<< HEAD
-=======
-class TestSubjectAssignmentScript(object):
-    """TODO"""
-    pass
-
-
->>>>>>> 3e738087
 class TestNYTBestSellerListsScript(object):
     """TODO"""
     pass
