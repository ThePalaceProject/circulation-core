# encoding: utf-8
import operator
import md5
from collections import (
    Counter,
    defaultdict,
)
import bisect
from cStringIO import StringIO
import datetime
import json
import os
from nose.tools import set_trace
from lxml import etree
import md5
import random
import re
import requests
import time
import isbnlib
import urllib
import traceback

from PIL import (
    Image,
)
import elasticsearch

from sqlalchemy.engine.url import URL
from sqlalchemy.ext.declarative import declarative_base
from sqlalchemy.orm import (
    backref,
    relationship,
)
from sqlalchemy import or_
from sqlalchemy.orm import (
    aliased,
    backref,
    contains_eager,
    joinedload,
)
from sqlalchemy.orm.exc import (
    NoResultFound,
    MultipleResultsFound,
)
from sqlalchemy.ext.mutable import (
    MutableDict,
)
from sqlalchemy.ext.associationproxy import (
    association_proxy,
)
from sqlalchemy.sql.functions import func
from sqlalchemy.sql.expression import (
    and_,
    or_,
)
from sqlalchemy.exc import (
    IntegrityError
)
from sqlalchemy import (
    create_engine, 
    Binary,
    Boolean,
    Column,
    Date,
    DateTime,
    Enum,
    Float,
    ForeignKey,
    Integer,
    Index,
    String,
    Table,
    Unicode,
    UniqueConstraint,
)

from external_search import ExternalSearchIndex
import classifier
from classifier import (
    Classifier,
    GenreData,
)
from util import (
    LanguageCodes,
    MetadataSimilarity,
    TitleProcessor,
)
from util.permanent_work_id import WorkIDCalculator
from util.summary import SummaryEvaluator

#import logging
#logging.basicConfig()
#logging.getLogger('sqlalchemy.engine').setLevel(logging.INFO)

from sqlalchemy.orm.session import Session

from sqlalchemy.dialects.postgresql import (
    ARRAY,
    HSTORE,
    JSON,
)
from sqlalchemy.orm import sessionmaker
from s3 import S3Uploader

DEBUG = False

def production_session():
    url = os.environ['DATABASE_URL']
    print url
    if url.startswith('"'):
        url = url[1:]
    print "ENVIRONMENT: %s" % os.environ['DATABASE_URL'] 
    print "MODIFIED: %s" % url
    return SessionManager.session(url)

class SessionManager(object):

    @classmethod
    def engine(cls, url=None):
        url = url or os.environ['DATABASE_URL']
        return create_engine(url, echo=DEBUG)

    @classmethod
    def initialize(cls, url):
        engine = cls.engine(url)
        Base.metadata.create_all(engine)
        return engine, engine.connect()

    @classmethod
    def session(cls, url):
        engine, connection = cls.initialize(url)
        session = Session(connection)
        print "INITIALIZING DATA"
        cls.initialize_data(session)
        session.commit()
        print "DONE INITIALIZING DATA"
        return session

    @classmethod
    def initialize_data(cls, session):
        # Create initial data sources.
        list(DataSource.well_known_sources(session))

        # Create all genres.
        for g in classifier.genres.values():
            Genre.lookup(session, g, autocreate=True)
        session.commit()

def get_one(db, model, on_multiple='error', **kwargs):
    q = db.query(model).filter_by(**kwargs)
    try:
        return q.one()
    except MultipleResultsFound, e:
        if on_multiple == 'error':
            raise e
        elif on_multiple == 'interchangeable':
            # These records are interchangeable so we can use
            # whichever one we want.
            #
            # This may be a sign of a problem somewhere else. A
            # database-level constraint might be useful.
            q = q.limit(1)
            return q.one()
    except NoResultFound:
        return None


def get_one_or_create(db, model, create_method='',
                      create_method_kwargs=None,
                      **kwargs):
    one = get_one(db, model, **kwargs)
    if one:
        return one, False
    else:
        try:
            if 'on_multiple' in kwargs:
                # This kwarg is supported by get_one() but not by create().
                del kwargs['on_multiple']
            return create(db, model, create_method, create_method_kwargs, **kwargs)
        except IntegrityError:
            db.rollback()
            return db.query(model).filter_by(**kwargs).one(), False

def create(db, model, create_method='',
           create_method_kwargs=None,
           **kwargs):
    kwargs.update(create_method_kwargs or {})
    created = getattr(model, create_method, model)(**kwargs)
    db.add(created)
    db.flush()
    return created, True

Base = declarative_base()

class Patron(Base):

    __tablename__ = 'patrons'
    id = Column(Integer, primary_key=True)

    # The patron's permanent unique identifier in an external library
    # system, probably never seen by the patron.
    external_identifier = Column(Unicode, unique=True, index=True)

    # An identifier used by the patron that gives them the authority
    # to borrow books. This identifier may change over time.
    authorization_identifier = Column(Unicode, unique=True, index=True)

    # TODO: An identifier used by the patron that authenticates them,
    # but does not give them the authority to borrow books. i.e. their
    # website username.

    # The last time this record was synced up with an external library
    # system.
    last_external_sync = Column(DateTime)

    # The time, if any, at which the user's authorization to borrow
    # books expires.
    authorization_expires = Column(Date, index=True)

    loans = relationship('Loan', backref='patron')
    holds = relationship('Hold', backref='patron')

    # One Patron can have many associated Credentials.
    credentials = relationship("Credential", backref="patron")

    def works_on_loan(self):
        db = Session.object_session(self)
        loans = db.query(Loan).filter(Loan.patron==self)
        return [loan.license_pool.work for loan in self.loans 
                if loan.license_pool.work]

    def works_on_loan_or_on_hold(self):
        db = Session.object_session(self)
        results = set()
        holds = [hold.license_pool.work for hold in self.holds
                 if hold.license_pool.work]
        loans = self.works_on_loan()
        return set(holds + loans)

    @property
    def authorization_is_active(self):
        # Unlike pretty much every other place in this app, I use
        # (server) local time here instead of UTC. This is to make it
        # less likely that a patron's authorization will expire before
        # they think it should.
        if (self.authorization_expires
            and self.authorization_expires 
            < datetime.datetime.now().date()):
            return False
        return True


class Loan(Base):
    __tablename__ = 'loans'
    id = Column(Integer, primary_key=True)
    patron_id = Column(Integer, ForeignKey('patrons.id'), index=True)
    license_pool_id = Column(Integer, ForeignKey('licensepools.id'), index=True)
    start = Column(DateTime)
    end = Column(DateTime)


class Hold(Base):
    """A patron is in line to check out a book.
    """
    __tablename__ = 'holds'
    id = Column(Integer, primary_key=True)
    patron_id = Column(Integer, ForeignKey('patrons.id'), index=True)
    license_pool_id = Column(Integer, ForeignKey('licensepools.id'), index=True)
    start = Column(DateTime, index=True)
    end = Column(DateTime, index=True)
    position = Column(Integer, index=True)

    def update(self, start, end, position):
        """When the book becomes available, position will be 0 and end will be
        set to the time at which point the patron will lose their place in
        line.
        
        Otherwise, end is irrelevant and is set to None.
        """
        self.start = start
        if position == 0:
            self.end = end
        else:
            self.end = None
        self.position = position


class DataSource(Base):

    """A source for information about books, and possibly the books themselves."""

    GUTENBERG = "Gutenberg"
    OVERDRIVE = "Overdrive"
    THREEM = "3M"
    OCLC = "OCLC Classify"
    OCLC_LINKED_DATA = "OCLC Linked Data"
    AMAZON = "Amazon"
    XID = "WorldCat xID"
    AXIS_360 = "Axis 360"
    WEB = "Web"
    OPEN_LIBRARY = "Open Library"
    CONTENT_CAFE = "Content Cafe"
    VIAF = "Content Cafe"
    GUTENBERG_COVER_GENERATOR = "Gutenberg Illustrated"
    GUTENBERG_EPUB_GENERATOR = "Project Gutenberg EPUB Generator"
    METADATA_WRANGLER = "Library Simplified metadata wrangler"
    BIBLIOCOMMONS = "BiblioCommons"
    MANUAL = "Manual intervention"
    NYT = "New York Times"
    LIBRARY_STAFF = "Library staff"

    __tablename__ = 'datasources'
    id = Column(Integer, primary_key=True)
    name = Column(String, unique=True, index=True)
    offers_licenses = Column(Boolean, default=False)
    primary_identifier_type = Column(String, index=True)
    extra = Column(MutableDict.as_mutable(JSON), default={})

    # One DataSource can generate many Editions.
    editions = relationship("Edition", backref="data_source")

    # One DataSource can generate many CoverageRecords.
    coverage_records = relationship("CoverageRecord", backref="data_source")

    # One DataSource can generate many IDEquivalencies.
    id_equivalencies = relationship("Equivalency", backref="data_source")

    # One DataSource can grant access to many LicensePools.
    license_pools = relationship(
        "LicensePool", backref=backref("data_source", lazy='joined'))

    # One DataSource can provide many Hyperlinks.
    links = relationship("Hyperlink", backref="data_source")

    # One DataSource can provide many Resources.
    resources = relationship("Resource", backref="data_source")

    # One DataSource can generate many Measurements.
    measurements = relationship("Measurement", backref="data_source")

    # One DataSource can provide many Classifications.
    classifications = relationship("Classification", backref="data_source")

    # One DataSource can have many associated Credentials.
    credentials = relationship("Credential", backref="data_source")

    # One DataSource can generate many CustomLists.
    custom_lists = relationship("CustomList", backref="data_source")

    @classmethod
    def lookup(cls, _db, name):
        try:
            q = _db.query(cls).filter_by(name=name)
            return q.one()
        except NoResultFound:
            return None

    @classmethod
    def license_source_for(cls, _db, identifier):
        """Finds the DataSource that provide licenses for books identified
        by the given identifier.

        If there is no such DataSource, or there is more than one,
        raises an exception.
        """
        if isinstance(identifier, basestring):
            type = identifier
        else:
            type = identifier.type
        q =_db.query(DataSource).filter(DataSource.offers_licenses==True).filter(
            DataSource.primary_identifier_type==type)
        return q.one()

    @classmethod
    def well_known_sources(cls, _db):
        """Make sure all the well-known sources exist."""

        for (name, offers_licenses, primary_identifier_type, refresh_rate) in (
                (cls.GUTENBERG, True, Identifier.GUTENBERG_ID, None),
                (cls.OVERDRIVE, True, Identifier.OVERDRIVE_ID, 0),
                (cls.THREEM, True, Identifier.THREEM_ID, 60*60*6),
                (cls.AXIS_360, True, Identifier.AXIS_360_ID, 0),
                (cls.OCLC, False, Identifier.OCLC_NUMBER, None),
                (cls.OCLC_LINKED_DATA, False, Identifier.OCLC_NUMBER, None),
                (cls.AMAZON, False, Identifier.ASIN, None),
                (cls.OPEN_LIBRARY, False, Identifier.OPEN_LIBRARY_ID, None),
                (cls.GUTENBERG_COVER_GENERATOR, False, Identifier.GUTENBERG_ID, None),
                (cls.GUTENBERG_EPUB_GENERATOR, False, Identifier.GUTENBERG_ID, None),
                (cls.WEB, True, Identifier.URI, None),
                (cls.VIAF, False, None, None),
                (cls.CONTENT_CAFE, False, None, None),
                (cls.BIBLIOCOMMONS, False, Identifier.BIBLIOCOMMONS_ID, None),
                (cls.MANUAL, False, None, None),
                (cls.NYT, False, Identifier.ISBN, None),
                (cls.LIBRARY_STAFF, False, Identifier.ISBN, None),
                (cls.METADATA_WRANGLER, False, Identifier.URI, None),
        ):

            extra = dict()
            if refresh_rate:
                extra['circulation_refresh_rate_seconds'] = refresh_rate

            obj, new = get_one_or_create(
                _db, DataSource,
                name=name,
                create_method_kwargs=dict(
                    offers_licenses=offers_licenses,
                    primary_identifier_type=primary_identifier_type,
                    extra=extra,
                )
            )
            yield obj


class CoverageRecord(Base):
    """A record of a Identifier being used as input into another data
    source.
    """
    __tablename__ = 'coveragerecords'

    id = Column(Integer, primary_key=True)
    identifier_id = Column(
        Integer, ForeignKey('identifiers.id'), index=True)
    data_source_id = Column(
        Integer, ForeignKey('datasources.id'), index=True)
    date = Column(Date, index=True)
    exception = Column(Unicode, index=True)


class Equivalency(Base):
    """An assertion that two Identifiers identify the same work.

    This assertion comes with a 'strength' which represents how confident
    the data source is in the assertion.
    """
    __tablename__ = 'equivalents'

    # 'input' is the ID that was used as input to the datasource.
    # 'output' is the output
    id = Column(Integer, primary_key=True)
    input_id = Column(Integer, ForeignKey('identifiers.id'), index=True)
    input = relationship("Identifier", foreign_keys=input_id)
    output_id = Column(Integer, ForeignKey('identifiers.id'), index=True)
    output = relationship("Identifier", foreign_keys=output_id)

    # Who says?
    data_source_id = Column(Integer, ForeignKey('datasources.id'), index=True)

    # How many distinct votes went into this assertion? This will let
    # us scale the change to the strength when additional votes come
    # in.
    votes = Column(Integer, default=1)

    # How strong is this assertion (-1..1)? A negative number is an
    # assertion that the two Identifiers do *not* identify the
    # same work.
    strength = Column(Float, index=True)

    def __repr__(self):
        r = u"[%s ->\n %s\n source=%s strength=%.2f votes=%d)]" % (
            repr(self.input).decode("utf8"),
            repr(self.output).decode("utf8"),
            self.data_source.name, self.strength, self.votes
        )
        return r.encode("utf8")

    @classmethod
    def for_identifiers(self, _db, identifiers, exclude_ids=None):
        """Find all Equivalencies for the given Identifiers."""
        if not identifiers:
            return []
        if isinstance(identifiers, list) and isinstance(identifiers[0], Identifier):
            identifiers = [x.id for x in identifiers]
        q = _db.query(Equivalency).distinct().filter(
            or_(Equivalency.input_id.in_(identifiers),
                Equivalency.output_id.in_(identifiers))
        )
        if exclude_ids:
            q = q.filter(~Equivalency.id.in_(exclude_ids))
        return q

class Identifier(Base):
    """A way of uniquely referring to a particular edition.
    """
    
    # Common types of identifiers.
    OVERDRIVE_ID = "Overdrive ID"
    THREEM_ID = "3M ID"
    GUTENBERG_ID = "Gutenberg ID"
    AXIS_360_ID = "Axis 360 ID"
    ASIN = "ASIN"
    ISBN = "ISBN"
    OCLC_WORK = "OCLC Work ID"
    OCLC_NUMBER = "OCLC Number"
    OPEN_LIBRARY_ID = "OLID"
    BIBLIOCOMMONS_ID = "Bibliocommons ID"
    URI = "URI"
    DOI = "DOI"
    UPC = "UPC"

    URN_SCHEME_PREFIX = "urn:librarysimplified.org/terms/id/"
    ISBN_URN_SCHEME_PREFIX = "urn:isbn:"

    __tablename__ = 'identifiers'
    id = Column(Integer, primary_key=True)
    type = Column(String(64), index=True)
    identifier = Column(String, index=True)

    equivalencies = relationship(
        "Equivalency",
        primaryjoin=("Identifier.id==Equivalency.input_id"),
        backref="input_identifiers",
    )

    inbound_equivalencies = relationship(
        "Equivalency",
        primaryjoin=("Identifier.id==Equivalency.output_id"),
        backref="output_identifiers",
    )

    unresolved_identifier = relationship(
        "UnresolvedIdentifier", backref="identifier", uselist=False
    )

    # One Identifier may have many associated CoverageRecords.
    coverage_records = relationship("CoverageRecord", backref="identifier")

    def __repr__(self):
        records = self.primarily_identifies
        if records and records[0].title:
            title = u' wr=%d ("%s")' % (records[0].id, records[0].title)
        else:
            title = ""
        return (u"%s/%s ID=%s%s" % (self.type, self.identifier, self.id,
                                    title)).encode("utf8")

    # One Identifier may serve as the primary identifier for
    # several Editions.
    primarily_identifies = relationship(
        "Edition", backref="primary_identifier"
    )

    # One Identifier may serve as the identifier for
    # a single LicensePool.
    licensed_through = relationship(
        "LicensePool", backref="identifier", uselist=False, lazy='joined',
    )

    # One Identifier may have many Links.
    links = relationship(
        "Hyperlink", backref="identifier"
    )

    # One Identifier may be the subject of many Measurements.
    measurements = relationship(
        "Measurement", backref="identifier"
    )

    # One Identifier may participate in many Classifications.
    classifications = relationship(
        "Classification", backref="identifier"
    )

    # Type + identifier is unique.
    __table_args__ = (
        UniqueConstraint('type', 'identifier'),
    )

    @classmethod
    def from_asin(cls, _db, asin, autocreate=True):
        """Turn an ASIN-like string into an Identifier.

        If the string is an ISBN10 or ISBN13, the Identifier will be
        of type ISBN and the value will be the equivalent ISBN13.

        Otherwise the Identifier will be of type ASIN and the value will
        be the value of `asin`.
        """
        asin = asin.strip().replace("-", "")
        if isbnlib.is_isbn10(asin):
            asin = isbnlib.to_isbn13(asin)
        if isbnlib.is_isbn13(asin):
            type = cls.ISBN
        else:
            type = cls.ASIN
        return cls.for_foreign_id(_db, type, asin, autocreate)

    @classmethod
    def for_foreign_id(cls, _db, foreign_identifier_type, foreign_id,
                       autocreate=True):
        """Turn a foreign ID into an Identifier."""
        was_new = None
        if foreign_identifier_type in (
                Identifier.OVERDRIVE_ID, Identifier.THREEM_ID):
            foreign_id = foreign_id.lower()
        if autocreate:
            m = get_one_or_create
        else:
            m = get_one
            was_new = False

        result = m(_db, cls, type=foreign_identifier_type,
                   identifier=foreign_id)
        if isinstance(result, tuple):
            return result
        else:
            return result, False

    @property
    def urn(self):
        identifier_text = urllib.quote(self.identifier)
        if self.type == Identifier.ISBN:
            return self.ISBN_URN_SCHEME_PREFIX + identifier_text
        elif self.type == Identifier.URI:
            return self.identifier
        else:
            identifier_type = urllib.quote(self.type)
            return self.URN_SCHEME_PREFIX + "%s/%s" % (
                identifier_type, identifier_text)

    class UnresolvableIdentifierException(Exception):
        # Raised when an identifier that can't be resolved into a LicensePool
        # is provided in a context that requires a resolvable identifier
        pass

    @classmethod
    def parse_urn(cls, _db, identifier_string, must_support_license_pools=False):
        if identifier_string.startswith("http:") or identifier_string.startswith("https:"):
            type = Identifier.URI
        elif identifier_string.startswith(Identifier.URN_SCHEME_PREFIX):
            identifier_string = identifier_string[len(Identifier.URN_SCHEME_PREFIX):]
            type, identifier_string = map(
                urllib.unquote, identifier_string.split("/", 1))
        elif identifier_string.startswith(Identifier.ISBN_URN_SCHEME_PREFIX):
            type = Identifier.ISBN
            identifier_string = identifier_string[len(Identifier.ISBN_URN_SCHEME_PREFIX):]
            identifier_string = urllib.unquote(identifier_string)
            # Make sure this is a valid ISBN, and convert it to an ISBN-13.
            if not (isbnlib.is_isbn10(identifier_string) or
                    isbnlib.is_isbn13(identifier_string)):
                raise ValueError("%s is not a valid ISBN." % identifier_string)
            if isbnlib.is_isbn10(identifier_string):
                identifier_string = isbnlib.to_isbn13(identifier_string)
        else:
            raise ValueError(
                "Could not turn %s into a recognized identifier." %
                identifier_string)


        if must_support_license_pools:
            try:
                DataSource.license_source_for(_db, type)
            except NoResultFound:
                raise Identifier.UnresolvableIdentifierException()
            
        return cls.for_foreign_id(_db, type, identifier_string)

    def equivalent_to(self, data_source, identifier, strength):
        """Make one Identifier equivalent to another.
        
        `data_source` is the DataSource that believes the two 
        identifiers are equivalent.
        """
        _db = Session.object_session(self)
        eq, new = get_one_or_create(
            _db, Equivalency,
            data_source=data_source,
            input=self,
            output=identifier,
            create_method_kwargs=dict(strength=strength), on_multiple='interchangeable')
        # print "%r==%r p=%.2f" % (self, identifier, strength)
        return eq

    @classmethod
    def recursively_equivalent_identifier_ids(
            cls, _db, identifier_ids, levels=5, threshold=0.50, debug=False):
        """All Identifier IDs equivalent to the given set of Identifier
        IDs at the given confidence threshold.

        This is an inefficient but simple implementation, performing
        one SQL query for each level of recursion.

        Four levels is enough to go from a Gutenberg text to an ISBN.
        Gutenberg ID -> OCLC Work IS -> OCLC Number -> ISBN

        Returns a dictionary mapping each ID in the original to a
        dictionary mapping the equivalent IDs to (confidence, strength
        of confidence) 2-tuples.
        """

        if not identifier_ids:
            return {}

        if isinstance(identifier_ids[0], Identifier):
            identifier_ids = [x.id for x in identifier_ids]

        (working_set, seen_equivalency_ids, seen_identifier_ids,
         equivalents) = cls._recursively_equivalent_identifier_ids(
             _db, identifier_ids, identifier_ids, levels, threshold, debug)

        if debug and working_set:
            # This is not a big deal, but it means we could be getting
            # more IDs by increasing the level.
            print "Leftover working set at level %d." % levels

        return equivalents

    @classmethod
    def _recursively_equivalent_identifier_ids(
            cls, _db, original_working_set, working_set, levels, threshold, debug):

        if levels == 0:
            equivalents = defaultdict(lambda : defaultdict(list))
            for id in original_working_set:
                # Every identifier is unshakeably equivalent to itself.
                equivalents[id][id] = (1, 1000000)
            return (working_set, set(), set(), equivalents)

        if not working_set:
            return working_set, seen_equivalency_ids, seen_identifier_ids

        # First make the recursive call.        
        (working_set, seen_equivalency_ids, seen_identifier_ids,
         equivalents) = cls._recursively_equivalent_identifier_ids(
             _db, original_working_set, working_set, levels-1, threshold, debug)

        if not working_set:
            # We're done.
            return (working_set, seen_equivalency_ids, seen_identifier_ids,
                    equivalents)

        new_working_set = set()
        seen_identifier_ids = seen_identifier_ids.union(working_set)

        equivalencies = Equivalency.for_identifiers(
            _db, working_set, seen_equivalency_ids)
        for e in equivalencies:
            if debug:
                print "%r => %r" % (e.input, e.output)
            seen_equivalency_ids.add(e.id)

            # Signal strength decreases monotonically, so
            # if it dips below the threshold, we can
            # ignore it from this point on.

            # I -> O becomes "I is a precursor of O with distance
            # equal to the I->O strength."
            if e.strength > threshold:
                if debug:
                    print "Strong signal: %r" % e
                
                cls._update_equivalents(
                    equivalents, e.output_id, e.input_id, e.strength, e.votes)
                cls._update_equivalents(
                    equivalents, e.input_id, e.output_id, e.strength, e.votes)
            else:
                if debug:
                    print "Ignoring signal below threshold: %r" % e

            if e.output_id not in seen_identifier_ids:
                # This is our first time encountering the
                # Identifier that is the output of this
                # Equivalency. We will look at its equivalencies
                # in the next round.
                new_working_set.add(e.output_id)
            if e.input_id not in seen_identifier_ids:
                # This is our first time encountering the
                # Identifier that is the input to this
                # Equivalency. We will look at its equivalencies
                # in the next round.
                new_working_set.add(e.input_id)

        if debug:
            print "At level %d."
            print " New working set: %r" % sorted(new_working_set)
            print " %d equivalencies seen so far." % len(seen_equivalency_ids)
            print " %d identifiers seen so far." % len(seen_identifier_ids)
            print " %d equivalents" % len(equivalents)

        if debug and new_working_set:
            print " Here's the new working set:",
            for i in _db.query(Identifier).filter(Identifier.id.in_(new_working_set)):
                print "", i

        surviving_working_set = set()
        for id in original_working_set:
            for new_id in new_working_set:
                for neighbor in list(equivalents[id]):
                    if neighbor == id:
                        continue
                    if neighbor == new_id:
                        # The new ID is directly adjacent to one of
                        # the original working set.
                        surviving_working_set.add(new_id)
                        continue
                    if new_id in equivalents[neighbor]:
                        # The new ID is adjacent to an ID adjacent to
                        # one of the original working set. But how
                        # strong is the signal?
                        o2n_weight, o2n_votes = equivalents[id][neighbor]
                        n2new_weight, n2new_votes = equivalents[neighbor][new_id]
                        new_weight = (o2n_weight * n2new_weight)
                        if new_weight > threshold:
                            equivalents[id][new_id] = (new_weight, o2n_votes + n2new_votes)
                            surviving_working_set.add(new_id)

        if debug:
            print "Pruned %d from working set" % len(surviving_working_set.intersection(new_working_set))
        return (surviving_working_set, seen_equivalency_ids, seen_identifier_ids,
                equivalents)

    @classmethod
    def _update_equivalents(original_working_set, equivalents, input_id,
                            output_id, strength, votes):
        if not equivalents[input_id][output_id]:
            equivalents[input_id][output_id] = (strength, votes)
        else:
            try:
                old_strength, old_votes = equivalents[input_id][output_id]
            except Exception, e:
                set_trace()
            total_strength = (old_strength * old_votes) + (strength * votes)
            total_votes = (old_votes + votes)
            new_strength = total_strength / total_votes
            equivalents[input_id][output_id] = (new_strength, total_votes)

    @classmethod
    def recursively_equivalent_identifier_ids_flat(
            cls, _db, identifier_ids, levels=5, threshold=0.5):
        data = cls.recursively_equivalent_identifier_ids(
            _db, identifier_ids, levels, threshold)
        return cls.flatten_identifier_ids(data)

    @classmethod
    def flatten_identifier_ids(cls, data):
        ids = set()
        for equivalents in data.values():
            ids = ids.union(set(equivalents.keys()))
        return ids

    def equivalent_identifier_ids(self, levels=5, threshold=0.5):
        _db = Session.object_session(self)
        return Identifier.recursively_equivalent_identifier_ids_flat(
            _db, [self.id], levels, threshold)

    def add_link(self, rel, href, data_source, license_pool=None,
                 media_type=None, content=None, content_path=None):
        """Create a link between this Identifier and a (potentially new)
        Resource."""
        _db = Session.object_session(self)

        if license_pool and license_pool.identifier != self:
            raise ValueError(
                "License pool is associated with %r, not %r!" % (
                    license_pool.identifier, self))
        
        # Find or create the Resource.
        if not href:
            href = Hyperlink.generic_uri(data_source, self, rel, content)
        resource, new_resource = get_one_or_create(
            _db, Resource, url=href,
            create_method_kwargs=dict(data_source=data_source)
        )

        # Find or create the Hyperlink.
        link, new_link = get_one_or_create(
            _db, Hyperlink, rel=rel, data_source=data_source,
            identifier=self, resource=resource,
            create_method_kwargs=dict(license_pool=license_pool)
        )

        if content or content_path:
            resource.set_fetched_content(media_type, content, content_path)
        return link, new_link

    def add_measurement(self, data_source, quantity_measured, value,
                        weight=1, taken_at=None):
        """Associate a new Measurement with this Identifier."""
        _db = Session.object_session(self)

        print "MEASUREMENT: %s on %s/%s: %s == %s (wt=%d)" % (
            data_source.name, self.type, self.identifier,
            quantity_measured, value, weight)

        now = datetime.datetime.utcnow()
        taken_at = taken_at or now
        # Is there an existing most recent measurement?
        most_recent = get_one(
            _db, Measurement, identifier=self,
            data_source=data_source,
            quantity_measured=quantity_measured,
            is_most_recent=True, on_multiple='interchangeable'
        )
        if most_recent and most_recent.value == value and taken_at == now:
            # The value hasn't changed since last time. Just update
            # the timestamp of the existing measurement.
            self.taken_at = taken_at

        if most_recent and most_recent.taken_at < taken_at:
            most_recent.is_most_recent = False

        return create(
            _db, Measurement,
            identifier=self, data_source=data_source,
            quantity_measured=quantity_measured, taken_at=taken_at,
            value=value, weight=weight, is_most_recent=True)[0]

    def classify(self, data_source, subject_type, subject_identifier,
                 subject_name=None, weight=1):
        """Classify this Identifier under a Subject.

        :param type: Classification scheme; one of the constants from Subject.
        :param subject_identifier: Internal ID of the subject according to that classification scheme.

        ``value``: Human-readable description of the subject, if different
                   from the ID.

        ``weight``: How confident the data source is in classifying a
                    book under this subject. The meaning of this
                    number depends entirely on the source of the
                    information.
        """
        _db = Session.object_session(self)
        # Turn the subject type and identifier into a Subject.
        classifications = []
        subject, is_new = Subject.lookup(
            _db, subject_type, subject_identifier, subject_name)
        #if is_new:
        #    print repr(subject)

        msg = "CLASSIFICATION: %s on %s/%s: %s %s/%s" % (
            data_source.name, self.type, self.identifier,
            subject.type, subject.identifier, subject.name)
        print msg.encode("utf8")

        # Use a Classification to connect the Identifier to the
        # Subject.
        try:
            classification, is_new = get_one_or_create(
                _db, Classification,
                identifier=self,
                subject=subject,
                data_source=data_source)
        except MultipleResultsFound, e:
            # TODO: This is a hack.
            all_classifications = _db.query(Classification).filter(
                Classification.identifier==self,
                Classification.subject==subject,
                Classification.data_source==data_source)
            all_classifications = all_classifications.all()
            classification = all_classifications[0]
            for i in all_classifications[1:]:
                _db.delete(i)

        classification.weight = weight
        return classification

    @classmethod
    def resources_for_identifier_ids(self, _db, identifier_ids, rel=None,
                                     data_source=None):
        resources = _db.query(Resource).join(Resource.links).filter(
                Hyperlink.identifier_id.in_(identifier_ids))
        if data_source:
            resources = resources.filter(Hyperlink.data_source==data_source)
        if rel:
            if isinstance(rel, list):
                resources = resources.filter(Hyperlink.rel.in_(rel))
            else:
                resources = resources.filter(Hyperlink.rel==rel)
        resources = resources.options(joinedload('representation'))
        return resources

    @classmethod
    def classifications_for_identifier_ids(self, _db, identifier_ids):
        classifications = _db.query(Classification).filter(
                Classification.identifier_id.in_(identifier_ids))
        return classifications.options(joinedload('subject'))

    IDEAL_COVER_ASPECT_RATIO = 2.0/3
    IDEAL_IMAGE_HEIGHT = 240
    IDEAL_IMAGE_WIDTH = 160

    # The point at which a generic geometric image is better
    # than some other image.
    MINIMUM_IMAGE_QUALITY = 0.25

    @classmethod
    def best_cover_for(cls, _db, identifier_ids):
        # Find all image resources associated with any of
        # these identifiers.
        images = cls.resources_for_identifier_ids(
            _db, identifier_ids, Hyperlink.IMAGE)
        images = images.join(Resource.representation)
        images = images.filter(Representation.mirrored_at != None).filter(
            Representation.mirror_url != None)
        images = images.all()

        champion = None
        champions = []
        champion_score = None
        # Judge the image resource by its deviation from the ideal
        # aspect ratio, and by its deviation (in the "too small"
        # direction only) from the ideal resolution.
        for r in images:
            for link in r.links:
                if not link.license_pool.open_access:
                    # For licensed works, always present the cover
                    # provided by the licensing authority.
                    r.quality = 1
                    champion = r
                    break

            if champion and champion.quality == 1:
                # No need to look further
                break

            rep = r.representation
            if not rep:
                continue

            if not champion:
                champion = r
                continue

            if not rep.image_width or not rep.image_height:
                continue
            aspect_ratio = rep.image_width / float(rep.image_height)
            aspect_difference = abs(aspect_ratio-cls.IDEAL_COVER_ASPECT_RATIO)
            quality = 1 - aspect_difference
            width_difference = (
                float(rep.image_width - cls.IDEAL_IMAGE_WIDTH) / cls.IDEAL_IMAGE_WIDTH)
            if width_difference < 0:
                # Image is not wide enough.
                quality = quality * (1+width_difference)
            height_difference = (
                float(rep.image_height - cls.IDEAL_IMAGE_HEIGHT) / cls.IDEAL_IMAGE_HEIGHT)
            if height_difference < 0:
                # Image is not tall enough.
                quality = quality * (1+height_difference)

            # Scale the estimated quality by the source of the image.
            source_name = r.data_source.name
            if source_name==DataSource.GUTENBERG_COVER_GENERATOR:
                quality = quality * 0.60
            elif source_name==DataSource.GUTENBERG:
                quality = quality * 0.50
            elif source_name==DataSource.OPEN_LIBRARY:
                quality = quality * 0.25

            r.set_estimated_quality(quality)

            # TODO: that says how good the image is as an image. But
            # how good is it as an image for this particular book?
            # Determining this requires measuring the conceptual
            # distance from the image to a Edition, and then from
            # the Edition to the Work in question. This is much
            # too big a project to work on right now.

            if not r.quality >= cls.MINIMUM_IMAGE_QUALITY:
                continue
            if r.quality > champion_score:
                champions = [r]
                champion_score = r.quality
            elif r.quality == champion_score:
                champions.append(r)
        if champions and not champion:
            champion = random.choice(champions)
            
        return champion, images

    @classmethod
    def evaluate_summary_quality(cls, _db, identifier_ids, 
                                 privileged_data_source=None):
        """Evaluate the summaries for the given group of Identifier IDs.

        This is an automatic evaluation based solely on the content of
        the summaries. It will be combined with human-entered ratings
        to form an overall quality score.

        We need to evaluate summaries from a set of Identifiers
        (typically those associated with a single work) because we
        need to see which noun phrases are most frequently used to
        describe the underlying work.

        :param privileged_data_source: If present, a summary from this
        data source will be instantly chosen, short-circuiting the
        decision process.

        :return: The single highest-rated summary Resource.

        """
        evaluator = SummaryEvaluator()

        # Find all rel="description" resources associated with any of
        # these records.
        rels = [Hyperlink.DESCRIPTION, Hyperlink.SHORT_DESCRIPTION]
        descriptions = cls.resources_for_identifier_ids(
            _db, identifier_ids, rels, privileged_data_source)
        descriptions = descriptions.join(
            Resource.representation).filter(
                Representation.content != None).all()

        champion = None
        # Add each resource's content to the evaluator's corpus.
        for r in descriptions:
            evaluator.add(r.representation.content)
        evaluator.ready()

        # Then have the evaluator rank each resource.
        for r in descriptions:
            content = r.representation.content
            quality = evaluator.score(content)
            r.set_estimated_quality(quality)
            if not champion or r.quality > champion.quality:
                champion = r

        if privileged_data_source and not champion:
            # We could not find any descriptions from the privileged
            # data source. Try relaxing that restriction.
            return cls.evaluate_summary_quality(_db, identifier_ids)
        return champion, descriptions

    @classmethod
    def missing_coverage_from(
            cls, _db, identifier_types, coverage_data_source):
        """Find identifiers of the given types which have no CoverageRecord
        from `coverage_data_source`.
        """
        q = _db.query(Identifier).outerjoin(
            CoverageRecord, Identifier.id==CoverageRecord.identifier_id).filter(
                Identifier.type.in_(identifier_types))
        q2 = q.filter(CoverageRecord.id==None)
        return q2

class UnresolvedIdentifier(Base):
    """An identifier that the metadata wrangler has heard of but hasn't
    yet been able to connect with a book being offered by someone.
    """

    __tablename__ = 'unresolvedidentifiers'
    id = Column(Integer, primary_key=True)

    identifier_id = Column(
        Integer, ForeignKey('identifiers.id'), index=True)

    # A numeric status code, analogous to an HTTP status code,
    # describing the status of the process of resolving this
    # identifier.
    status = Column(Integer, index=True)

    # Timestamp of the first time we tried to resolve this identifier.
    first_attempt = Column(DateTime, index=True)

    # Timestamp of the most recent time we tried to resolve this identifier.
    most_recent_attempt = Column(DateTime, index=True)

    # The problem that's stopping this identifier from being resolved.
    exception = Column(Unicode, index=True)

    @classmethod
    def register(cls, _db, identifier, force=False):
        if identifier.licensed_through and not force:
            # There's already a license pool for this identifier, and
            # thus no need to do anything.
            raise ValueError(
                "%r has already been resolved. Not creating an UnresolvedIdentifier record for it." % identifier)

        try:
            datasource = DataSource.license_source_for(_db, identifier)
        except MultipleResultsFound:
            # This is fine--we'll just try every source we know of until
            # we find one.
            pass
        except NoResultFound:
            # This is not okay--we have no way of resolving this identifier.
            raise Identifier.UnresolvableIdentifierException()

        return get_one_or_create(
            _db, UnresolvedIdentifier, identifier=identifier,
            create_method_kwargs=dict(status=202), on_multiple='interchangeable'
        )

class Contributor(Base):

    """Someone (usually human) who contributes to books."""
    __tablename__ = 'contributors'
    id = Column(Integer, primary_key=True)

    # Standard identifiers for this contributor.
    lc = Column(Unicode, index=True)
    viaf = Column(Unicode, index=True)

    # This is the name by which this person is known in the original
    # catalog. It is sortable, e.g. "Twain, Mark".
    name = Column(Unicode, index=True)
    aliases = Column(ARRAY(Unicode), default=[])

    # This is the name we will display publicly. Ideally it will be
    # the name most familiar to readers.
    display_name = Column(Unicode, index=True)

    # This is a short version of the contributor's name, displayed in
    # situations where the full name is too long. For corporate contributors
    # this value will be None.
    family_name = Column(Unicode, index=True)
    
    # This is the name used for this contributor on Wikipedia. This
    # gives us an entry point to Wikipedia, Wikidata, etc.
    wikipedia_name = Column(Unicode, index=True)


    extra = Column(MutableDict.as_mutable(JSON), default={})

    contributions = relationship("Contribution", backref="contributor")
    work_contributions = relationship("WorkContribution", backref="contributor",
                                      )
    # Types of roles
    AUTHOR_ROLE = "Author"
    PRIMARY_AUTHOR_ROLE = "Primary Author"
    PERFORMER_ROLE = "Performer"
    UNKNOWN_ROLE = 'Unknown'
    AUTHOR_ROLES = set([PRIMARY_AUTHOR_ROLE, AUTHOR_ROLE])

    # Extra fields
    BIRTH_DATE = 'birthDate'
    DEATH_DATE = 'deathDate'

    def __repr__(self):
        extra = ""
        if self.lc:
            extra += " lc=%s" % self.lc
        if self.viaf:
            extra += " viaf=%s" % self.viaf
        return (u"Contributor %d (%s)" % (self.id, self.name)).encode("utf8")

    @classmethod
    def lookup(cls, _db, name=None, viaf=None, lc=None, aliases=None,
               extra=None):
        """Find or create a record for the given Contributor."""
        extra = extra or dict()

        create_method_kwargs = {
            Contributor.name.name : name,
            Contributor.aliases.name : aliases,
            Contributor.extra.name : extra
        }

        if not name and not lc and not viaf:
            raise ValueError(
                "Cannot look up a Contributor without any identifying "
                "information whatsoever!")

        if name and not lc and not viaf:
            # We will not create a Contributor based solely on a name
            # unless there is no existing Contributor with that name.
            #
            # If there *are* contributors with that name, we will
            # return all of them.
            #
            # We currently do not check aliases when doing name lookups.
            q = _db.query(Contributor).filter(Contributor.name==name)
            contributors = q.all()
            if contributors:
                return contributors, False
            else:
                try:
                    contributor = Contributor(**create_method_kwargs)
                    _db.add(contributor)
                    _db.flush()
                    contributors = [contributor]
                    new = True
                except IntegrityError:
                    _db.rollback()
                    contributors = q.all()
                    new = False
        else:
            # We are perfecly happy to create a Contributor based solely
            # on lc or viaf.
            query = dict()
            if lc:
                query[Contributor.lc.name] = lc
            if viaf:
                query[Contributor.viaf.name] = viaf

            try:
                contributors, new = get_one_or_create(
                    _db, Contributor, create_method_kwargs=create_method_kwargs,
                    **query)
            except Exception, e:
                set_trace()

        return contributors, new

    def merge_into(self, destination):
        """Two Contributor records should be the same.

        Merge this one into the other one.

        For now, this should only be used when the exact same record
        comes in through two sources. It should not be used when two
        Contributors turn out to represent different names for the
        same human being, e.g. married names or (especially) pen
        names. Just because we haven't thought that situation through
        well enough.
        """
        if self == destination:
            # They're already the same.
            return
        msg = u"MERGING %s (%s) into %s (%s)" % (
            repr(self).decode("utf8"), self.viaf,
            repr(destination).decode("utf8"),
            destination.viaf)
        print msg.encode("utf8")
        existing_aliases = set(destination.aliases)
        new_aliases = list(destination.aliases)
        for name in [self.name] + self.aliases:
            if name != destination.name and name not in existing_aliases:
                new_aliases.append(name)
        if new_aliases != destination.aliases:
            destination.aliases = new_aliases
        for k, v in self.extra.items():
            if not k in destination.extra:
                destination.extra[k] = v
        if not destination.lc:
            destination.lc = self.lc
        if not destination.viaf:
            destination.viaf = self.viaf
        if not destination.family_name:
            destination.family_name = self.family_name
        if not destination.display_name:
            destination.display_name = self.display_name
        if not destination.wikipedia_name:
            destination.wikipedia_name = self.wikipedia_name

        _db = Session.object_session(self)
        print " Merging edition contributions."
        for contribution in self.contributions:
            # Is the new contributor already associated with this
            # Edition in the given role (in which case we delete
            # the old contribution) or not (in which case we switch the
            # contributor ID)?
            existing_record = _db.query(Contribution).filter(
                Contribution.contributor_id==destination.id,
                Contribution.edition_id==contribution.edition.id,
                Contribution.role==contribution.role)
            if existing_record.count():
                _db.delete(contribution)
            else:
                contribution.contributor_id = destination.id
        print " Merging work contributions."
        for contribution in self.work_contributions:
            existing_record = _db.query(WorkContribution).filter(
                WorkContribution.contributor_id==destination.id,
                WorkContribution.edition_id==contribution.edition.id,
                WorkContribution.role==contribution.role)
            if existing_record.count():
                _db.delete(contribution)
            else:
                contribution.contributor_id = destination.id
            contribution.contributor_id = destination.id
        print "Commit before deletion."
        _db.commit()
        print "Final deletion."
        _db.delete(self)
        print "Committing after deletion."
        _db.commit()
        # _db.query(Contributor).filter(Contributor.id==self.id).delete()
        #_db.commit()
        print "All done."

    # Regular expressions used by default_names().
    PARENTHETICAL = re.compile("\([^)]*\)")
    ALPHABETIC = re.compile("[a-zA-z]")
    NUMBERS = re.compile("[0-9]")

    DATE_RES = [re.compile("\(?" + x + "\)?") for x in 
                "[0-9?]+-",
                "[0-9]+st cent",
                "[0-9]+nd cent",
                "[0-9]+th cent",
                "\bcirca",
                ]


    def default_names(self, default_display_name=None):
        """Attempt to derive a family name ("Twain") and a display name ("Mark
        Twain") from a catalog name ("Twain, Mark").

        This is full of pitfalls, which is why we prefer to use data
        from VIAF. But when there is no data from VIAF, the output of
        this algorithm is better than the input in pretty much every
        case.
        """
        return self._default_names(self.name, default_display_name)

    @classmethod
    def _default_names(cls, name, default_display_name=None):
        original_name = name
        """Split out from default_names to make it easy to test."""
        display_name = default_display_name
        # "Little, Brown &amp; Co." => "Little, Brown & Co."
        name = name.replace("&amp;", "&")

        # "Philadelphia Broad Street Church (Philadelphia, Pa.)"
        #  => "Philadelphia Broad Street Church"
        name = cls.PARENTHETICAL.sub("", name)
        name = name.strip()

        if ', ' in name:
            # This is probably a personal name.
            parts = name.split(", ")
            if len(parts) > 2:
                # The most likely scenario is that the final part
                # of the name is a date or a set of dates. If this
                # seems true, just delete that part.
                if (cls.NUMBERS.search(parts[-1])
                    or not cls.ALPHABETIC.search(parts[-1])):
                    parts = parts[:-1]
            # The final part of the name may have a date or a set
            # of dates at the end. If so, remove it from that string.
            final = parts[-1]
            for date_re in cls.DATE_RES:
                m = date_re.search(final)
                if m:
                    new_part = final[:m.start()].strip() 
                    if new_part:
                        parts[-1] = new_part
                    else:
                        del parts[-1]
                    break
               
            family_name = parts[0]
            p = parts[-1].lower()
            if (p in ('llc', 'inc', 'inc.')
                or p.endswith("company") or p.endswith(" co.")
                or p.endswith(" co")):
                # No, this is a corporate name that contains a comma.
                # It can't be split on the comma, so don't bother.
                family_name = None
                display_name = display_name or name
            if not display_name:
                # The fateful moment. Swap the second string and the
                # first string.
                if len(parts) == 1:
                    display_name = parts[0]
                    family_name = display_name
                else:
                    display_name = parts[1] + " " + parts[0]
                if len(parts) > 2:
                    # There's a leftover bit.
                    if parts[2] in ('Mrs.', 'Mrs', 'Sir'):
                        # "Jones, Bob, Mrs."
                        #  => "Mrs. Bob Jones"
                        display_name = parts[2] + " " + display_name
                    else:
                        # "Jones, Bob, Jr."
                        #  => "Bob Jones, Jr."
                        display_name += ", " + " ".join(parts[2:])
        else:
            # Since there's no comma, this is probably a corporate name.
            family_name = None
            display_name = name
        #print " Default names for %s" % original_name
        #print "  Family name: %s" % family_name
        #print "  Display name: %s" % display_name
        #print
        return family_name, display_name


class Contribution(Base):
    """A contribution made by a Contributor to a Edition."""
    __tablename__ = 'contributions'
    id = Column(Integer, primary_key=True)
    edition_id = Column(Integer, ForeignKey('editions.id'), index=True,
                           nullable=False)
    contributor_id = Column(Integer, ForeignKey('contributors.id'), index=True,
                            nullable=False)
    role = Column(Unicode, index=True, nullable=False)
    __table_args__ = (
        UniqueConstraint('edition_id', 'contributor_id', 'role'),
    )


class WorkContribution(Base):
    """A contribution made by a Contributor to a Work."""
    __tablename__ = 'workcontributions'
    id = Column(Integer, primary_key=True)
    work_id = Column(Integer, ForeignKey('works.id'), index=True,
                     nullable=False)
    contributor_id = Column(Integer, ForeignKey('contributors.id'), index=True,
                            nullable=False)
    role = Column(Unicode, index=True, nullable=False)
    __table_args__ = (
        UniqueConstraint('work_id', 'contributor_id', 'role'),
    )


class Edition(Base):

    """A lightly schematized collection of metadata for a work, or an
    edition of a work, or a book, or whatever. If someone thinks of it
    as a "book" with a "title" it can go in here.
    """

    __tablename__ = 'editions'
    id = Column(Integer, primary_key=True)

    data_source_id = Column(Integer, ForeignKey('datasources.id'), index=True)

    MAX_THUMBNAIL_HEIGHT = 300

    # This Edition is associated with one particular
    # identifier--the one used by its data source to identify
    # it. Through the Equivalency class, it is associated with a
    # (probably huge) number of other identifiers.
    primary_identifier_id = Column(
        Integer, ForeignKey('identifiers.id'), index=True)

    # A Edition may be associated with a single Work.
    work_id = Column(Integer, ForeignKey('works.id'), index=True)

    # A Edition may be the primary identifier associated with its
    # Work, or it may not be.
    is_primary_for_work = Column(Boolean, index=True, default=False)

    # An Edition may show up in many CustomListEntries.
    custom_list_entries = relationship("CustomListEntry", backref="edition")

    title = Column(Unicode, index=True)
    sort_title = Column(Unicode, index=True)
    subtitle = Column(Unicode, index=True)
    series = Column(Unicode, index=True)

    # This is not a foreign key per se; it's a calculated UUID-like
    # identifier for this work based on its title and author, used to
    # group together different editions of the same work.
    permanent_work_id = Column(Unicode, index=True)

    # A string depiction of the authors' names.
    author = Column(Unicode, index=True)
    sort_author = Column(Unicode, index=True)

    contributions = relationship("Contribution", backref="edition")

    language = Column(Unicode, index=True)
    publisher = Column(Unicode, index=True)
    imprint = Column(Unicode, index=True)

    # `published is the original publication date of the
    # text. `issued` is when made available in this ebook edition. A
    # Project Gutenberg text was likely `published` long before being
    # `issued`.
    issued = Column(Date)
    published = Column(Date)

    BOOK_MEDIUM = "Book"
    PERIODICAL_MEDIUM = "Periodical"
    AUDIO_MEDIUM = "Audio"
    MUSIC_MEDIUM = "Music"
    VIDEO_MEDIUM = "Video"

    medium = Column(
        Enum(BOOK_MEDIUM, PERIODICAL_MEDIUM, AUDIO_MEDIUM,
             MUSIC_MEDIUM, VIDEO_MEDIUM, name="medium"),
        default=BOOK_MEDIUM, index=True
    )

    cover_id = Column(
        Integer, ForeignKey(
            'resources.id', use_alter=True, name='fk_editions_summary_id'), 
        index=True)
    # These two let us avoid actually loading up the cover Resource
    # every time.
    cover_full_url = Column(Unicode)
    cover_thumbnail_url = Column(Unicode)

    # This is set to True if we know there just isn't a cover for this
    # edition. That lets us know it's okay to set the corresponding
    # work to presentation ready even in the absence of a cover for
    # its primary edition.
    no_known_cover = Column(Boolean, default=False)

    # An OPDS entry containing all metadata about this entry that
    # would be relevant to display to a library patron.
    simple_opds_entry = Column(Unicode, default=None)

    # Information kept in here probably won't be used.
    extra = Column(MutableDict.as_mutable(JSON), default={})

    def __repr__(self):
        id_repr = repr(self.primary_identifier).decode("utf8")
        a = (u"Edition %s [%r] (%s/%s/%s)" % (
            self.id, id_repr, self.title,
            ", ".join([x.name for x in self.contributors]),
            self.language))
        try:
            a.encode("utf8")
        except Exception, e:
            set_trace()
        return a.encode("utf8")

    @property
    def language_code(self):
        return LanguageCodes.three_to_two.get(self.language, self.language)

    @property
    def contributors(self):
        return [x.contributor for x in self.contributions]

    @property
    def author_contributors(self):
        """All 'author'-type contributors, with the primary author first,
        other authors sorted by sort name.
        """
        primary_author = None
        other_authors = []
        for x in self.contributions:
            if not primary_author and x.role == Contributor.PRIMARY_AUTHOR_ROLE:
                primary_author = x.contributor
            elif x.role in Contributor.AUTHOR_ROLES:
                other_authors.append(x.contributor)
        if primary_author:
            return [primary_author] + sorted(other_authors, key=lambda x: x.name)
        else:
            return other_authors

    @classmethod
    def for_foreign_id(cls, _db, data_source,
                       foreign_id_type, foreign_id,
                       create_if_not_exists=True):
        """Find the Edition representing the given data source's view of
        the work that it primarily identifies by foreign ID.

        e.g. for_foreign_id(_db, DataSource.OVERDRIVE,
                            Identifier.OVERDRIVE_ID, uuid)

        finds the Edition for Overdrive's view of a book identified
        by Overdrive UUID.

        This:

        for_foreign_id(_db, DataSource.OVERDRIVE, Identifier.ISBN, isbn)

        will probably return nothing, because although Overdrive knows
        that books have ISBNs, it doesn't use ISBN as a primary
        identifier.
        """
        # Look up the data source if necessary.
        if isinstance(data_source, basestring):
            data_source = DataSource.lookup(_db, data_source)

        identifier, ignore = Identifier.for_foreign_id(
            _db, foreign_id_type, foreign_id)

        # Combine the two to get/create a Edition.
        if create_if_not_exists:
            f = get_one_or_create
            kwargs = dict()
        else:
            f = get_one
            kwargs = dict()
        r = f(_db, Edition, data_source=data_source,
                 primary_identifier=identifier,
                 **kwargs)
        return r

    @property
    def license_pool(self):
        """The Edition's corresponding LicensePool, if any.
        """
        _db = Session.object_session(self)
        return get_one(_db, LicensePool,
                       data_source=self.data_source,
                       identifier=self.primary_identifier)

    def equivalencies(self, _db):
        """All the direct equivalencies between this record's primary
        identifier and other Identifiers.
        """
        return self.primary_identifier.equivalencies
        
    def equivalent_identifier_ids(self, levels=3, threshold=0.5):
        """All Identifiers equivalent to this record's primary identifier,
        at the given level of recursion."""
        return self.primary_identifier.equivalent_identifier_ids(
            levels, threshold)

    def equivalent_identifiers(self, levels=3, threshold=0.5, type=None):
        """All Identifiers equivalent to this
        Edition's primary identifier, at the given level of recursion.
        """
        _db = Session.object_session(self)
        identifier_ids = self.equivalent_identifier_ids(levels, threshold)
        q = _db.query(Identifier).filter(
            Identifier.id.in_(identifier_ids))
        if type:
            if isinstance(type, list):
                q = q.filter(Identifier.type.in_(type))
            else:
                q = q.filter(Identifier.type==type)
        return q

    def equivalent_editions(self, levels=5, threshold=0.5):
        """All Editions whose primary ID is equivalent to this Edition's
        primary ID, at the given level of recursion.

        Five levels is enough to go from a Gutenberg ID to an Overdrive ID
        (Gutenberg ID -> OCLC Work ID -> OCLC Number -> ISBN -> Overdrive ID)
        """
        _db = Session.object_session(self)
        identifier_ids = self.equivalent_identifier_ids(levels, threshold)
        return _db.query(Edition).filter(
            Edition.primary_identifier_id.in_(identifier_ids))

    @classmethod
    def missing_coverage_from(
            cls, _db, edition_data_sources, coverage_data_source):
        """Find Editions from `edition_data_source` whose primary
        identifiers have no CoverageRecord from
        `coverage_data_source`.

        e.g.

         gutenberg = DataSource.lookup(_db, DataSource.GUTENBERG)
         oclc_classify = DataSource.lookup(_db, DataSource.OCLC)
         missing_coverage_from(_db, gutenberg, oclc_classify)

        will find Editions that came from Project Gutenberg and
        have never been used as input to the OCLC Classify web
        service.

        """
        if isinstance(edition_data_sources, DataSource):
            edition_data_sources = [edition_data_sources]
        edition_data_source_ids = [x.id for x in edition_data_sources]
        join_clause = ((Edition.primary_identifier_id==CoverageRecord.identifier_id) &
                       (CoverageRecord.data_source_id==coverage_data_source.id))
        
        q = _db.query(Edition).outerjoin(
            CoverageRecord, join_clause).filter(
                Edition.data_source_id.in_(edition_data_source_ids))
        q2 = q.filter(CoverageRecord.id==None)
        return q2


    @classmethod
    def _content(cls, content, is_html=False):
        """Represent content that might be plain-text or HTML.

        e.g. a book's summary.
        """
        if not content:
            return None
        if is_html:
            type = "html"
        else:
            type = "text"
        return dict(type=type, value=content)

    def set_cover(self, resource):
        self.cover = resource
        self.cover_full_url = resource.representation.mirror_url

        # TODO: In theory there could be multiple scaled-down
        # versions of this representation and we need some way of
        # choosing between them. Right now we just pick the first one
        # that works.
        if (resource.representation.image_height
            and resource.representation.image_height <= self.MAX_THUMBNAIL_HEIGHT):
            # This image doesn't need a thumbnail.
            self.cover_thumbnail_url = resource.representation.mirror_url
        else:
            for scaled_down in resource.representation.thumbnails:
                if scaled_down.mirror_url and scaled_down.mirrored_at:
                    self.cover_thumbnail_url = scaled_down.mirror_url
                    break
        print self.cover_full_url, self.cover_thumbnail_url

    def add_contributor(self, name, roles, aliases=None, lc=None, viaf=None,
                        **kwargs):
        """Assign a contributor to this Edition."""
        _db = Session.object_session(self)
        if isinstance(roles, basestring):
            roles = [roles]            

        # First find or create the Contributor.
        if isinstance(name, Contributor):
            contributor = name
        else:
            contributor, was_new = Contributor.lookup(
                _db, name, lc, viaf, aliases)
            if isinstance(contributor, list):
                # Contributor was looked up/created by name,
                # which returns a list.
                contributor = contributor[0]

        # Then add their Contributions.
        for role in roles:
            get_one_or_create(
                _db, Contribution, edition=self, contributor=contributor,
                role=role)
        return contributor

    def similarity_to(self, other_record):
        """How likely is it that this record describes the same book as the
        given record?

        1 indicates very strong similarity, 0 indicates no similarity
        at all.

        For now we just compare the sets of words used in the titles
        and the authors' names. This should be good enough for most
        cases given that there is usually some preexisting reason to
        suppose that the two records are related (e.g. OCLC said
        they were).

        Most of the Editions are from OCLC Classify, and we expect
        to get some of them wrong (e.g. when a single OCLC work is a
        compilation of several novels by the same author). That's okay
        because those Editions aren't backed by
        LicensePools. They're purely informative. We will have some
        bad information in our database, but the clear-cut cases
        should outnumber the fuzzy cases, so we we should still group
        the Editions that really matter--the ones backed by
        LicensePools--together correctly.
        
        TODO: apply much more lenient terms if the two Editions are
        identified by the same ISBN or other unique identifier.
        """
        if other_record == self:
            # A record is always identical to itself.
            return 1

        if other_record.language == self.language:
            # The books are in the same language. Hooray!
            language_factor = 1
        else:
            if other_record.language and self.language:
                # Each record specifies a different set of languages. This
                # is an immediate disqualification.
                return 0
            else:
                # One record specifies a language and one does not. This
                # is a little tricky. We're going to apply a penalty, but
                # since the majority of records we're getting from OCLC are in
                # English, the penalty will be less if one of the
                # languages is English. It's more likely that an unlabeled
                # record is in English than that it's in some other language.
                if self.language == 'eng' or other_record.language == 'eng':
                    language_factor = 0.80
                else:
                    language_factor = 0.50
       
        title_quotient = MetadataSimilarity.title_similarity(
            self.title, other_record.title)

        author_quotient = MetadataSimilarity.author_similarity(
            self.author_contributors, other_record.author_contributors)
        if author_quotient == 0:
            # The two works have no authors in common. Immediate
            # disqualification.
            return 0

        # We weight title more heavily because it's much more likely
        # that one author wrote two different books than that two
        # books with the same title have different authors.
        return language_factor * (
            (title_quotient * 0.80) + (author_quotient * 0.20))

    def apply_similarity_threshold(self, candidates, threshold=0.5):
        """Yield the Editions from the given list that are similar 
        enough to this one.
        """
        for candidate in candidates:
            if self == candidate:
                yield candidate
            else:
                similarity = self.similarity_to(candidate)
                if similarity >= threshold:
                    yield candidate

    @property
    def best_open_access_link(self):
        """Find the best open-access Resource for this LicensePool."""
        open_access = Hyperlink.OPEN_ACCESS_DOWNLOAD

        _db = Session.object_session(self)
        best = None
        q = Identifier.resources_for_identifier_ids(
            _db, [self.primary_identifier.id], open_access)
        for l in q:
            
            if l.representation.media_type.startswith(Representation.EPUB_MEDIA_TYPE):
                best = l
                # A Project Gutenberg-ism: if we find a 'noimages' epub,
                # we'll keep looking in hopes of finding a better one.
                if not 'noimages' in best.representation.mirror_url:
                    break
        return best

    def best_cover_within_distance(self, distance, threshold=0.5):
        _db = Session.object_session(self)
        flattened_data = [self.primary_identifier.id]
        if distance > 0:
            data = Identifier.recursively_equivalent_identifier_ids(
                _db, flattened_data, distance, threshold=threshold)
            flattened_data = Identifier.flatten_identifier_ids(data)

        return Identifier.best_cover_for(_db, flattened_data)

    def calculate_permanent_work_id(self):
        w = WorkIDCalculator
        title = self.title
        if self.subtitle:
            title += (": " + self.subtitle)
        authors = self.author_contributors
        if authors:
            # Only use the primary author.
            author = authors[0].name
        else:
            author = None

        title = w.normalize_title(title)
        author = w.normalize_author(author)

        if self.medium == Edition.BOOK_MEDIUM:
            medium = "book"
        elif self.medium == Edition.AUDIO_MEDIUM:
            medium = "book"
        elif self.medium == Edition.MUSIC_MEDIUM:
            medium = "music"
        elif self.medium == Edition.PERIODICAL_MEDIUM:
            medium = "book"
        elif self.medium == Edition.VIDEO_MEDIUM:
            medium = "movie"

        self.permanent_work_id = WorkIDCalculator.permanent_id(
            title, author, medium)

    def calculate_presentation(self, calculate_opds_entry=True, debug=False):

        _db = Session.object_session(self)
        # Calling calculate_presentation() on NYT data will actually
        # destroy the presentation, so don't do anything.
        if self.data_source.name == DataSource.NYT:
            return
            
        if not self.sort_title:
            self.sort_title = TitleProcessor.sort_title_for(self.title)
        sort_names = []
        display_names = []
        self.last_update_time = datetime.datetime.utcnow()
        for author in self.author_contributors:
            display_name = author.display_name or author.name
            family_name = author.family_name or author.name
            display_names.append([family_name, display_name])
            sort_names.append(author.name)
        self.author = ", ".join([x[1] for x in sorted(display_names)])
        self.sort_author = " ; ".join(sorted(sort_names))

        self.calculate_permanent_work_id()

        for distance in (0, 5):
            # If there's a cover directly associated with the
            # Edition's primary ID, use it. Otherwise, find the
            # best cover associated with any related identifier.
            best_cover, covers = self.best_cover_within_distance(distance)
            if best_cover:
                if not best_cover.representation:
                    print "WARN: Best cover for %s/%s has no representation!" % (self.primary_identifier.type, self.primary_identifier.identifier)
                else:
                    rep = best_cover.representation
                    if not rep.mirrored_at and not rep.thumbnails:
                        print "WARN: Best cover for %s/%s (%s) was never mirrored or thumbnailed!" % (self.primary_identifier.type, self.primary_identifier.identifier, rep.url)
                self.set_cover(best_cover)
                break

        from opds import (
            AcquisitionFeed,
            Annotator,
        )
        #self.simple_opds_entry = etree.tostring(
        #    AcquisitionFeed.single_entry(_db, self, Annotator))

        # Now that everything's calculated, print it out.
        if debug:
            t = u"%s (by %s, pub=%s, pwid=%s)" % (
                self.title, self.author, self.publisher, self.permanent_work_id)
            print t.encode("utf8")
            print " language=%s" % self.language
            if self.cover:
                print " cover=" + self.cover.representation.mirror_url
            print


class WorkGenre(Base):
    """An assignment of a genre to a work."""

    __tablename__ = 'workgenres'
    id = Column(Integer, primary_key=True)
    genre_id = Column(Integer, ForeignKey('genres.id'), index=True)
    work_id = Column(Integer, ForeignKey('works.id'), index=True)
    affinity = Column(Float, index=True, default=0)

    @classmethod
    def from_genre(cls, genre):
        wg = WorkGenre()
        wg.genre = genre
        return wg

    def __repr__(self):
        return "%s (%d%%)" % (self.genre.name, self.affinity*100)


class Work(Base):

    APPEALS_URI = "http://librarysimplified.org/terms/appeals/"

    CHARACTER_APPEAL = "Character"
    LANGUAGE_APPEAL = "Language"
    SETTING_APPEAL = "Setting"
    STORY_APPEAL = "Story"
    UNKNOWN_APPEAL = "Unknown"
    NOT_APPLICABLE_APPEAL = "Not Applicable"
    NO_APPEAL = "None"

    __tablename__ = 'works'
    id = Column(Integer, primary_key=True)

    # One Work may have copies scattered across many LicensePools.
    license_pools = relationship("LicensePool", backref="work", lazy='joined')

    # A single Work may claim many Editions.
    editions = relationship("Edition", backref="work")

    # But for consistency's sake, a Work takes its presentation
    # metadata from a single Edition.

    clause = "and_(Edition.work_id==Work.id, Edition.is_primary_for_work==True)"
    primary_edition = relationship(
        "Edition", primaryjoin=clause, uselist=False, lazy='joined')

    # One Work may participate in many WorkGenre assignments.
    genres = association_proxy('work_genres', 'genre',
                               creator=WorkGenre.from_genre)
    work_genres = relationship("WorkGenre", backref="work",
                               cascade="all, delete-orphan")
    audience = Column(Unicode, index=True)
    target_age = Column(Integer, index=True)
    fiction = Column(Boolean, index=True)

    summary_id = Column(
        Integer, ForeignKey(
            'resources.id', use_alter=True, name='fk_works_summary_id'), 
        index=True)
    # This gives us a convenient place to store a cleaned-up version of
    # the content of the summary Resource.
    summary_text = Column(Unicode)

    # The overall suitability of this work for unsolicited
    # presentation to a patron. This is a calculated value taking both
    # rating and popularity into account.
    quality = Column(Float, index=True)

    # The overall rating given to this work.
    rating = Column(Float, index=True)

    # The overall current popularity of this work.
    popularity = Column(Float, index=True)

    appeal_type = Enum(CHARACTER_APPEAL, LANGUAGE_APPEAL, SETTING_APPEAL,
                       STORY_APPEAL, NOT_APPLICABLE_APPEAL, NO_APPEAL,
                       UNKNOWN_APPEAL, name="appeal")

    primary_appeal = Column(appeal_type, default=None, index=True)
    secondary_appeal = Column(appeal_type, default=None, index=True)

    appeal_character = Column(Float, default=None, index=True)
    appeal_language = Column(Float, default=None, index=True)
    appeal_setting = Column(Float, default=None, index=True)
    appeal_story = Column(Float, default=None, index=True)

    # The last time the availability or metadata changed for this Work.
    last_update_time = Column(DateTime, index=True)

    # This is set to True once all metadata and availability
    # information has been obtained for this Work. Until this is True,
    # the work will not show up in feeds.
    presentation_ready = Column(Boolean, default=False, index=True)

    # This is the last time we tried to make this work presentation ready.
    presentation_ready_attempt = Column(DateTime, default=None, index=True)

    # This is the error that occured while trying to make this Work
    # presentation ready. Until this is cleared, no further attempt
    # will be made to make the Work presentation ready.
    presentation_ready_exception = Column(Unicode, default=None, index=True)

    # A Work may be merged into one other Work.
    was_merged_into_id = Column(Integer, ForeignKey('works.id'), index=True)
    was_merged_into = relationship("Work", remote_side = [id])

    # A precalculated OPDS entry containing all metadata about this
    # work that would be relevant to display to a library patron.
    simple_opds_entry = Column(Unicode, default=None)

    # A precalculated OPDS entry containing all metadata about this
    # work that would be relevant to display in a machine-to-machine
    # integration context.
    verbose_opds_entry = Column(Unicode, default=None)

    @property
    def title(self):
        if self.primary_edition:
            return self.primary_edition.title
        return None

    @property
    def sort_title(self):
        if not self.primary_edition:
            return None
        return self.primary_edition.sort_title or self.primary_edition.title

    @property
    def subtitle(self):
        if not self.primary_edition:
            return None
        return self.primary_edition.subtitle

    @property
    def series(self):
        if not self.primary_edition:
            return None
        return self.primary_edition.series

    @property
    def author(self):
        if self.primary_edition:
            return self.primary_edition.author
        return None

    @property
    def sort_author(self):
        if not self.primary_edition:
            return None
        return self.primary_edition.sort_author or self.primary_edition.author

    @property
    def language(self):
        if self.primary_edition:
            return self.primary_edition.language
        return None

    @property
    def language_code(self):
        if not self.primary_edition:
            return None
        return self.primary_edition.language_code

    @property
    def publisher(self):
        if not self.primary_edition:
            return None
        return self.primary_edition.publisher

    @property
    def imprint(self):
        if not self.primary_edition:
            return None
        return self.primary_edition.imprint

    @property
    def cover_full_url(self):
        if not self.primary_edition:
            return None
        return self.primary_edition.cover_full_url

    @property
    def cover_thumbnail_url(self):
        if not self.primary_edition:
            return None
        return self.primary_edition.cover_thumbnail_url

    @property
    def has_open_access_license(self):
        return any(x.open_access for x in self.license_pools)

    def __repr__(self):
        return (u'%s "%s" (%s) %s %s (%s wr, %s lp)' % (
                self.id, self.title, self.author, ", ".join([g.name for g in self.genres]), self.language,
                len(self.editions), len(self.license_pools))).encode("utf8")

    def set_summary(self, resource):
        self.summary = resource
        # TODO: clean up the content
        if resource:
            self.summary_text = resource.representation.content

    CURRENTLY_AVAILABLE = "currently_available"
    ALL = "all"

    @classmethod
    def feed_query(cls, _db, languages, availability=CURRENTLY_AVAILABLE):
        """Return a query against Work suitable for using in OPDS feeds."""
        q = _db.query(Work).join(Work.primary_edition)
        q = q.join(Work.license_pools).join(LicensePool.data_source)
        q = q.options(
            contains_eager(Work.primary_edition),
            contains_eager(Work.license_pools),
            contains_eager(Work.license_pools, LicensePool.data_source),
            contains_eager(Work.license_pools, LicensePool.edition),
            joinedload('work_genres')
        )
        if availability == cls.CURRENTLY_AVAILABLE:
            or_clause = or_(
                LicensePool.open_access==True,
                LicensePool.licenses_available > 0)
            q = q.filter(or_clause)
        q = q.filter(
            Edition.language.in_(languages),
            Work.was_merged_into == None,
            Work.presentation_ready == True,
        )
        return q

    @classmethod
    def with_genre(cls, _db, genre):
        """Find all Works classified under the given genre."""
        if isinstance(genre, basestring):
            genre, ignore = Genre.lookup(_db, genre)
        return _db.query(Work).join(WorkGenre).filter(WorkGenre.genre==genre)

    @classmethod
    def with_no_genres(self, q):
        """Modify a query so it finds only Works that are not classified under
        any genre."""
        q = q.outerjoin(Work.work_genres)
        q = q.options(contains_eager(Work.work_genres))
        q = q.filter(WorkGenre.genre==None)
        return q

    def all_editions(self, recursion_level=5):
        """All Editions identified by a Identifier equivalent to 
        any of the primary identifiers of this Work's Editions.

        `recursion_level` controls how far to go when looking for equivalent
        Identifiers.
        """
        _db = Session.object_session(self)
        identifier_ids = self.all_identifier_ids(recursion_level)
        q = _db.query(Edition).filter(
            Edition.primary_identifier_id.in_(identifier_ids))
        return q

    def all_identifier_ids(self, recursion_level=5):
        _db = Session.object_session(self)
        primary_identifier_ids = [
            x.primary_identifier.id for x in self.editions]
        identifier_ids = Identifier.recursively_equivalent_identifier_ids_flat(
            _db, primary_identifier_ids, recursion_level)
        return identifier_ids

    @property
    def language_code(self):
        """A single 2-letter language code for display purposes."""
        if not self.language:
            return None
        language = self.language
        if language in LanguageCodes.three_to_two:
            language = LanguageCodes.three_to_two[language]
        return language

    def similarity_to(self, other_work):
        """How likely is it that this Work describes the same book as the
        given Work (or Edition)?

        This is more accurate than Edition.similarity_to because we
        (hopefully) have a lot of Editions associated with each
        Work. If their metadata has a lot of overlap, the two Works
        are probably the same.
        """
        my_languages = Counter()
        my_authors = Counter()
        total_my_languages = 0
        total_my_authors = 0
        my_titles = []
        other_languages = Counter()
        total_other_languages = 0
        other_titles = []
        other_authors = Counter()
        total_other_authors = 0
        for record in self.editions:
            if record.language:
                my_languages[record.language] += 1
                total_my_languages += 1
            my_titles.append(record.title)
            for author in record.author_contributors:
                my_authors[author] += 1
                total_my_authors += 1

        if isinstance(other_work, Work):
            other_editions = other_work.editions
        else:
            other_editions = [other_work]

        for record in other_editions:
            if record.language:
                other_languages[record.language] += 1
                total_other_languages += 1
            other_titles.append(record.title)
            for author in record.author_contributors:
                other_authors[author] += 1
                total_other_authors += 1

        title_distance = MetadataSimilarity.histogram_distance(
            my_titles, other_titles)

        my_authors = MetadataSimilarity.normalize_histogram(
            my_authors, total_my_authors)
        other_authors = MetadataSimilarity.normalize_histogram(
            other_authors, total_other_authors)

        author_distance = MetadataSimilarity.counter_distance(
            my_authors, other_authors)

        my_languages = MetadataSimilarity.normalize_histogram(
            my_languages, total_my_languages)
        other_languages = MetadataSimilarity.normalize_histogram(
            other_languages, total_other_languages)

        if not other_languages or not my_languages:
            language_factor = 1
        else:
            language_distance = MetadataSimilarity.counter_distance(
                my_languages, other_languages)
            language_factor = 1-language_distance
        title_quotient = 1-title_distance
        author_quotient = 1-author_distance

        return language_factor * (
            (title_quotient * 0.80) + (author_quotient * 0.20))

    def merge_into(self, target_work, similarity_threshold=0.5):
        """This Work is replaced by target_work.

        The two works must be similar to within similarity_threshold,
        or nothing will happen.

        All of this work's Editions will be assigned to target_work,
        and it will be marked as merged into target_work.
        """
        _db = Session.object_session(self)
        similarity = self.similarity_to(target_work)
        if similarity < similarity_threshold:
            print "NOT MERGING %r into %r, similarity is only %.3f." % (
                self, target_work, similarity)
        else:
            print "MERGING %r into %r, similarity is %.3f." % (
                self, target_work, similarity)
            target_work.license_pools.extend(list(self.license_pools))
            target_work.editions.extend(list(self.editions))
            target_work.calculate_presentation()
            print "The resulting work: %r" % target_work
            self.was_merged_into = target_work
            self.license_pools = []
            self.editions = []

    def all_cover_images(self):
        _db = Session.object_session(self)
        primary_identifier_ids = [
            x.primary_identifier.id for x in self.editions]
        data = Identifier.recursively_equivalent_identifier_ids(
            _db, primary_identifier_ids, 5, threshold=0.5)
        flattened_data = Identifier.flatten_identifier_ids(data)
        return Identifier.resources_for_identifier_ids(
            _db, flattened_data, Hyperlink.IMAGE).join(
            Resource.representation).filter(
                Representation.mirrored_at!=None).filter(
                Representation.scaled_at!=None).order_by(
                Resource.quality.desc())

    def all_descriptions(self):
        _db = Session.object_session(self)
        primary_identifier_ids = [
            x.primary_identifier.id for x in self.editions]
        data = Identifier.recursively_equivalent_identifier_ids(
            _db, primary_identifier_ids, 5, threshold=0.5)
        flattened_data = Identifier.flatten_identifier_ids(data)
        return Identifier.resources_for_identifier_ids(
            _db, flattened_data, Hyperlink.DESCRIPTION).filter(
                Resource.content != None).order_by(
                Resource.quality.desc())

    def set_primary_edition(self):
        """Which of this Work's Editions should be used as the default?
        """
        old_primary = self.primary_edition
        champion = None
        old_champion = None

        for wr in self.editions:
            # Something is better than nothing.
            if not champion:
                champion = wr
                continue

            # A edition with no license pool will only be chosen if
            # there is no other alternatice.
            pool = wr.license_pool
            if not pool:
                continue

            # An open-access edition with no usable download link will
            # only be chosen if there is no alternative.
            if pool.open_access and not wr.best_open_access_link:
                continue

            # Open access is better than not.
            if (wr.license_pool.open_access
                and not champion.license_pool.open_access):
                champion = wr
                continue

            # Higher Gutenberg numbers beat lower Gutenberg numbers.
            if (wr.data_source.name == DataSource.GUTENBERG
                and champion.data_source.name == DataSource.GUTENBERG):

                champion_id = int(champion.primary_identifier.identifier)
                competitor_id = int(wr.primary_identifier.identifier)

                if competitor_id > champion_id:
                    champion = wr
                    continue

            # At the moment, anything is better than 3M, because we
            # can't actually check out 3M books.
            if (champion.data_source.name == DataSource.THREEM
                and wr.data_source.name != DataSource.THREEM):
                champion = wr
                continue

            # More licenses is better than fewer.
            if (wr.license_pool.licenses_owned
                > champion.license_pool.licenses_owned):
                champion = wr
                continue

            # More available licenses is better than fewer.
            if (wr.license_pool.licenses_available
                > champion.license_pool.licenses_available):
                champion = wr
                continue

            # Fewer patrons in the hold queue is better than more.
            if (wr.license_pool.patrons_in_hold_queue
                < champion.license_pool.patrons_in_hold_queue):
                champion = wr
                continue

        for edition in self.editions:
            # There can be only one.
            if edition != champion:
                edition.is_primary_for_work = False
            else:
                edition.is_primary_for_work = True

    def calculate_presentation(self, choose_edition=True,
                               classify=True, choose_summary=True,
                               calculate_quality=True,
                               calculate_opds_entry=True,
                               search_index_client=None,
                               debug=True):
        """Determine the following information:
        
        * Which Edition is the 'primary'. The default view of the
        Work will be taken from the primary Edition.

        * Subject-matter classifications for the work.
        * Whether or not the work is fiction.
        * The intended audience for the work.
        * The best available summary for the work.
        * The overall popularity of the work.
        """
        dirty = False
        if choose_edition or not self.primary_edition:
            self.set_primary_edition()

        # The privileged data source may short-circuit the process of
        # finding a good cover or description.
        privileged_data_source = None
        privileged_data_source_descriptions = None
        if self.primary_edition:
            privileged_data_source = self.primary_edition.data_source
            # We can't use descriptions or covers from Gutenberg.
            if privileged_data_source.name != DataSource.GUTENBERG:
                privileged_data_source_descriptions = privileged_data_source

        if self.primary_edition:
            self.primary_edition.calculate_presentation(
                debug=debug, calculate_opds_entry=calculate_opds_entry)

        if not (classify or choose_summary or calculate_quality):
            return

        # Find all related IDs that might have associated descriptions
        # or classifications.
        _db = Session.object_session(self)
        primary_identifier_ids = [
            x.primary_identifier.id for x in self.editions]
        data = Identifier.recursively_equivalent_identifier_ids(
            _db, primary_identifier_ids, 5, threshold=0.5)
        flattened_data = Identifier.flatten_identifier_ids(data)

        if classify:
            workgenres, self.fiction, self.audience = self.assign_genres(
                flattened_data)

        if choose_summary:
            summary, summaries = Identifier.evaluate_summary_quality(
                _db, flattened_data, privileged_data_source_descriptions)
            # TODO: clean up the content
            self.set_summary(summary)

        # Measure the number of IDs associated with the work (~the
        # number of editions of the work published in modern times).
        if privileged_data_source:
            oclc_linked_data = DataSource.lookup(
                _db, DataSource.OCLC_LINKED_DATA)
            self.primary_edition.primary_identifier.add_measurement(
                oclc_linked_data, Measurement.PUBLISHED_EDITIONS, 
                len(flattened_data))
            #if dsn == DataSource.GUTENBERG:
            #    # Only consider the quality signals associated with the
            #    # primary edition. Otherwise texts that have multiple
            #    # Gutenberg editions will drag down the quality of popular
            #    # books.
            #    flattened_data = [self.primary_edition.primary_identifier.id]

        if calculate_quality:
            self.calculate_quality(flattened_data)

        self.last_update_time = datetime.datetime.utcnow()

        if calculate_opds_entry:
            self.calculate_opds_entries()

        if search_index_client:
            self.update_external_index(search_index_client)

        # Now that everything's calculated, print it out.
        if debug:
            t = u"WORK %s (by %s)" % (self.title, self.author)
            print t.encode("utf8")
            print " language=%s" % self.language
            print " quality=%s" % self.quality
            if self.fiction:
                fiction = "Fiction"
            elif self.fiction == False:
                fiction = "Nonfiction"
            else:
                fiction = "???"
            print " %(fiction)s a=%(audience)s" % (
                dict(fiction=fiction,
                     audience=self.audience))
            print " " + ", ".join(repr(wg) for wg in self.work_genres)
            if self.summary:
                d = " Description (%.2f) %s" % (
                    self.summary.quality, self.summary.representation.content[:100])
                if isinstance(d, unicode):
                    d = d.encode("utf8")
                print d
            print

    def calculate_opds_entries(self):
        from opds import (
            AcquisitionFeed,
            Annotator,
            VerboseAnnotator,
        )
        _db = Session.object_session(self)
        simple = AcquisitionFeed.single_entry(_db, self, Annotator,
                                              force_create=True)
        if simple is not None:
            self.simple_opds_entry = etree.tostring(simple)
        verbose = AcquisitionFeed.single_entry(_db, self, VerboseAnnotator, 
                                               force_create=True)
        if verbose is not None:
            self.verbose_opds_entry = etree.tostring(verbose)
        print self.id, self.simple_opds_entry, self.verbose_opds_entry


    def update_external_index(self, client):
        args = dict(index=client.works_index,
                    doc_type=client.work_document_type,
                    id=self.id)
        if self.presentation_ready:
            doc = self.to_search_document()
            if doc:
                args['body'] = doc
                print self.id, doc
                client.index(**args)
            else:
                print "WARNING: Could not generate a search document for allegedly presentation-ready work %d." % self.id
        else:
            if client.exists(**args):
                client.delete(**args)


    def set_presentation_ready(self, as_of=None):
        as_of = as_of or datetime.datetime.utcnow()
        self.presentation_ready = True
        self.presentation_ready_exception = None
        self.presentation_ready_attempt = as_of

    def set_presentation_ready_based_on_content(self):
        """Set this work as presentation ready, if it appears to
        be ready based on its data.

        Presentation ready means the book is ready to be shown to
        patrons and (pending availability) checked out. It doesn't
        necessarily mean the presentation is complete.

        A work with no summary can still be presentation ready,
        since many public domain books have no summary.

        A work with no cover can be presentation ready 
        """
        if (not self.primary_edition
            or not self.license_pools
            or not self.title
            or not self.primary_edition.author
            or not self.language
            or not self.work_genres
            or (not self.cover_thumbnail_url
                and not self.primary_edition.no_known_cover)):
            self.presentation_ready = False
        else:
            self.set_presentation_ready()

    def calculate_quality(self, flattened_data):
        _db = Session.object_session(self)
        quantities = [Measurement.POPULARITY, Measurement.RATING,
                      Measurement.DOWNLOADS, Measurement.QUALITY]
        measurements = _db.query(Measurement).filter(
            Measurement.identifier_id.in_(flattened_data)).filter(
                Measurement.is_most_recent==True).filter(
                    Measurement.quantity_measured.in_(quantities)).all()

        self.quality = Measurement.overall_quality(measurements)

    def assign_genres(self, identifier_ids, cutoff=0.15):
        _db = Session.object_session(self)

        classifications = Identifier.classifications_for_identifier_ids(
            _db, identifier_ids)
        fiction_s = Counter()
        genre_s = Counter()
        audience_s = Counter()
        for classification in classifications:
            subject = classification.subject
            if not subject.checked:
                subject.assign_to_genre()
            if (not subject.fiction and not subject.genre
                and not subject.audience):
                continue
            weight = classification.scaled_weight
            fiction_s[subject.fiction] += weight
            if Subject.type == Subject.OVERDRIVE:
                # We trust Overdrive classifications of audience quite
                # a bit. We don't trust 3M classifications more than
                # usual because it doesn't distinguish between
                # childrens' and YA.
                audience_weight = weight * 50
            else:
                audience_weight = weight
            audience_s[subject.audience] += audience_weight
            if subject.genre:
                genre_s[subject.genre] += weight
        if fiction_s[True] > fiction_s[False]:
            fiction = True
        elif fiction_s[False] > fiction_s[True]:
            fiction = False
        else:
            fiction = None
        unmarked = audience_s[None]
        adult = audience_s[Classifier.AUDIENCE_ADULT]
        audience = Classifier.AUDIENCE_ADULT

        # To avoid embarassing situations we will classify works by
        # default as being intended for adults.
        # 
        # To be classified as a young adult or childrens' book, there
        # must be twice as many votes for that status as for the
        # 'adult' status, or, if there are no 'adult' classifications,
        # the default status.
        if adult:
            threshold = adult
        else:
            threshold = unmarked
        threshold *= 2

        if audience_s[Classifier.AUDIENCE_YOUNG_ADULT] > threshold:
            audience = Classifier.AUDIENCE_YOUNG_ADULT
        elif audience_s[Classifier.AUDIENCE_CHILDREN] > threshold:
            audience = Classifier.AUDIENCE_CHILDREN

        # Clear any previous genre assignments.
        for i in self.work_genres:
            _db.delete(i)
        self.work_genres = []

        # Consolidate parent genres into their heaviest subgenre.
        genre_s = Classifier.consolidate_weights(genre_s)
        total_weight = float(sum(genre_s.values()))
        workgenres = []

        # First, strip out the stragglers.
        for g, score in genre_s.items():
            affinity = score / total_weight
            if affinity < cutoff:
                total_weight -= score
                del genre_s[g]

        # Assign WorkGenre objects to the remainder.
        for g, score in genre_s.items():
            affinity = score / total_weight
            if not isinstance(g, Genre):
                g, ignore = Genre.lookup(_db, g.name)
            wg, ignore = get_one_or_create(
                _db, WorkGenre, work=self, genre=g)
            wg.affinity = score/total_weight
            workgenres.append(wg)

        return workgenres, fiction, audience

    def assign_appeals(self, character, language, setting, story,
                       cutoff=0.20):
        """Assign the given appeals to the corresponding database fields,
        as well as calculating the primary and secondary appeal.
        """
        self.appeal_character = character
        self.appeal_language = language
        self.appeal_setting = setting
        self.appeal_story = story

        c = Counter()
        c[self.CHARACTER_APPEAL] = character
        c[self.LANGUAGE_APPEAL] = language
        c[self.SETTING_APPEAL] = setting
        c[self.STORY_APPEAL] = story
        primary, secondary = c.most_common(2)
        if primary[1] > cutoff:
            self.primary_appeal = primary[0]
        else:
            self.primary_appeal = self.UNKNOWN_APPEAL

        if secondary[1] > cutoff:
            self.secondary_appeal = secondary[0]
        else:
            self.secondary_appeal = self.NO_APPEAL

    def to_search_document(self):
        """Generate a search document for this Work."""

        _db = Session.object_session(self)
        if not self.primary_edition:
            return None
        doc = dict(_id=self.id,
                   title=self.title,
                   subtitle=self.subtitle,
                   series=self.series,
                   language=self.language,
                   sort_title=self.sort_title, 
                   author=self.author,
                   sort_author=self.sort_author,
                   medium=self.primary_edition.medium,
                   publisher=self.publisher,
                   imprint=self.imprint,
                   permanent_work_id=self.primary_edition.permanent_work_id,
                   fiction= "Fiction" if self.fiction else "Nonfiction",
                   audience=self.audience.replace(" ", ""),
                   summary = self.summary_text,
                   quality = self.quality,
                   rating = self.rating,
                   popularity = self.popularity,
                   was_merged_into_id = self.was_merged_into_id,
               )

        contribution_desc = []
        doc['contributors'] = contribution_desc
        for contribution in self.primary_edition.contributions:
            contributor = contribution.contributor
            contribution_desc.append(
                dict(name=contributor.name, family_name=contributor.family_name,
                     role=contribution.role))

        # identifier_ids = self.all_identifier_ids()
        # classifications = Identifier.classifications_for_identifier_ids(
        #     _db, identifier_ids)
        # by_scheme_and_term = Counter()
        # classification_total_weight = 0.0
        # for c in classifications:
        #     subject = c.subject
        #     if subject.type in Subject.uri_lookup:
        #         scheme = Subject.uri_lookup[subject.type]
        #         term = subject.name or subject.identifier
        #         if not term:
        #             # There's no text to search for.
        #             continue
        #         key = (scheme, term)
        #         by_scheme_and_term[key] += c.weight
        #         classification_total_weight += c.weight

        classification_desc = []
        doc['classifications'] = classification_desc
        # for (scheme, term), weight in by_scheme_and_term.items():
        #     classification_desc.append(
        #         dict(scheme=scheme, term=term,
        #              weight=weight/classification_total_weight))


        for workgenre in self.work_genres:
            classification_desc.append(
                dict(scheme=Subject.SIMPLIFIED_GENRE, name=workgenre.genre.name,
                     term=workgenre.genre.id, weight=workgenre.affinity))

        # for term, weight in (
        #         (Work.CHARACTER_APPEAL, self.appeal_character),
        #         (Work.LANGUAGE_APPEAL, self.appeal_language),
        #         (Work.SETTING_APPEAL, self.appeal_setting),
        #         (Work.STORY_APPEAL, self.appeal_story)):
        #     if weight:
        #         classification_desc.append(
        #             dict(scheme=Work.APPEALS_URI, term=term,
        #                  weight=weight))
        return doc

class Measurement(Base):
    """A  measurement of some numeric quantity associated with a
    Identifier.
    """
    __tablename__ = 'measurements'

    # Some common measurement types
    POPULARITY = "http://librarysimplified.org/terms/rel/popularity"
    QUALITY = "http://librarysimplified.org/terms/rel/quality"
    PUBLISHED_EDITIONS = "http://librarysimplified.org/terms/rel/editions"
    HOLDINGS = "http://librarysimplified.org/terms/rel/holdings"
    RATING = "http://schema.org/ratingValue"
    DOWNLOADS = "https://schema.org/UserDownloads"
    PAGE_COUNT = "https://schema.org/numberOfPages"
    AWARDS = "http://librarysimplified.org/terms/rel/awards"

    GUTENBERG_FAVORITE = "http://librarysimplified.org/terms/rel/lists/gutenberg-favorite"

    # If a book's popularity measurement is found between index n and
    # index n+1 on this list, it is in the nth percentile for
    # popularity and its 'popularity' value should be n * 0.01.
    # 
    # These values are empirically determined and may change over
    # time.
    POPULARITY_PERCENTILES = {
        DataSource.OVERDRIVE : [1, 1, 1, 2, 2, 2, 3, 3, 4, 4, 5, 5, 6, 6, 7, 7, 8, 9, 9, 10, 10, 11, 12, 13, 14, 15, 15, 16, 18, 19, 20, 21, 22, 24, 25, 26, 28, 30, 31, 33, 35, 37, 39, 41, 43, 46, 48, 51, 53, 56, 59, 63, 66, 70, 74, 78, 82, 87, 92, 97, 102, 108, 115, 121, 128, 135, 142, 150, 159, 168, 179, 190, 202, 216, 230, 245, 260, 277, 297, 319, 346, 372, 402, 436, 478, 521, 575, 632, 702, 777, 861, 965, 1100, 1248, 1428, 1665, 2020, 2560, 3535, 5805],
        DataSource.AMAZON : [14937330, 1974074, 1702163, 1553600, 1432635, 1327323, 1251089, 1184878, 1131998, 1075720, 1024272, 978514, 937726, 898606, 868506, 837523, 799879, 770211, 743194, 718052, 693932, 668030, 647121, 627642, 609399, 591843, 575970, 559942, 540713, 524397, 511183, 497576, 483884, 470850, 458438, 444475, 432528, 420088, 408785, 398420, 387895, 377244, 366837, 355406, 344288, 333747, 324280, 315002, 305918, 296420, 288522, 279185, 270824, 262801, 253865, 246224, 238239, 230537, 222611, 215989, 208641, 202597, 195817, 188939, 181095, 173967, 166058, 160032, 153526, 146706, 139981, 133348, 126689, 119201, 112447, 106795, 101250, 96534, 91052, 85837, 80619, 75292, 69957, 65075, 59901, 55616, 51624, 47598, 43645, 39403, 35645, 31795, 27990, 24496, 20780, 17740, 14102, 10498, 7090, 3861],
        # This is a percentile list of OCLC Work IDs and OCLC Numbers
        # associated with Project Gutenberg texts via OCLC Linked
        # Data.
        #
        # TODO: Calculate a separate distribution for more modern works.
        DataSource.OCLC_LINKED_DATA : [1, 1, 1, 1, 1, 1, 1, 1, 1, 1, 1, 1, 1, 1, 1, 1, 1, 1, 1, 1, 1, 1, 1, 1, 1, 1, 1, 1, 1, 1, 1, 1, 1, 1, 1, 1, 1, 1, 1, 1, 1, 1, 1, 1, 1, 1, 1, 1, 1, 2, 2, 2, 2, 2, 2, 2, 2, 2, 2, 2, 2, 2, 2, 2, 2, 2, 2, 3, 3, 3, 3, 3, 3, 3, 3, 4, 4, 4, 4, 5, 5, 5, 5, 6, 6, 7, 7, 8, 8, 9, 10, 11, 12, 14, 15, 18, 21, 29, 41, 81],
    }

    DOWNLOAD_PERCENTILES = {
        DataSource.GUTENBERG : [0, 1, 2, 3, 4, 5, 5, 6, 7, 7, 8, 8, 9, 9, 10, 10, 11, 12, 12, 12, 13, 14, 14, 15, 15, 16, 16, 17, 18, 18, 19, 19, 20, 21, 21, 22, 23, 23, 24, 25, 26, 27, 28, 28, 29, 30, 32, 33, 34, 35, 36, 37, 38, 40, 41, 43, 45, 46, 48, 50, 52, 55, 57, 60, 62, 65, 69, 72, 76, 79, 83, 87, 93, 99, 106, 114, 122, 130, 140, 152, 163, 179, 197, 220, 251, 281, 317, 367, 432, 501, 597, 658, 718, 801, 939, 1065, 1286, 1668, 2291, 4139]
    }

    RATING_SCALES = {
        DataSource.OVERDRIVE : [1, 5],
        DataSource.AMAZON : [1, 5],
    }

    id = Column(Integer, primary_key=True)

    # A Measurement is always associated with some Identifier.
    identifier_id = Column(
        Integer, ForeignKey('identifiers.id'), index=True)

    # A Measurement always comes from some DataSource.
    data_source_id = Column(
        Integer, ForeignKey('datasources.id'), index=True)

    # The quantity being measured.
    quantity_measured = Column(Unicode, index=True)

    # The measurement itself.
    value = Column(Float)

    # The measurement normalized to a 0...1 scale.
    _normalized_value = Column(Float, name="normalized_value")

    # How much weight should be assigned this measurement, relative to
    # other measurements of the same quantity from the same source.
    weight = Column(Float, default=1)

    # When the measurement was taken
    taken_at = Column(DateTime, index=True)
    
    # True if this is the most recent measurement of this quantity for
    # this Identifier.
    #
    is_most_recent = Column(Boolean, index=True)

    def __repr__(self):
        return "%s(%r)=%s (norm=%.2f)" % (
            self.quantity_measured, self.identifier, self.value,
            self.normalized_value or 0)

    @classmethod
    def overall_quality(cls, measurements, popularity_weight=0.3,
                        rating_weight=0.7):
        """Turn a bunch of measurements into an overall measure of quality."""
        if popularity_weight + rating_weight != 1.0:
            raise ValueError(
                "Popularity weight and rating weight must sum to 1! (%.2f + %.2f)" % (
                    popularity_weight, rating_weight)
        )
        popularities = []
        ratings = []
        qualities = []
        for m in measurements:
            l = None
            if m.quantity_measured in (cls.POPULARITY, cls.DOWNLOADS):
                l = popularities
            elif m.quantity_measured == cls.RATING:
                l = ratings
            elif m.quantity_measured == cls.QUALITY:
                l = qualities
            if l is not None:
                l.append(m)
        popularity = cls._average_normalized_value(popularities)
        rating = cls._average_normalized_value(ratings)
        quality = cls._average_normalized_value(qualities)
        if popularity is None and rating is None and quality is None:
            # We have absolutely no idea about the quality of this work.
            return 0
        if popularity is not None and rating is None and quality is None:
            # Our idea of the quality depends entirely on the work's popularity.
            return popularity
        if rating is not None and popularity is None and quality is None:
            # Our idea of the quality depends entirely on the work's rating.
            return rating
        if quality is not None and rating is None and popularity is None:
            # Our idea of the quality depends entirely on the work's quality scores.
            return quality

        # We have both popularity and rating.
        final = (popularity * popularity_weight) + (rating * rating_weight)
        if quality:
            final = (final / 2) + (quality / 2)
        print "(%.2f * %.2f) + (%.2f * %.2f) = %.2f" % (
            popularity, popularity_weight, rating, rating_weight, final)
        return final

    @classmethod
    def _average_normalized_value(cls, measurements):
        num_measurements = 0
        measurement_total = 0
        for m in measurements:
            v = m.normalized_value
            if v is None:
                continue
            num_measurements += m.weight
            measurement_total += (v * m.weight)
        if num_measurements:
            return measurement_total / num_measurements
        else:
            return None

    @property
    def normalized_value(self):
        if self._normalized_value:
            pass
        elif not self.value:
            return None
        elif (self.quantity_measured == self.POPULARITY
              and self.data_source.name in self.POPULARITY_PERCENTILES):
            d = self.POPULARITY_PERCENTILES[self.data_source.name]
            position = bisect.bisect_left(d, self.value)
            self._normalized_value = position * 0.01            
        elif (self.quantity_measured == self.DOWNLOADS
              and self.data_source.name in self.DOWNLOAD_PERCENTILES):
            d = self.DOWNLOAD_PERCENTILES[self.data_source.name]
            position = bisect.bisect_left(d, self.value)
            self._normalized_value = position * 0.01            
        elif (self.quantity_measured == self.RATING
              and self.data_source.name in self.RATING_SCALES):
            scale_min, scale_max = self.RATING_SCALES[self.data_source.name]
            width = float(scale_max-scale_min)
            value = self.value-scale_min
            self._normalized_value = value / width
        elif self.data_source.name == DataSource.METADATA_WRANGLER:
            # Data from the metadata wrangler comes in pre-normalized.
            self._normalized_value = self.value
            
        return self._normalized_value


class Hyperlink(Base):
    """A link between an Identifier and a Resource."""

    __tablename__ = 'hyperlinks'

    # Some common link relations.
    CANONICAL = "canonical"
    OPEN_ACCESS_DOWNLOAD = "http://opds-spec.org/acquisition/open-access"
    IMAGE = "http://opds-spec.org/image"
    THUMBNAIL_IMAGE = "http://opds-spec.org/image/thumbnail"
    SAMPLE = "http://opds-spec.org/acquisition/sample"
    ILLUSTRATION = "http://librarysimplified.org/terms/rel/illustration"
    REVIEW = "http://schema.org/Review"
    DESCRIPTION = "http://schema.org/description"
    SHORT_DESCRIPTION = "http://librarysimplified.org/terms/rel/short-description"
    AUTHOR = "http://schema.org/author"

    # TODO: Is this the appropriate relation?
    DRM_ENCRYPTED_DOWNLOAD = "http://opds-spec.org/acquisition/"

    id = Column(Integer, primary_key=True)

    # A Hyperlink is always associated with some Identifier.
    identifier_id = Column(
        Integer, ForeignKey('identifiers.id'), index=True, nullable=False)

    # The DataSource through which this link was discovered.
    data_source_id = Column(
        Integer, ForeignKey('datasources.id'), index=True, nullable=False)

    # A Resource may also be associated with some LicensePool which
    # controls scarce access to it.
    license_pool_id = Column(
        Integer, ForeignKey('licensepools.id'), index=True)

    # The link relation between the Identifier and the Resource.
    rel = Column(Unicode, index=True, nullable=False)

    # The Resource on the other end of the link.
    resource_id = Column(
        Integer, ForeignKey('resources.id'), index=True, nullable=False)

    @classmethod
    def generic_uri(cls, data_source, identifier, rel, content=None):
        """Create a generic URI for the other end of this hyperlink.

        This is useful for resources that are obtained through means
        other than fetching a single URL via HTTP. It lets us get a
        URI that's most likely unique, so we can create a Resource
        object without violating the uniqueness constraint.

        If the output of this method isn't unique in your situation
        (because the data source provides more than one link with a
        given link relation for a given identifier), you'll need some
        other way of coming up with generic URIs.

        """
        l = [identifier.urn, urllib.quote(data_source.name), urllib.quote(rel)]
        if content:
            m = md5.new()
            if isinstance(content, unicode):
                content = content.encode("utf8")
            m.update(content)
            l.append(m.hexdigest())
        return ":".join(l)


class Resource(Base):
    """An external resource that may be mirrored locally."""

    __tablename__ = 'resources'

    # How many votes is the initial quality estimate worth?
    ESTIMATED_QUALITY_WEIGHT = 5

    id = Column(Integer, primary_key=True)

    # A URI that uniquely identifies this resource. Most of the time
    # this will be an HTTP URL, which is why we're calling it 'url',
    # but it may also be a made-up URI.
    url = Column(Unicode, index=True)

    # Many Editions may choose this resource (as opposed to other
    # resources linked to them with rel="image") as their cover image.
    cover_editions = relationship("Edition", backref="cover", foreign_keys=[Edition.cover_id])

    # Many Works may use this resource (as opposed to other resources
    # linked to them with rel="description") as their summary.
    summary_works = relationship("Work", backref="summary", foreign_keys=[Work.summary_id])

    links = relationship("Hyperlink", backref="resource")

    # The DataSource that is the controlling authority for this Resource.
    data_source_id = Column(Integer, ForeignKey('datasources.id'), index=True)

    # An archived Representation of this Resource.
    representation_id = Column(
        Integer, ForeignKey('representations.id'), index=True)

    # A calculated value for the quality of this resource, based on an
    # algorithmic treatment of its content.
    estimated_quality = Column(Float)

    # The average of human-entered values for the quality of this
    # resource.
    voted_quality = Column(Float)

    # How many votes contributed to the voted_quality value. This lets
    # us scale new votes proportionately while keeping only two pieces
    # of information.
    votes_for_quality = Column(Integer)

    # A combination of the calculated quality value and the
    # human-entered quality value.
    quality = Column(Float, index=True)

    # URL must be unique.
    __table_args__ = (
        UniqueConstraint('url'),
    )

    @property
    def final_url(self):        
        """URL to the final, mirrored version of this resource, suitable
        for serving to the client.

        :return: A URL, or None if the resource has no mirrored
        representation.
        """
        if not self.representation:
            return None
        if not self.representation.mirror_url:
            return None
        return self.representation.mirror_url

    def set_mirrored_elsewhere(self, media_type):
        """We don't need our own copy of this resource's representation--
        a copy of it has been mirrored already.
        """
        _db = Session.object_session(self)
        if not self.representation:
            self.representation, is_new = get_one_or_create(
                _db, Representation, url=self.url, media_type=media_type)
        self.representation.mirror_url = self.url
        self.representation.set_as_mirrored()

    def set_fetched_content(self, media_type, content, content_path):
        """Simulate a successful HTTP request for a representation
        of this resource.

        This is used when the content of the representation is obtained
        through some other means.
        """
        _db = Session.object_session(self)

        if not (content or content_path):
            raise ValueError(
                "One of content and content_path must be specified.")
        if content and content_path:
            raise ValueError(
                "Only one of content and content_path may be specified.")
        representation, is_new = get_one_or_create(
            _db, Representation, url=self.url, media_type=media_type)
        self.representation = representation
        representation.set_fetched_content(content, content_path)

    def set_estimated_quality(self, estimated_quality):
        """Update the estimated quality."""
        self.estimated_quality = estimated_quality
        self.update_quality()

    def add_quality_votes(self, quality, weight=1):
        """Record someone's vote as to the quality of this resource."""
        total_quality = self.voted_quality * self.votes_for_quality
        total_quality += (quality * weight)
        self.votes_for_quality += weight
        self.voted_quality = total_quality / float(self.votes_for_quality)
        self.update_quality()

    def update_quality(self):
        """Combine `estimated_quality` with `voted_quality` to form `quality`.
        """
        estimated_weight = self.ESTIMATED_QUALITY_WEIGHT
        votes_for_quality = self.votes_for_quality or 0
        total_weight = estimated_weight + votes_for_quality

        total_quality = (((self.estimated_quality or 0) * self.ESTIMATED_QUALITY_WEIGHT) + 
                         ((self.voted_quality or 0) * votes_for_quality))
        self.quality = total_quality / float(total_weight)

    def set_representation(self, media_type, content, uri=None,
                           content_path=None):

        if not uri:
            uri = self.generic_uri
        representation, ignore = get_one_or_create(
            _db, Representation, url=uri, media_type=media_type)
        representation.set_fetched_content(content, content_path)
        self.representation = representation
        

class Genre(Base):
    """A subject-matter classification for a book.

    Much, much more general than Classification.
    """
    __tablename__ = 'genres'
    id = Column(Integer, primary_key=True)
    name = Column(Unicode)

    # One Genre may have affinity with many Subjects.
    subjects = relationship("Subject", backref="genre")

    # One Genre may participate in many WorkGenre assignments.
    works = association_proxy('work_genres', 'work')

    work_genres = relationship("WorkGenre", backref="genre", 
                               cascade="all, delete, delete-orphan")

    def __repr__(self):
        return "<Genre %s (%d subjects, %d works, %d subcategories)>" % (
            self.name, len(self.subjects), len(self.works),
            len(classifier.genres[self.name].subgenres))

    @classmethod
    def lookup(cls, _db, name, autocreate=False):
        if autocreate:
            m = get_one_or_create
        else:
            m = get_one
        if isinstance(name, GenreData):
            name = name.name
        result = m(_db, Genre, name=name)
        if isinstance(result, tuple):
            return result
        else:
            return result, False

    @property
    def self_and_subgenres(self):
        _db = Session.object_session(self)
        genres = []
        for genre_data in classifier.genres[self.name].self_and_subgenres:
            genres.append(self.lookup(_db, genre_data.name)[0])
        return genres

    @property
    def default_fiction(self):
        return classifier.genres[self.name].is_fiction

class Subject(Base):
    """A subject under which books might be classified."""

    # Types of subjects.
    LCC = Classifier.LCC              # Library of Congress Classification
    LCSH = Classifier.LCSH            # Library of Congress Subject Headings
    FAST = Classifier.FAST
    DDC = Classifier.DDC              # Dewey Decimal Classification
    OVERDRIVE = Classifier.OVERDRIVE  # Overdrive's classification system
    THREEM = Classifier.THREEM  # 3M's classification system
    TAG = Classifier.TAG   # Folksonomic tags.
    FREEFORM_AUDIENCE = Classifier.FREEFORM_AUDIENCE

    GUTENBERG_BOOKSHELF = Classifier.GUTENBERG_BOOKSHELF
    TOPIC = Classifier.TOPIC
    PLACE = Classifier.PLACE
    PERSON = Classifier.PERSON
    ORGANIZATION = Classifier.ORGANIZATION
    SIMPLIFIED_GENRE = "http://librarysimplified.org/terms/genres/Simplified/"

    by_uri = {
        SIMPLIFIED_GENRE : SIMPLIFIED_GENRE,
        "http://librarysimplified.org/terms/genres/Overdrive/" : OVERDRIVE,
        "http://librarysimplified.org/terms/genres/3M/" : THREEM,
        "http://id.worldcat.org/fast/" : FAST, # I don't think this is official.
        "http://purl.org/dc/terms/LCC" : LCC,
        "http://purl.org/dc/terms/LCSH" : LCSH,
        "http://purl.org/dc/terms/DDC" : DDC,
    }

    uri_lookup = dict()
    for k, v in by_uri.items():
        uri_lookup[v] = k

    __tablename__ = 'subjects'
    id = Column(Integer, primary_key=True)
    # Type should be one of the constants in this class.
    type = Column(Unicode, index=True)

    # Formal identifier for the subject (e.g. "300" for Dewey Decimal
    # System's Social Sciences subject.)
    identifier = Column(Unicode, index=True)

    # Human-readable name, if different from the
    # identifier. (e.g. "Social Sciences" for DDC 300)
    name = Column(Unicode, default=None, index=True)

    # Whether classification under this subject implies anything about
    # the fiction/nonfiction status of a book.
    fiction = Column(Boolean, default=None)

    # Whether classification under this subject implies anything about
    # the book's audience.
    audience = Column(
        Enum("Adult", "Young Adult", "Children", "Adults Only", 
             name="audience"),
        default=None, index=True)

    # For children's books, the target age implied by this subject.
    target_age = Column(Integer, default=None, index=True)

    # Each Subject may claim affinity with one Genre.
    genre_id = Column(Integer, ForeignKey('genres.id'), index=True)

    # A locked Subject has been reviewed by a human and software will
    # not mess with it without permission.
    locked = Column(Boolean, default=False, index=True)

    # A checked Subject has been reviewed by software and will
    # not be checked again unless forced.
    checked = Column(Boolean, default=False, index=True)

    # One Subject may participate in many Classifications.
    classifications = relationship(
        "Classification", backref="subject"
    )

    # Type + identifier must be unique.
    __table_args__ = (
        UniqueConstraint('type', 'identifier'),
    )

    def __repr__(self):
        if self.name:
            name = u' ("%s")' % self.name
        else:
            name = u""
        if self.audience:
            audience = " audience=%s" % self.audience
        else:
            audience = ""
        if self.fiction:
            fiction = " (Fiction)"
        elif self.fiction == False:
            fiction = " (Nonfiction)"
        else:
            fiction = ""
        if self.genre:
            genre = ' genre="%s"' % self.genre.name
        else:
            genre = ""
        a = u'[%s:%s%s%s%s%s]' % (
            self.type, self.identifier, name, fiction, audience, genre)
        return a.encode("utf8")

    @classmethod
    def lookup(cls, _db, type, identifier, name):
        """Turn a subject type and identifier into a Subject."""
        classifier = Classifier.lookup(type)
        subject, new = get_one_or_create(
            _db, Subject, type=type,
            identifier=identifier,
            create_method_kwargs=dict(
                name=name,
            )
        )
        if name and not subject.name:
            # We just discovered the name of a subject that previously
            # had only an ID.
            subject.name = name
        return subject, new

    @classmethod
    def common_but_not_assigned_to_genre(cls, _db, min_occurances=1000, 
                                         type_restriction=None):
        q = _db.query(Subject).join(Classification).filter(Subject.genre==None)

        if type_restriction:
            q = q.filter(Subject.type==type_restriction)
        q = q.group_by(Subject.id).having(
            func.count(Subject.id) > min_occurances).order_by(
            func.count(Classification.id).desc())
        return q

    @classmethod
    def assign_to_genres(cls, _db, type_restriction=None, force=False,
                         batch_size=1000):
        """Find subjects that have not been checked yet, assign each a
        genre/audience/fiction status if possible, and mark each as
        checked.

        :param type_restriction: Only consider subjects of the given type.
        :param force: Assign a genre to all subjects not just the ones that
                      have been checked.
        :param batch_size: Perform a database commit every time this many
                           subjects have been checked.
        """
        q = _db.query(Subject).filter(Subject.locked==False)

        if type_restriction:
            q = q.filter(Subject.type==type_restriction)

        if not force:
            q = q.filter(Subject.checked==False)

        counter = 0
        for subject in q:
            subject.assign_to_genre()
            counter += 1
            if not counter % batch_size:
                _db.commit()
        _db.commit()

    def assign_to_genre(self):
        """Assign this subject to a genre."""
        classifier = Classifier.classifiers.get(self.type, None)
        if not classifier:
            return
        self.checked = True
        genredata, audience, target_age, fiction = classifier.classify(self)
        if audience in Classifier.AUDIENCES_ADULT:
            target_age = None
        if not audience and target_age:
            if target_age >= 14:
                audience = Classifier.AUDIENCE_YOUNG_ADULT
        if genredata:
            _db = Session.object_session(self)
            genre, was_new = Genre.lookup(_db, genredata.name, True)
            self.genre = genre
        if audience:
            self.audience = audience
        if fiction is not None:
            self.fiction = fiction
        if target_age is not None:
            self.target_age = target_age
        if genredata or audience or target_age or fiction:
            print self


class Classification(Base):
    """The assignment of a Identifier to a Subject."""
    __tablename__ = 'classifications'
    id = Column(Integer, primary_key=True)
    identifier_id = Column(
        Integer, ForeignKey('identifiers.id'), index=True)
    subject_id = Column(Integer, ForeignKey('subjects.id'), index=True)
    data_source_id = Column(Integer, ForeignKey('datasources.id'), index=True)

    # How much weight the data source gives to this classification.
    weight = Column(Integer)

    @property
    def scaled_weight(self):
        weight = self.weight
        if self.data_source.name == DataSource.OCLC_LINKED_DATA:
            weight = weight / 10.0
        elif self.data_source.name == DataSource.OVERDRIVE:
            weight = weight * 50
        return weight

# Non-database objects.

class LaneList(object):
    """A list of lanes such as you might see in an OPDS feed."""

    def __repr__(self):
        parent = ""
        if self.parent:
            parent = "parent=%s, " % self.parent.name

        return "<LaneList: %slanes=[%s]>" % (
            parent,
            ", ".join([repr(x) for x in self.lanes])
        )       

    @classmethod
    def from_description(self, _db, parent_lane, description):
        lanes = LaneList(parent_lane)
        if parent_lane:
            default_fiction = parent_lane.fiction
            default_audience = parent_lane.audience
        else:
            default_fiction = Lane.FICTION_DEFAULT_FOR_GENRE
            default_audience = Classifier.AUDIENCES_ADULT

        description = description or []
        for lane_description in description:
            display_name=None
            if isinstance(lane_description, basestring):
                lane_description = classifier.genres[lane_description]
            elif isinstance(lane_description, tuple):
                if len(lane_description) == 2:
                    name, subdescriptions = lane_description
                elif len(lane_description) == 3:
                    name, subdescriptions, audience_restriction = lane_description
                    if (parent_lane and audience_restriction and 
                        parent_lane.audience and
                        parent_lane.audience != audience_restriction
                        and not audience_restriction in parent_lane.audience):
                        continue
                lane_description = classifier.genres[name]
            elif isinstance(lane_description, dict):
                name = lane_description.get('name')
                display_name = lane_description.get('display_name')
                subdescriptions = lane_description.get('subgenres')
                default_audience_restriction = None
                if parent_lane:
                    default_audience_restriction = parent_lane.audience
                audience_restriction = lane_description.get(
                    'audience_restriction', default_audience_restriction)

            if isinstance(lane_description, Genre):
                lane = Lane(_db, lane_description.name, [lane_description],
                            Lane.IN_SAME_LANE, default_fiction,
                            default_audience, parent_lane,
                            sublanes=genre.subgenres)

            elif isinstance(lane_description, GenreData):
                # This very simple lane is the default view for a genre.
                genre = lane_description
                lane = Lane(_db, genre.name, [genre], Lane.IN_SUBLANES,
                            default_fiction,
                            default_audience, parent_lane)
            elif isinstance(lane_description, Lane):
                # The Lane object has already been created.
                lane = lane_description
                lane.parent = parent_lane
            else:
                # A more complicated lane. Its description is a bunch
                # of arguments to the Lane constructor.
                l = lane_description
                lane = Lane(_db, full_name=l['full_name'], genres=l.get('genres', []), 
                            subgenre_books_go=l.get('subgenre_books_go', 
                                                    Lane.IN_SUBLANES),
                            fiction=l.get('fiction', default_fiction),
                            audience=l.get('audience', default_audience),
                            parent=parent_lane,
                            sublanes=l.get('sublanes', []),
                            display_name=l.get('display_name', None),
                            age_range=l.get('age_range', None),
                            exclude_genres=l.get('exclude_genres', []),
                        )                            
            lanes.add(lane)
            for sublane in lane.sublanes.lanes:
                lanes.add(sublane)

        return lanes

    def __init__(self, parent=None):
        self.parent = parent
        self.lanes = []
        self.by_name = dict()

    def __iter__(self):
        return self.lanes.__iter__()

    def add(self, lane):
        if lane.parent == self.parent:
            self.lanes.append(lane)
        if lane.name in self.by_name:
            raise ValueError("Duplicate lane: %s" % lane.name)
        self.by_name[lane.name] = lane


class Lane(object):

    """A set of books that would go together in a display."""

    UNCLASSIFIED = "unclassified"
    BOTH_FICTION_AND_NONFICTION = "both fiction and nonfiction"
    FICTION_DEFAULT_FOR_GENRE = "fiction default for genre"

    # Books classified in a subgenre of this lane's genre(s) will
    # be shown in separate lanes.
    IN_SUBLANES = "separate"

    # Books classified in a subgenre of this lane's genre(s) will be
    # shown in this lane.
    IN_SAME_LANE = "collapse"

    def __repr__(self):
        if self.sublanes.lanes:
            sublanes = " (sublanes=%d)" % len(self.sublanes.lanes)
        else:
            sublanes = ""
        return "<Lane %s%s>" % (self.name, sublanes)

    @classmethod
    def everything(cls, _db, fiction=None,
                   audience=None):
        """Return a synthetic Lane that matches everything."""
        if fiction == True:
            what = 'fiction'
        elif fiction == False:
            what = 'nonfiction'
        else:
            what = 'books'
        if audience == Classifier.AUDIENCE_ADULT:
            what = 'adult ' + what
        elif audience == Classifier.AUDIENCE_YOUNG_ADULT:
            what = 'young adult ' + what
        elif audience == Classifier.AUDIENCE_CHILDREN:
            what = "childrens' " + what
            
        full_name = "All " + what
        return Lane(
            _db, full_name, genres=[], subgenre_books_go=IN_SAME_LANE,
            fiction=fiction,
            audience=audience)

    def __init__(self, 
                 _db, 
                 full_name,
                 genres,
                 subgenre_books_go=IN_SUBLANES,
                 fiction=True,
                 audience=Classifier.AUDIENCE_ADULT,
                 parent=None,
                 sublanes=[],
                 appeal=None,
                 display_name=None,
                 age_range=None,
                 exclude_genres=None,
                 ):
        self.name = full_name
        self.display_name = display_name or self.name
        self.parent = parent
        self._db = _db
        self.appeal = appeal
        self.age_range = age_range
        self.fiction = fiction
        self.audience = audience
        self.exclude_genres = exclude_genres
        self.subgenre_books_go=subgenre_books_go
        self.sublanes = LaneList.from_description(_db, self, sublanes)

        if self.age_range and self.audience != Classifier.AUDIENCE_CHILDREN:
            raise ValueError(
                "Lane %s specifies age range but does not contain children's books." % self.display_name
            )

        if genres in (None, self.UNCLASSIFIED):
            # We will only be considering works that are not
            # classified under a genre.
            self.genres = None
            self.subgenres_books_go = None
        else:
            if not isinstance(genres, list):
                genres = [genres]

            # Turn names or GenreData objects into Genre objects. 
            self.genres = []
            for genre in genres:
                if isinstance(genre, tuple):
                    if len(genre) == 2:
                        genre, subgenres = genre
                    else:
                        genre, subgenres, audience_restriction = genre
                if isinstance(genre, GenreData):
                    genredata = genre
                else:
                    if isinstance(genre, Genre):
                        genre_name = genre.name
                    else:
                        genre_name = genre
                    genredata = classifier.genres.get(genre_name)
                if not isinstance(genre, Genre):
                    genre, ignore = Genre.lookup(_db, genre)

                if exclude_genres and genredata in exclude_genres:
                    continue
                self.genres.append(genre)
                if subgenre_books_go:
                    if not genredata:
                        raise ValueError("Couldn't turn %r into GenreData object to find subgenres." % genre)

                    if subgenre_books_go == self.IN_SAME_LANE:
                        for subgenre_data in genredata.all_subgenres:
                            subgenre, ignore = Genre.lookup(_db, subgenre_data)
                            # Incorporate this genre's subgenres,
                            # recursively, in this lane.
                            if not exclude_genres or subgenre_data not in exclude_genres:
                                self.genres.append(subgenre)
                    elif subgenre_books_go == self.IN_SUBLANES:
                        if self.sublanes.lanes:
                            raise ValueError(
                                "Explicit list of sublanes was provided, but I'm also asked to turn subgenres into sublanes!")
                        self.sublanes = LaneList.from_description(
                                _db, self, genredata.subgenres)


    def search(self, languages, query, search_client, limit=50):
        """Find works in this lane that match a search query.
        """        
        if isinstance(languages, basestring):
            languages = [languages]

        if self.fiction in (True, False):
            fiction = self.fiction
        else:
            fiction = None

        results = None
        if search_client:
            docs = None
            try:
                docs = search_client.query_works(
                    query, Edition.BOOK_MEDIUM, languages, fiction,
                    self.audience,
                    self.all_matching_genres, fields=["_id"])
            except elasticsearch.exceptions.ConnectionError, e:
                print (
                    "Could not connect to Elasticsearch; falling back to database search."
                )

            if docs:
                doc_ids = [int(x['_id']) for x in docs['hits']['hits']]
                q = self._db.query(Work).filter(Work.id.in_(doc_ids))
                work_by_id = dict()
                for w in q:
                    work_by_id[w.id] = w
                results = [work_by_id[x] for x in doc_ids if x in work_by_id]

        if not results:
            results = self._search_database(languages, fiction, query).limit(limit)
        return results

    def _search_database(self, languages, fiction, query):
        """Do a really awful database search for a book using ILIKE.

        This is useful if an app server has no external search
        interface defined, or if the search interface isn't working
        for some reason.
        """
        k = "%" + query + "%"
        q = self.works(languages=languages, fiction=fiction).filter(
            or_(Edition.title.ilike(k),
                Edition.author.ilike(k)))
        q = q.order_by(Work.quality.desc())
        return q

    def quality_sample(
            self, languages, quality_min_start,
            quality_min_rock_bottom, target_size, availability):
        """Randomly select Works from this Lane that meet minimum quality
        criteria.

        Bring the quality criteria as low as necessary to fill a feed
        of the given size, but not below `quality_min_rock_bottom`.
        """
        if isinstance(languages, basestring):
            languages = [languages]

        quality_min = quality_min_start
        previous_quality_min = None
        results = []
        while (quality_min >= quality_min_rock_bottom
               and len(results) < target_size):
            remaining = target_size - len(results)
            query = self.works(languages=languages, availability=availability)
            if quality_min < 0.05:
                quality_min = 0

            query = query.filter(
                Work.quality >= quality_min,
            )

            if previous_quality_min is not None:
                query = query.filter(
                    Work.quality < previous_quality_min)

            # How many are there?
            start = time.time()
            count = query.count()
            if count > 0:
                if count <= 250:
                    random_offset = 0
                else:
                    random_offset = random.randint(0, count-250)

                # Pick up a subset of at most 250 items.
                query = query.offset(random_offset).limit(250)
                r = query.all()
                sample_size = min(remaining, len(r))
                print "Sampling %d from %d" % (sample_size, len(r))
                sample = random.sample(r, sample_size)
                results.extend(sample)
                # query = query.order_by(func.random()).limit(remaining)
                print "Quality %.1f got %d results for %s in %.2fsec" % (
                    quality_min, len(results), self.name, time.time()-start
                )

            if quality_min == quality_min_rock_bottom or quality_min == 0:
                # We can't lower the bar any more.
                break

            # Lower the bar, in case we didn't get enough results.
            previous_quality_min = quality_min
            quality_min *= 0.5
            if quality_min < quality_min_rock_bottom:
                quality_min = quality_min_rock_bottom
        return results

    @property
    def all_matching_genres(self):
        genres = set()
        for genre in self.genres:
            if self.subgenre_books_go == self.IN_SAME_LANE:
                genres = genres.union(genre.self_and_subgenres)
            else:
                genres.add(genre)
        return genres

    def works(self, languages, fiction=None, availability=Work.ALL):
        """Find Works that will go together in this Lane.

        Works will:

        * Be in one of the languages listed in `languages`.

        * Be filed under of the genres listed in `self.genres` (or, if
          `self.include_subgenres` is True, any of those genres'
          subgenres).

        * Have the same appeal as `self.appeal`, if `self.appeal` is present.

        * Are intended for the audience in `self.audience`.

        * Are fiction (if `self.fiction` is True), or nonfiction (if fiction
          is false), or of the default fiction status for the genre
          (if fiction==FICTION_DEFAULT_FOR_GENRE and all genres have
          the same default fiction status). If fiction==None, no fiction
          restriction is applied.

        :param fiction: Override the fiction setting found in `self.fiction`.

        """
        q = Work.feed_query(self._db, languages, availability)

        audience = self.audience
        if fiction is None:
            if self.fiction is not None:
                fiction = self.fiction
            else:
                fiction = self.FICTION_DEFAULT_FOR_GENRE

        if self.genres is None and fiction in (True, False, self.UNCLASSIFIED):
            # No genre plus a boolean value for `fiction` means
            # fiction or nonfiction not associated with any genre.
            q = Work.with_no_genres(q)
        elif self.genres is not None:
            # Find works that are assigned to the given genres. This
            # may also turn into a restriction on the fiction status.
            fiction_default_by_genre = (fiction == self.FICTION_DEFAULT_FOR_GENRE)
            if fiction_default_by_genre:
                # Unset `fiction`. We'll set it again when we find out
                # whether we've got fiction or nonfiction genres.
                fiction = None

            genres = self.all_matching_genres
            for genre in self.genres:
                if fiction_default_by_genre:
                    if fiction is None:
                        fiction = genre.default_fiction
                    elif fiction != genre.default_fiction:
                        raise ValueError(
                            "I was told to use the default fiction restriction, but the genres %r include contradictory fiction restrictions.")
            if genres:
                q = q.join(Work.work_genres)
                q = q.options(contains_eager(Work.work_genres))
                q = q.filter(WorkGenre.genre_id.in_([g.id for g in genres]))

        if self.audience != None:
            if isinstance(self.audience, list):
                q = q.filter(Work.audience.in_(self.audience))
            else:
                q = q.filter(Work.audience==self.audience)

        if self.appeal != None:
            q = q.filter(Work.primary_appeal==self.appeal)

        if fiction == self.UNCLASSIFIED:
            q = q.filter(Work.fiction==None)
        elif fiction != self.BOTH_FICTION_AND_NONFICTION:
            q = q.filter(Work.fiction==fiction)
        return q


class WorkFeed(object):
    
    """Identify a certain page in a certain feed."""

    active_facet_for_field = {
        Edition.title : "title",
        Edition.sort_title : "title",
        Edition.sort_author : "author",
        Edition.author : "author"
    }

    CURRENTLY_AVAILABLE = "available"
    ALL = "all"

    def __init__(self, languages, order_by=None,
                 sort_ascending=True,
                 availability=CURRENTLY_AVAILABLE):
        if isinstance(languages, basestring):
            languages = [languages]
        elif not isinstance(languages, list):
            raise ValueError("Invalid value for languages: %r" % languages)
        self.languages = languages
        if not order_by:
            order_by = []
        elif not isinstance(order_by, list):
            order_by = [order_by]
        self.order_by = order_by
        self.sort_ascending = sort_ascending
        if sort_ascending:
            self.sort_operator = operator.__gt__
        else:
            self.sort_operator = operator.__lt__
        # In addition to the given order, we order by author,
        # then title, then work ID.
        for i in (Edition.sort_author, 
                  Edition.sort_title, 
                  Work.id):
            if not i in self.order_by:
                self.order_by.append(i)
        self.active_facet = self.active_facet_for_field.get(order_by[0], None)

        self.availability = availability

    def base_query(self, _db):
        """A query that will return every work that should go in this feed.

        Subject to language and availability settings.

        This may be filtered down further.
        """
        # By default, return every Work in the entire database.
        return Work.feed_query(_db, self.languages, self.availability)

    def page_query(self, _db, last_work_seen, page_size, extra_filter=None):
        """Turn the base query into a query that retrieves a particular page 
        of works.
        """

        query = self.base_query(_db)
        primary_order_field = self.order_by[0]
        if last_work_seen:
            # Only find records that show up after the last one seen.
            last_value = getattr(last_work_seen, primary_order_field.name)
<<<<<<< HEAD
            if last_value is not None:
=======
            if last_value:
>>>>>>> 29a00537
                # This means works where the primary ordering field has a
                # higher value.
                clause = self.sort_operator(primary_order_field, last_value)

                base_and_clause = (primary_order_field == last_value)
                for next_order_field in self.order_by[1:]:
                    # OR, it means works where all the previous ordering
                    # fields have the same value as the last work seen,
                    # and this next ordering field has a higher value.
                    new_value = getattr(last_work_seen, next_order_field.name)
                    if new_value != None:
                        clause = or_(clause,
                                     and_(base_and_clause, 
                                          self.sort_operator(next_order_field, new_value)))
                    base_and_clause = and_(base_and_clause,
                                           (next_order_field == new_value))
                query = query.filter(clause)

        if extra_filter is not None:
            query = query.filter(extra_filter)
        if self.sort_ascending:
            m = lambda x: x.asc()
        else:
            m = lambda x: x.desc()

        order_by = [m(x) for x in self.order_by]
        query = query.order_by(*order_by)

        if order_by:
            query = query.distinct(*self.order_by)
        else:
            query = query.distinct(Work.id)
        query = query.limit(page_size)
        query = query.options(joinedload('license_pools').joinedload('edition'))
        return query

class LaneFeed(WorkFeed):

    """A WorkFeed where all the works come from a predefined lane."""

    def __init__(self, lane, *args, **kwargs):
        self.lane = lane
        super(LaneFeed, self).__init__(*args, **kwargs)

    def base_query(self, _db):
        return self.lane.works(self.languages, availability=self.availability)


class CustomListFeed(WorkFeed):

    """A WorkFeed where all the works come from one or more custom lists."""

    def __init__(self, custom_lists, languages, on_list_as_of=None, 
                 **kwargs):
        self.custom_lists = custom_lists
        self.on_list_as_of = on_list_as_of
        super(CustomListFeed, self).__init__(languages, **kwargs)

    def base_query(self, _db):

        # TODO: The simplest way to do this is two queries, but it can
        # be optimized to one if it becomes a problem.

        # First, find all works in one of the given lists which also
        # have a permanent work ID.
        custom_list_ids = [x.id for x in self.custom_lists]
        q = _db.query(CustomListEntry).join(CustomListEntry.edition).filter(
            CustomListEntry.list_id.in_(custom_list_ids)).filter(
                Edition.permanent_work_id != None)
        q = q.options(joinedload(CustomListEntry.edition))

        if self.on_list_as_of:
            # The work must have been seen on the given list as
            # recently as the given date.
            on_list_clause = (
                CustomListEntry.most_recent_appearance >= self.on_list_as_of)
            q = q.filter(on_list_clause)
        permanent_work_ids = set([x.edition.permanent_work_id for x in q])
        print "Potentially %s permanent work IDs." % len(permanent_work_ids)

        # Now the second query. Find all works where the primary edition's
        # permanent work ID is in the big list of IDs we got earlier.
        q = Work.feed_query(_db, self.languages, self.availability)
        q = q.join(Work.primary_edition).filter(
            Edition.permanent_work_id.in_(permanent_work_ids))
        return q


class AllCustomListsFromDataSourceFeed(CustomListFeed):

    """A WorkFeed consolidating all custom lists from a given data source."""

    def __init__(self, _db, data_sources, languages, on_list_as_of=None, 
                 **kwargs):
        if isinstance(data_sources, basestring):
            data_sources = [data_sources]
        sources = [DataSource.lookup(_db, x).id for x in data_sources]
        lists = _db.query(CustomList).filter(CustomList.data_source_id.in_(sources))
        super(AllCustomListsFromDataSourceFeed, self).__init__(
            lists, languages, on_list_as_of, **kwargs)


class LicensePool(Base):

    """A pool of undifferentiated licenses for a work from a given source.
    """

    __tablename__ = 'licensepools'
    id = Column(Integer, primary_key=True)

    # A LicensePool may be associated with a Work. (If it's not, no one
    # can check it out.)
    work_id = Column(Integer, ForeignKey('works.id'), index=True)

    # Each LicensePool is associated with one DataSource and one
    # Identifier, and therefore with one original Edition.
    data_source_id = Column(Integer, ForeignKey('datasources.id'), index=True)
    identifier_id = Column(Integer, ForeignKey('identifiers.id'), index=True)

    # One LicensePool may be associated with one RightsStatus.
    rightsstatus_id = Column(
        Integer, ForeignKey('rightsstatus.id'), index=True)

    # One LicensePool can have many Loans.
    loans = relationship('Loan', backref='license_pool')

    # One LicensePool can have many Holds.
    holds = relationship('Hold', backref='license_pool')

    # One LicensePool can have many CirculationEvents
    circulation_events = relationship(
        "CirculationEvent", backref="license_pool")

    # One LicensePool may have many associated Hyperlinks.
    links = relationship("Hyperlink", backref="license_pool")

    # The date this LicensePool first became available.
    availability_time = Column(DateTime, index=True)

    clause = "and_(Edition.data_source_id==LicensePool.data_source_id, Edition.primary_identifier_id==LicensePool.identifier_id)"
    edition = relationship(
        "Edition", primaryjoin=clause, uselist=False, lazy='joined',
        foreign_keys=[Edition.data_source_id, Edition.primary_identifier_id])

    open_access = Column(Boolean)
    last_checked = Column(DateTime, index=True)
    licenses_owned = Column(Integer,default=0)
    licenses_available = Column(Integer,default=0)
    licenses_reserved = Column(Integer,default=0)
    patrons_in_hold_queue = Column(Integer,default=0)

    # A Identifier should have at most one LicensePool.
    __table_args__ = (UniqueConstraint('identifier_id'),)

    @classmethod
    def for_foreign_id(self, _db, data_source, foreign_id_type, foreign_id):
        """Create a LicensePool for the given foreign ID."""

        # Get the DataSource.
        if isinstance(data_source, basestring):
            data_source = DataSource.lookup(_db, data_source)

        # The data source must be one that offers licenses.
        if not data_source.offers_licenses:
            raise ValueError(
                'Data source "%s" does not offer licenses.' % data_source.name)

        # The type of the foreign ID must be the primary identifier
        # type for the data source.
        if foreign_id_type != data_source.primary_identifier_type:
            raise ValueError(
                "License pools for data source '%s' are keyed to "
                "identifier type '%s' (not '%s', which was provided)" % (
                    data_source.name, data_source.primary_identifier_type,
                    foreign_id_type
                )
            )
 
        # Get the Identifier.
        identifier, ignore = Identifier.for_foreign_id(
            _db, foreign_id_type, foreign_id
            )

        # Get the LicensePool that corresponds to the DataSource and
        # the Identifier.
        license_pool, was_new = get_one_or_create(
            _db, LicensePool, data_source=data_source, identifier=identifier)
        if was_new and not license_pool.availability_time:
            now = datetime.datetime.utcnow()
            license_pool.availability_time = now
        return license_pool, was_new

    @classmethod
    def with_no_work(cls, _db):
        """Find LicensePools that have no corresponding Work."""
        return _db.query(LicensePool).outerjoin(Work).filter(
            Work.id==None).all()

    def add_link(self, rel, href, data_source, media_type=None,
                 content=None, content_path=None):
        """Add a link between this LicensePool and a Resource.

        :param rel: The relationship between this LicensePooland the resource
               on the other end of the link.
        :param href: The URI of the resource on the other end of the link.
        :param media_type: Media type of the representation associated
               with the resource.
        :param content: Content of the representation associated with the
               resource.
        :param content_path: Path (relative to DATA_DIRECTORY) of the
               representation associated with the resource.
        """
        return self.identifier.add_link(
            rel, href, data_source, self, media_type, content, content_path)

    def needs_update(self):
        """Is it time to update the circulation info for this license pool?"""
        now = datetime.datetime.utcnow()
        if not self.last_checked:
            # This pool has never had its circulation info checked.
            return True
        maximum_stale_time = self.data_source.extra.get(
            'circulation_refresh_rate_seconds')
        if maximum_stale_time is None:
            # This pool never needs to have its circulation info checked.
            return False
        age = now - self.last_checked
        return age > maximum_stale_time

    def update_availability(
            self, new_licenses_owned, new_licenses_available, 
            new_licenses_reserved, new_patrons_in_hold_queue):
        """Update the LicensePool with new availability information.
        Log the implied changes as CirculationEvents.
        """

        _db = Session.object_session(self)
        now = datetime.datetime.utcnow()

        for old_value, new_value, more_event, fewer_event in (
                [self.patrons_in_hold_queue,  new_patrons_in_hold_queue,
                 CirculationEvent.HOLD_PLACE, CirculationEvent.HOLD_RELEASE], 
                [self.licenses_available, new_licenses_available,
                 CirculationEvent.CHECKIN, CirculationEvent.CHECKOUT], 
                [self.licenses_reserved, new_licenses_reserved,
                 CirculationEvent.AVAILABILITY_NOTIFY, None], 
                [self.licenses_owned, new_licenses_owned,
                 CirculationEvent.LICENSE_ADD,
                 CirculationEvent.LICENSE_REMOVE]):
            if old_value == new_value:
                continue

            if old_value < new_value:
                event_name = more_event
            else:
                event_name = fewer_event

            if not event_name:
                continue

            CirculationEvent.log(
                _db, self, event_name, old_value, new_value, now)

        # Update the license pool with the latest information.
        self.licenses_owned = new_licenses_owned
        self.licenses_available = new_licenses_available
        self.licenses_reserved = new_licenses_reserved
        self.patrons_in_hold_queue = new_patrons_in_hold_queue
        self.last_checked = now

        # Update the last update time of the Work.
        if self.work:
            self.work.last_update_time = now

    def set_rights_status(self, uri, name=None):
        _db = Session.object_session(self)
        status, ignore = get_one_or_create(
            _db, RightsStatus, uri=uri,
            create_method_kwargs=dict(name=name))
        self.rights_status = status
        return status

    def loan_to(self, patron, start=None, end=None):
        _db = Session.object_session(patron)
        kwargs = dict(start=start or datetime.datetime.utcnow(),
                      end=end)
        return get_one_or_create(
            _db, Loan, patron=patron, license_pool=self, 
            create_method_kwargs=kwargs)

    def on_hold_to(self, patron, start=None, end=None, position=None):
        _db = Session.object_session(patron)
        start = start or datetime.datetime.utcnow()
        hold, new = get_one_or_create(
            _db, Hold, patron=patron, license_pool=self)
        hold.update(start, end, position)
        return hold, new

    @classmethod
    def consolidate_works(cls, _db, calculate_work_even_if_no_author=False):
        """Assign a (possibly new) Work to every unassigned LicensePool."""
        a = 0
        for unassigned in cls.with_no_work(_db):
            etext, new = unassigned.calculate_work(
                even_if_no_author=calculate_work_even_if_no_author)
            if not etext:
                # We could not create a work for this LicensePool,
                # most likely because it does not yet have any
                # associated Edition.
                continue
            a += 1
            print "Created %r" % etext
            if a and not a % 100:
                _db.commit()

    def calculate_work(self, even_if_no_author=False, known_edition=None,
                       search_index_client=None):
        """Try to find an existing Work for this LicensePool.

        If there are no Works for the permanent work ID associated
        with this LicensePool's primary edition, create a new Work.

        Pools that are not open-access will always have a new Work
        created for them.

        :param even_if_no_author: Ordinarily this method will refuse
        to create a Work for a LicensePool whose Edition has no title
        or author. But sometimes a book just has no known author. If
        that's really the case, pass in even_if_no_author=True and the
        Work will be created.
        """

        primary_edition = known_edition or self.edition
        
        print "Calculating work for %r" % primary_edition
        if self.work:
            # The work has already been done.
            print " Already got one."
            return self.work, False

        primary_edition = known_edition or self.edition

        if not primary_edition:
            # We don't have any information about the identifier
            # associated with this LicensePool, so we can't create a work.
            print "WARN: NO EDITION for %s, cowardly refusing to create work." % (
                self.identifier)

            return None, False

        if primary_edition.license_pool != self:
            raise ValueError(
                "Primary edition's license pool is not the license pool for which work is being calculated!")

        if not primary_edition.title or not primary_edition.author:
            print " Calculating presentation."
            primary_edition.calculate_presentation()



        if not primary_edition.work and (
                not primary_edition.title or (
                    not primary_edition.author and not even_if_no_author)):
            print " Edition has no author or title, not assigning Work to Edition."
            # msg = u"WARN: NO TITLE/AUTHOR for %s/%s/%s/%s, cowardly refusing to create work." % (
            #    self.identifier.type, self.identifier.identifier,
            #    primary_edition.title, primary_edition.author)
            #print msg.encode("utf8")
            return None, False

        if not primary_edition.permanent_work_id:
            primary_edition.calculate_permanent_work_id()

        if primary_edition.work:
            # This pool's primary edition is already associated with
            # a Work. Use that Work.
            work = primary_edition.work

        else:
            _db = Session.object_session(self)
            work = None
            if self.open_access:
                # Is there already an open-access Work which includes editions
                # with this edition's permanent work ID?
                q = _db.query(Edition).filter(
                    Edition.permanent_work_id
                    ==primary_edition.permanent_work_id).filter(
                        Edition.work != None).filter(
                            Edition.id != primary_edition.id)
                for edition in q:
                    if edition.work.has_open_access_license:
                        work = edition.work
                        break

        if work:
            created = False
        else:
            # There is no better choice than creating a brand new Work.
            created = True
            print " NEW WORK for %r" % primary_edition.title
            work = Work()
            _db = Session.object_session(self)
            _db.add(work)
            _db.flush()

        # Associate this LicensePool and its Edition with the work we
        # chose or created.
        work.license_pools.append(self)
        primary_edition.work = work

        # Recalculate the display information for the Work, since the
        # associated Editions have changed.
        work.calculate_presentation(search_index_client=search_index_client)

        if created:
            print " Created %r" % work
        # All done!
        return work, created

    @property
    def best_license_link(self):
        """Find the best available licensing link for the work associated
        with this LicensePool.
        """
        wr = self.edition
        link = wr.best_open_access_link
        if link:
            return self, link

        # Either this work is not open-access, or there was no epub
        # link associated with it.
        work = self.work
        for pool in work.license_pools:
            wr = pool.edition
            link = wr.best_open_access_link
            if link:
                return pool, link
        return self, None


class RightsStatus(Base):

    """The terms under which a book has been made available to the general
    public.

    This will normally be 'in copyright', or 'public domain', or a
    Creative Commons license.
    """

    # Currently in copyright.
    IN_COPYRIGHT = "http://librarysimplified.org/terms/rights-status/in-copyright"

    # Public domain in the USA.
    PUBLIC_DOMAIN_USA = "http://librarysimplified.org/terms/rights-status/public-domain-usa"

    # Public domain in some unknown territory
    PUBLIC_DOMAIN_UNKNOWN = "http://librarysimplified.org/terms/rights-status/public-domain-unknown"

    # Unknown copyright status.
    UNKNOWN = "http://librarysimplified.org/terms/rights-status/unknown"

    __tablename__ = 'rightsstatus'
    id = Column(Integer, primary_key=True)

    # A URI unique to the license. This may be a URL (e.g. Creative
    # Commons)
    uri = Column(String, index=True)

    # Human-readable name of the license.
    name = Column(String, index=True)

    # One RightsStatus may apply to many LicensePools.
    licensepools = relationship("LicensePool", backref="rights_status")

class CirculationEvent(Base):

    """Changes to a license pool's circulation status.

    We log these so we can measure things like the velocity of
    individual books.
    """
    __tablename__ = 'circulationevents'

    id = Column(Integer, primary_key=True)

    # One LicensePool can have many circulation events.
    license_pool_id = Column(
        Integer, ForeignKey('licensepools.id'), index=True)

    type = Column(String(32))
    start = Column(DateTime, index=True)
    end = Column(DateTime)
    old_value = Column(Integer)
    delta = Column(Integer)
    new_value = Column(Integer)
    foreign_patron_id = Column(String)

    # A given license pool can only have one event of a given type for
    # a given patron at a given time.
    __table_args__ = (UniqueConstraint('license_pool_id', 'type', 'start',
                                       'foreign_patron_id'),)

    # Constants for use in logging circulation events to JSON
    SOURCE = "source"
    TYPE = "event"

    # The names of the circulation events we recognize.
    CHECKOUT = "check_out"
    CHECKIN = "check_in"
    HOLD_PLACE = "hold_place"
    HOLD_RELEASE = "hold_release"
    LICENSE_ADD = "license_add"
    LICENSE_REMOVE = "license_remove"
    AVAILABILITY_NOTIFY = "availability_notify"
    CIRCULATION_CHECK = "circulation_check"
    SERVER_NOTIFICATION = "server_notification"
    TITLE_ADD = "title_add"
    TITLE_REMOVE = "title_remove"
    UNKNOWN = "unknown"

    # The time format used when exporting to JSON.
    TIME_FORMAT = "%Y-%m-%dT%H:%M:%S+00:00"

    @classmethod
    def log(cls, _db, license_pool, event_name, old_value, new_value,
            start=None, end=None, foreign_patron_id=None):
        if new_value is None or old_value is None:
            delta = None
        else:
            delta = new_value - old_value
        if not start:
            start = datetime.datetime.utcnow()
        if not end:
            end = start
        print " EVENT %s %s=>%s" % (event_name, old_value, new_value)
        event, was_new = get_one_or_create(
            _db, CirculationEvent, license_pool=license_pool,
            type=event_name, start=start, foreign_patron_id=foreign_patron_id,
            create_method_kwargs=dict(
                old_value=old_value,
                new_value=new_value,
                delta=delta,
                end=end)
            )
        return event, was_new


class Credential(Base):
    """A place to store credentials for external services."""
    __tablename__ = 'credentials'
    id = Column(Integer, primary_key=True)
    data_source_id = Column(Integer, ForeignKey('datasources.id'), index=True)
    patron_id = Column(Integer, ForeignKey('patrons.id'), index=True)
    credential = Column(String)
    expires = Column(DateTime)

    __table_args__ = (
        UniqueConstraint('data_source_id', 'patron_id'),
    )

    @classmethod
    def lookup(self, _db, data_source, patron, refresher_method):
        if isinstance(data_source, basestring):
            data_source = DataSource.lookup(_db, data_source)
        credential, is_new = get_one_or_create(
            _db, Credential, data_source=data_source, patron=patron)
        if (is_new or not credential.expires 
            or credential.expires <= datetime.datetime.utcnow()):
            refresher_method(credential)
        return credential


class Timestamp(Base):
    """A general-purpose timestamp for external services."""

    __tablename__ = 'timestamps'
    service = Column(String(255), primary_key=True)
    timestamp = Column(DateTime)
    counter = Column(Integer)

    @classmethod
    def stamp(self, _db, service):
        now = datetime.datetime.utcnow()
        stamp, was_new = get_one_or_create(
            _db, Timestamp,
            service=service,
            create_method_kwargs=dict(timestamp=now))
        if not was_new:
            stamp.timestamp = now
        return stamp

class Representation(Base):
    """A cached document obtained from (and possibly mirrored to) the Web
    at large.

    Sometimes this is a DataSource's representation of a specific
    book.

    Sometimes it's associated with a database Resource (which has a
    well-defined relationship to one specific book).

    Sometimes it's just a web page that we need a cached local copy
    of.
    """

    EPUB_MEDIA_TYPE = "application/epub+zip"
    TEXT_XML_MEDIA_TYPE = "text/xml"
    APPLICATION_XML_MEDIA_TYPE = "application/xml"
    JPEG_MEDIA_TYPE = "image/jpeg"

    __tablename__ = 'representations'
    id = Column(Integer, primary_key=True)

    # URL from which the representation was fetched.
    url = Column(Unicode, index=True)

    # The media type of the representation.
    media_type = Column(Unicode)

    resource = relationship("Resource", backref="representation", uselist=False)

    ### Records of things we tried to do with this representation.

    # When the representation was last fetched from `url`.
    fetched_at = Column(DateTime, index=True)

    # A textual description of the error encountered the last time
    # we tried to fetch the representation
    fetch_exception = Column(Unicode, index=True)

    # A URL under our control to which this representation will be
    # mirrored.
    mirror_url = Column(Unicode, index=True)

    # When the representation was last pushed to `mirror_url`.
    mirrored_at = Column(DateTime, index=True)
    
    # An exception that happened while pushing this representation
    # to `mirror_url.
    mirror_exception = Column(Unicode, index=True)

    # If this image is a scaled-down version of some other image,
    # `scaled_at` is the time it was last generated.
    scaled_at = Column(DateTime, index=True)

    # If this image is a scaled-down version of some other image,
    # this is the exception that happened the last time we tried
    # to scale it down.
    scale_exception = Column(Unicode, index=True)

    ### End records of things we tried to do with this representation.

    # An image Representation may be a thumbnail version of another
    # Representation.
    thumbnail_of_id = Column(
        Integer, ForeignKey('representations.id'), index=True)

    thumbnails = relationship(
        "Representation",
        backref=backref("thumbnail_of", remote_side = [id]),
        lazy="joined")

    # The HTTP status code from the last fetch.
    status_code = Column(Integer)

    # A textual representation of the HTTP headers sent along with the
    # representation.
    headers = Column(Unicode)

    # The Location header from the last representation.
    location = Column(Unicode)

    # The Last-Modified header from the last representation.
    last_modified = Column(Unicode)

    # The Etag header from the last representation.
    etag = Column(Unicode)

    # The size of the representation, in bytes.
    file_size = Column(Integer)
    
    # If this representation is an image, the height of the image.
    image_height = Column(Integer, index=True)

    # If this representation is an image, the width of the image.
    image_width = Column(Integer, index=True)

    # The content of the representation itself.
    content = Column(Binary)

    # Instead of being stored in the database, the content of the
    # representation may be stored on a local file relative to the
    # data root.
    local_content_path = Column(Unicode)

    # At any given time, we will have a single representation for a
    # given URL and media type.
    __table_args__ = (
        UniqueConstraint('url', 'media_type'),
    )

    # A User-Agent to use when acting like a web browser.
    # BROWSER_USER_AGENT = "Mozilla/5.0 (Windows NT 6.3; Win64; x64) AppleWebKit/537.36 (KHTML, like Gecko) Chrome/37.0.2049.0 Safari/537.36 (Simplified)"
    BROWSER_USER_AGENT = "Mozilla/5.0 (X11; Ubuntu; Linux x86_64; rv:37.0) Gecko/20100101 Firefox/37.0"

    @property
    def age(self):
        if not self.fetched_at:
            return 1000000
        return (datetime.datetime.utcnow() - self.fetched_at).total_seconds()

    @property
    def has_content(self):
        if self.content and self.status_code == 200 and self.fetch_exception is None:
            return True
        if self.local_content_path and os.path.exists(self.local_content_path) and self.fetch_exception is None:
            return True
        return False

    @classmethod
    def get(cls, _db, url, do_get=None, extra_request_headers=None,
            accept=None,
            max_age=None, pause_before=0, allow_redirects=True, debug=True):
        """Retrieve a representation from the cache if possible.
        
        If not possible, retrieve it from the web and store it in the
        cache.
        
        :param do_get: A function that takes arguments (url, headers)
        and retrieves a representation over the network.

        :param max_age: A timedelta object representing the maximum
        time to consider a cached representation fresh. (We ignore the
        caching directives from web servers because they're usually
        far too conservative for our purposes.)

        :return: A 2-tuple (representation, obtained_from_cache)

        """
        do_get = do_get or cls.simple_http_get

        representation = None

        # TODO: We allow representations of the same URL in different
        # media types, but we don't have a good solution here for
        # doing content negotiation (letting the caller ask for a
        # specific set of media types and matching against what we
        # have cached). Fortunately this isn't an issue with any of
        # the data sources we currently use, so for now we can treat
        # different representations of a URL as interchangeable.

        a = dict(url=url)
        if accept:
            a['media_type'] = accept
        representation = get_one(_db, Representation, 'interchangeable', **a)

        # Convert a max_age timedelta to a number of seconds.
        if isinstance(max_age, datetime.timedelta):
            max_age = max_age.total_seconds()

        # Do we already have a usable representation?
        usable_representation = (
            representation and not representation.fetch_exception)

        # Assuming we have a usable representation, is it
        # fresh?
        fresh_representation = (
            usable_representation and (
                max_age is None or max_age > representation.age))

        if fresh_representation:
            if debug:
                print "Cached %s" % url
            return representation, True

        # We have a representation that is either not fresh or not usable.
        # We must make an HTTP request.
        if debug:
            print "Fetching %s" % url
        headers = {}
        if extra_request_headers:
            headers.update(extra_request_headers)
        if accept:
            headers['Accept'] = accept

        if usable_representation:
            # We have a representation but it's not fresh. We will
            # be making a conditional HTTP request to see if there's
            # a new version.
            if representation.last_modified:
                headers['If-Modified-Since'] = representation.last_modified
            if representation.etag:
                headers['If-None-Match'] = representation.etag

        fetched_at = datetime.datetime.utcnow()
        if pause_before:
            time.sleep(pause_before)
        media_type = None
        try:
            status_code, headers, content = do_get(url, headers)
            exception = None
            if 'content-type' in headers:
                media_type = headers['content-type'].lower()
            else:
                media_type = None
            if isinstance(content, unicode):
                content = content.encode("utf8")
        except Exception, e:
            # This indicates there was a problem with making the HTTP
            # request, not that the HTTP request returned an error
            # condition.
            exception = str(e)
            status_code = None
            headers = None
            content = None
            media_type = None

        # At this point we can create/fetch a Representation object if
        # we don't have one already, or if the URL or media type we
        # actually got from the server differs from what we thought
        # we had.
        if (not usable_representation 
            or media_type != representation.media_type
            or url != representation.url):
            representation, is_new = get_one_or_create(
                _db, Representation, url=url, media_type=media_type)

        representation.fetch_exception = exception
        representation.fetched_at = fetched_at

        if status_code == 304:
            # The representation hasn't changed since we last checked.
            # Set its fetched_at property and return the cached
            # version as though it were new.
            representation.fetched_at = fetched_at
            return representation, False

        if status_code:
            status_code_series = status_code / 100
        else:
            status_code_series = None

        if status_code_series in (2,3) or status_code in (404, 410):
            # We have a new, good representation. Update the
            # Representation object and return it as fresh.
            representation.status_code = status_code
            representation.content = content
            representation.media_type = media_type

            for header, field in (
                    ('etag', 'etag'),
                    ('last-modified', 'last_modified'),
                    ('location', 'location')):
                if header in headers:
                    value = headers[header]
                else:
                    value = None
                setattr(representation, field, value)

            representation.headers = cls.headers_to_string(headers)
            representation.content = content          
            representation.update_image_size()
            return representation, False

        # Okay, things didn't go so well.
        date_string = fetched_at.strftime("%Y-%m-%d %H:%M:%S")
        representation.fetch_exception = representation.fetch_exception or (
            "Most recent fetch attempt (at %s) got status code %s" % (
                date_string, status_code))
        if usable_representation:
            # If we have a usable (but stale) representation, we'd
            # rather return the cached data than destroy the information.
            return representation, True

        # We didn't have a usable representation before, and we still don't.
        # At this point we're just logging an error.
        representation.status_code = status_code
        representation.headers = cls.headers_to_string(headers)
        representation.content = content
        return representation, False

    def update_image_size(self):
        """Make sure .image_height and .image_width are up to date.
       
        Clears .image_height and .image_width if the representation
        is not an image.
        """
        if self.media_type and self.media_type.startswith('image/'):
            image = self.as_image()
            self.image_width, self.image_height = image.size
            # print "%s is %dx%d" % (self.url, self.image_width, self.image_height)
        else:
            self.image_width = self.image_height = None

    @classmethod
    def normalize_content_path(cls, content_path, base=None):
        if not content_path:
            return None
        base = base or os.environ['DATA_DIRECTORY']
        if content_path.startswith(base):
            content_path = content_path[len(base):]
            if content_path.startswith('/'):
                content_path = content_path[1:]
        return content_path

    def set_fetched_content(self, content, content_path=None):
        """Simulate a successful HTTP request for this representation.

        This is used when the content of the representation is obtained
        through some other means.
        """
        if isinstance(content, unicode):
            content = content.encode("utf8")
        self.content = content

        self.local_content_path = self.normalize_content_path(content_path)
        self.status_code = 200
        self.fetched_at = datetime.datetime.utcnow()
        self.fetch_exception = None
        self.update_image_size()


    def set_as_mirrored(self):
        """Record the fact that the representation has been mirrored
        to its .mirror_url.
        """
        self.mirrored_at = datetime.datetime.utcnow()
        self.mirror_exception = None

    @classmethod
    def headers_to_string(cls, d):
        if d is None:
            return None
        return json.dumps(dict(d))

    @classmethod
    def simple_http_get(cls, url, headers, **kwargs):
        """The most simple HTTP-based GET."""
        if not 'timeout' in kwargs:
            kwargs['timeout'] = 20
        
        if not 'allow_redirects' in kwargs:
            kwargs['allow_redirects'] = True
        response = requests.get(url, headers=headers, **kwargs)
        return response.status_code, response.headers, response.content

    @classmethod
    def http_get_no_timeout(cls, url, headers, **kwargs):
        return Representation.simple_http_get(url, headers, timeout=None, **kwargs)

    @classmethod
    def http_get_no_redirect(cls, url, headers, **kwargs):
        """HTTP-based GET with no redirects."""
        return cls.simple_http_get(url, headers, allow_redirects=False, **kwargs)

    @classmethod
    def browser_http_get(cls, url, headers, **kwargs):
        """GET the representation that would be displayed to a web browser.
        """
        headers = dict(headers)
        headers['User-Agent'] = cls.BROWSER_USER_AGENT
        return cls.simple_http_get(url, headers, **kwargs)

    @property
    def is_image(self):
        return self.media_type and self.media_type.startswith("image/")

    @property
    def local_path(self):
        """Return the full local path to the representation on disk."""
        if not self.local_content_path:
            return None
        return os.path.join(os.environ['DATA_DIRECTORY'],
                            self.local_content_path)

    def content_fh(self):
        """Return an open filehandle to the representation's contents.

        This works whether the representation is kept in the database
        or in a file on disk.
        """
        if self.content:
            return StringIO(self.content)
        else:
            if not os.path.exists(self.local_path):
                raise ValueError("%s does not exist." % local_path)
            return open(self.local_path)
            

    def as_image(self):
        """Load this Representation's contents as a PIL image."""
        if not self.is_image:
            raise ValueError(
                "Cannot load non-image representation as image: type %s." 
                % self.media_type)
        if not self.content and not self.local_path:
            raise ValueError("Image representation has no content.")
        return Image.open(self.content_fh())

    pil_format_for_media_type = {
        "image/gif": "gif",
        "image/png": "png",
        "image/jpeg": "jpeg",
    }

    def scale(self, max_height, max_width,
              destination_url, destination_media_type, force=False):
        """Return a Representation that's a scaled-down version of this
        Representation, creating it if necessary.

        :param destination_url: The URL the scaled-down resource will
        (eventually) be uploaded to.

        :return: A 2-tuple (Representation, is_new)

        """
        _db = Session.object_session(self)

        if not destination_media_type in self.pil_format_for_media_type:
            raise ValueError("Unsupported destination media type: %s" % destination_media_type)
                
        pil_format = self.pil_format_for_media_type[destination_media_type]

        # Make sure we actually have an image to scale.
        try:
            image = self.as_image()
        except Exception, e:
            self.scale_exception = traceback.format_exc()
            self.scaled_at = None
            # This most likely indicates an error during the fetch
            # phrase.
            self.fetch_exception = "Error found while scaling: %s" % (
                self.scale_exception)
            print self.scale_exception
            return self, False

        # Now that we've loaded the image, take the opportunity to set
        # the image size of the original representation.
        self.image_width, self.image_height = image.size

        # If the image is already thumbnail-size, don't bother.
        if self.image_height <= max_height and self.image_width <= max_width:
            self.thumbnails = []
            return self, False

        # Do we already have a representation for the given URL?
        thumbnail, is_new = get_one_or_create(
            _db, Representation, url=destination_url, 
            media_type=destination_media_type
        )
        if thumbnail not in self.thumbnails:
            thumbnail.thumbnail_of = self

        if not is_new and not force:
            # We found a preexisting thumbnail and we're allowed to
            # use it.
            return thumbnail, is_new

        # At this point we have a parent Representation (self), we
        # have a Representation that will contain a thumbnail
        # (thumbnail), and we know we need to actually thumbnail the
        # parent into the thumbnail.
        #
        # Because the representation of this image is being
        # changed, it will need to be mirrored later on.
        now = datetime.datetime.utcnow()
        thumbnail.mirror_url = thumbnail.url
        thumbnail.mirrored_at = None
        thumbnail.mirror_exception = None

        args = [(max_width, max_height),
                Image.ANTIALIAS]
        try:
            image.thumbnail(*args)
        except IOError, e:
            # I'm not sure why, but sometimes just trying
            # it again works.
            original_exception = traceback.format_exc()
            try:
                image.thumbnail(*args)
            except IOError, e:
                self.scale_exception = original_exception
                self.scaled_at = None
                return self, False

        # Save the thumbnail image to the database under
        # thumbnail.content.
        output = StringIO()
        if image.mode != 'RGB':
            image = image.convert('RGB')
        try:
            image.save(output, pil_format)
        except Exception, e:
            self.scale_exception = traceback.format_exc()
            self.scaled_at = None
            # This most likely indicates a problem during the fetch phase,
            # Set fetch_exception so we'll retry the fetch.
            self.fetch_exception = "Error found while scaling: %s" % (self.scale_exception)
            return self, False
        thumbnail.content = output.getvalue()
        thumbnail.image_width, thumbnail.image_height = image.size
        output.close()
        thumbnail.scale_exception = None
        thumbnail.scaled_at = now
        return thumbnail, True


class CustomList(Base):
    """A custom grouping of Editions."""

    STAFF_PICKS_NAME = "Staff Picks"

    __tablename__ = 'customlists'
    id = Column(Integer, primary_key=True)
    primary_language = Column(Unicode, index=True)
    data_source_id = Column(Integer, ForeignKey('datasources.id'), index=True)
    foreign_identifier = Column(Unicode, index=True)
    name = Column(Unicode)
    description = Column(Unicode)
    created = Column(DateTime, index=True)
    updated = Column(DateTime, index=True)
    responsible_party = Column(Unicode)

    entries = relationship(
        "CustomListEntry", backref="customlist", lazy="joined")

    # TODO: It should be possible to associate a CustomList with an
    # audience, fiction status, and subject, but there is no planned
    # interface for managing this.

    def add_entry(self, edition, annotation=None, first_appearance=None):
        first_appearance = first_appearance or datetime.datetime.utcnow()
        _db = Session.object_session(self)
        entry, was_new = get_one_or_create(
            _db, CustomListEntry,
            customlist=self, edition=edition,
            create_method_kwargs=dict(first_appearance=first_appearance)
        )
        if (not entry.most_recent_appearance 
            or entry.most_recent_appearance < first_appearance):
            entry.most_recent_appearance = first_appearance
        entry.annotation = annotation
        return entry, was_new

class CustomListEntry(Base):

    __tablename__ = 'customlistentries'
    id = Column(Integer, primary_key=True)    
    
    list_id = Column(Integer, ForeignKey('customlists.id'), index=True)
    edition_id = Column(Integer, ForeignKey('editions.id'), index=True)
    annotation = Column(Unicode)

    # These two fields are for best-seller lists. Even after a book
    # drops off the list, the fact that it once was on the list is
    # still relevant.
    first_appearance = Column(DateTime, index=True)
    most_recent_appearance = Column(DateTime, index=True)

from sqlalchemy.sql import compiler
from psycopg2.extensions import adapt as sqlescape

def dump_query(query):
    dialect = query.session.bind.dialect
    statement = query.statement
    comp = compiler.SQLCompiler(dialect, statement)
    comp.compile()
    enc = dialect.encoding
    params = {}
    for k,v in comp.params.iteritems():
        if isinstance(v, unicode):
            v = v.encode(enc)
        params[k] = sqlescape(v)
    return (comp.string.encode(enc) % params).decode(enc)<|MERGE_RESOLUTION|>--- conflicted
+++ resolved
@@ -3957,11 +3957,7 @@
         if last_work_seen:
             # Only find records that show up after the last one seen.
             last_value = getattr(last_work_seen, primary_order_field.name)
-<<<<<<< HEAD
             if last_value is not None:
-=======
-            if last_value:
->>>>>>> 29a00537
                 # This means works where the primary ordering field has a
                 # higher value.
                 clause = self.sort_operator(primary_order_field, last_value)
