--- conflicted
+++ resolved
@@ -55,19 +55,11 @@
 
     def test_authenticate(self):
 
-<<<<<<< HEAD
         result = IntegrationClient.authenticate(self._db, "secret")
-        eq_(self.client, result)
+        assert self.client == result
 
         result = IntegrationClient.authenticate(self._db, "wrong_secret")
-        eq_(None, result)
-=======
-        result = IntegrationClient.authenticate(self._db, u"secret")
-        assert self.client == result
-
-        result = IntegrationClient.authenticate(self._db, u"wrong_secret")
         assert None == result
->>>>>>> d1a64387
 
     def test_normalize_url(self):
         # http/https protocol is removed.
