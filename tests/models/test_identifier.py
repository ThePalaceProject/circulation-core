# encoding: utf-8
import pytest
import datetime

import feedparser
from lxml import etree
from mock import PropertyMock, create_autospec
from parameterized import parameterized

from ...model import PresentationCalculationPolicy
from ...model.datasource import DataSource
from ...model.edition import Edition
from ...model.identifier import Identifier
from ...model.resource import Hyperlink, Representation
from ...testing import DatabaseTest


class TestIdentifier(DatabaseTest):
    def test_for_foreign_id(self):
        identifier_type = Identifier.ISBN
        isbn = "3293000061"

        # Getting the data automatically creates a database record.
        identifier, was_new = Identifier.for_foreign_id(
            self._db, identifier_type, isbn)
        assert Identifier.ISBN == identifier.type
        assert isbn == identifier.identifier
        assert True == was_new

        # If we get it again we get the same data, but it's no longer new.
        identifier2, was_new = Identifier.for_foreign_id(
            self._db, identifier_type, isbn)
        assert identifier == identifier2
        assert False == was_new

        # If we pass in no data we get nothing back.
        assert None == Identifier.for_foreign_id(self._db, None, None)

    def test_for_foreign_id_by_deprecated_type(self):
        threem_id, is_new = Identifier.for_foreign_id(
            self._db, "3M ID", self._str
        )
        assert Identifier.BIBLIOTHECA_ID == threem_id.type
        assert Identifier.BIBLIOTHECA_ID != "3M ID"

    def test_for_foreign_id_rejects_invalid_identifiers(self):
        with pytest.raises(ValueError) as excinfo:
            Identifier.for_foreign_id(self._db, Identifier.BIBLIOTHECA_ID, "foo/bar")
        assert '"foo/bar" is not a valid Bibliotheca ID.' in str(excinfo.value)

    def test_valid_as_foreign_identifier(self):
        m = Identifier.valid_as_foreign_identifier

        assert True == m(Identifier.BIBLIOTHECA_ID, "bhhot389")
        assert False == m(Identifier.BIBLIOTHECA_ID, "bhhot389/open_book")
        assert False == m(Identifier.BIBLIOTHECA_ID, "bhhot389,bhhot389")

        assert True == m(Identifier.BIBLIOTHECA_ID, "0015142259")
        assert False == m(Identifier.BIBLIOTHECA_ID, "0015142259,0015187940")

    def test_for_foreign_id_without_autocreate(self):
        identifier_type = Identifier.ISBN
        isbn = self._str

        # We don't want to auto-create a database record, so we set
        # autocreate=False
        identifier, was_new = Identifier.for_foreign_id(
            self._db, identifier_type, isbn, autocreate=False)
        assert None == identifier
        assert False == was_new

    def test_from_asin(self):
        isbn10 = '1449358063'
        isbn13 = '9781449358068'
        asin = 'B0088IYM3C'
        isbn13_with_dashes = '978-144-935-8068'

        i_isbn10, new1 = Identifier.from_asin(self._db, isbn10)
        i_isbn13, new2 = Identifier.from_asin(self._db, isbn13)
        i_asin, new3 = Identifier.from_asin(self._db, asin)
        i_isbn13_2, new4 = Identifier.from_asin(self._db, isbn13_with_dashes)

        # The three ISBNs are equivalent, so they got turned into the same
        # Identifier, using the ISBN13.
        assert i_isbn10 == i_isbn13
        assert i_isbn13_2 == i_isbn13
        assert Identifier.ISBN == i_isbn10.type
        assert isbn13 == i_isbn10.identifier
        assert True == new1
        assert False == new2
        assert False == new4

        assert Identifier.ASIN == i_asin.type
        assert asin == i_asin.identifier

    def test_urn(self):
        # ISBN identifiers use the ISBN URN scheme.
        identifier, ignore = Identifier.for_foreign_id(
            self._db, Identifier.ISBN, "9781449358068")
        assert "urn:isbn:9781449358068" == identifier.urn

        # URI identifiers don't need a URN scheme.
        identifier, ignore = Identifier.for_foreign_id(
            self._db, Identifier.URI, "http://example.com/")
        assert identifier.identifier == identifier.urn

        # Gutenberg identifiers use Gutenberg's URL-based sceheme
        identifier = self._identifier(Identifier.GUTENBERG_ID)
        assert (Identifier.GUTENBERG_URN_SCHEME_PREFIX + identifier.identifier ==
            identifier.urn)

        # All other identifiers use our custom URN scheme.
        identifier = self._identifier(Identifier.OVERDRIVE_ID)
        assert identifier.urn.startswith(Identifier.URN_SCHEME_PREFIX)

    def test_parse_urns(self):
        identifier = self._identifier()
        fake_urn = "what_even_is_this"
        new_urn = Identifier.URN_SCHEME_PREFIX + "Overdrive%20ID/nosuchidentifier"
        # Also create a different URN that would result in the same identifier.
        same_new_urn = Identifier.URN_SCHEME_PREFIX + "Overdrive%20ID/NOSUCHidentifier"
        urns = [identifier.urn, fake_urn, new_urn, same_new_urn]

        results = Identifier.parse_urns(self._db, urns, autocreate=False)
        identifiers_by_urn, failures = results

        # By default, no new identifiers are created. All URNs for identifiers
        # that aren't in the db are included in the list of failures.
        assert sorted([fake_urn, new_urn, same_new_urn]) == sorted(failures)

        # Only the existing identifier is included in the results.
        assert 1 == len(identifiers_by_urn)
        assert {identifier.urn : identifier} == identifiers_by_urn

        # By default, new identifiers are created, too.
        results = Identifier.parse_urns(self._db, urns)
        identifiers_by_urn, failures = results

        # Only the fake URN is returned as a failure.
        assert [fake_urn] == failures

        # Only two additional identifiers have been created.
        assert 2 == len(identifiers_by_urn)

        # One is the existing identifier.
        assert identifier == identifiers_by_urn[identifier.urn]

        # And the new identifier has been created.
        new_identifier = identifiers_by_urn[new_urn]
        assert isinstance(new_identifier, Identifier)
        assert new_identifier in self._db
        assert Identifier.OVERDRIVE_ID == new_identifier.type
        assert "nosuchidentifier" == new_identifier.identifier

        # By passing in a list of allowed_types we can stop certain
        # types of Identifiers from being looked up, even if they
        # already exist.
        isbn_urn = "urn:isbn:9781453219539"
        urns = [new_urn, isbn_urn]
        only_overdrive = [Identifier.OVERDRIVE_ID]
        only_isbn = [Identifier.OVERDRIVE_ID]
        everything = []

        success, failure = Identifier.parse_urns(
            self._db, urns, allowed_types=[Identifier.OVERDRIVE_ID]
        )
        assert new_urn in success
        assert isbn_urn in failure

        success, failure = Identifier.parse_urns(
            self._db, urns, allowed_types=[
                Identifier.OVERDRIVE_ID, Identifier.ISBN
            ]
        )
        assert new_urn in success
        assert isbn_urn in success
        assert [] == failure

        # If the allowed_types is empty, no URNs can be looked up
        # -- this is most likely the caller's mistake.
        success, failure = Identifier.parse_urns(
            self._db, urns, allowed_types=[]
        )
        assert new_urn in failure
        assert isbn_urn in failure

    def test_parse_urn(self):

        # We can parse our custom URNs back into identifiers.
        identifier = self._identifier()
        self._db.commit()
        new_identifier, ignore = Identifier.parse_urn(self._db, identifier.urn)
        assert identifier == new_identifier

        # We can parse urn:isbn URNs into ISBN identifiers. ISBN-10s are
        # converted to ISBN-13s.
        identifier, ignore = Identifier.for_foreign_id(
            self._db, Identifier.ISBN, "9781449358068")
        isbn_urn = "urn:isbn:1449358063"
        isbn_identifier, ignore = Identifier.parse_urn(self._db, isbn_urn)
        assert Identifier.ISBN == isbn_identifier.type
        assert "9781449358068" == isbn_identifier.identifier

        isbn_urn = "urn:isbn:9781449358068"
        isbn_identifier2, ignore = Identifier.parse_urn(self._db, isbn_urn)
        assert isbn_identifier2 == isbn_identifier

        # We can parse ordinary http: or https: URLs into URI
        # identifiers.
        http_identifier, ignore = Identifier.parse_urn(
            self._db, "http://example.com")
        assert Identifier.URI == http_identifier.type
        assert "http://example.com" == http_identifier.identifier

        https_identifier, ignore = Identifier.parse_urn(
            self._db, "https://example.com")
        assert Identifier.URI == https_identifier.type
        assert "https://example.com" == https_identifier.identifier

        # We can parse UUIDs.
        uuid_identifier, ignore = Identifier.parse_urn(
            self._db, "urn:uuid:04377e87-ab69-41c8-a2a4-812d55dc0952")
        assert Identifier.URI == uuid_identifier.type
        assert "urn:uuid:04377e87-ab69-41c8-a2a4-812d55dc0952" == uuid_identifier.identifier

        # A URN we can't handle raises an exception.
        ftp_urn = "ftp://example.com"
        pytest.raises(ValueError, Identifier.parse_urn, self._db, ftp_urn)

        # An invalid ISBN raises an exception.
        pytest.raises(ValueError, Identifier.parse_urn, self._db, "urn:isbn:notanisbn")

        # Pass in None and you get None.
        assert None == Identifier.parse_urn(self._db, None)

    def parse_urn_must_support_license_pools(self):
        # We have no way of associating ISBNs with license pools.
        # If we try to parse an ISBN URN in a context that only accepts
        # URNs that can have associated license pools, we get an exception.
        isbn_urn = "urn:isbn:1449358063"
        pytest.raises(
            Identifier.UnresolvableIdentifierException,
            Identifier.parse_urn, self._db, isbn_urn,
            must_support_license_pools=True)

    def test_recursively_equivalent_identifier_ids(self):
        identifier = self._identifier()
        data_source = DataSource.lookup(self._db, DataSource.MANUAL)

        strong_equivalent = self._identifier()
        identifier.equivalent_to(data_source, strong_equivalent, 0.9)

        weak_equivalent = self._identifier()
        identifier.equivalent_to(data_source, weak_equivalent, 0.2)

        level_2_equivalent = self._identifier()
        strong_equivalent.equivalent_to(data_source, level_2_equivalent, 0.5)

        level_3_equivalent = self._identifier()
        level_2_equivalent.equivalent_to(data_source, level_3_equivalent, 0.9)

        level_4_equivalent = self._identifier()
        level_3_equivalent.equivalent_to(data_source, level_4_equivalent, 0.6)

        unrelated = self._identifier()

        # With a low threshold and enough levels, we find all the identifiers.
        high_levels_low_threshold = PresentationCalculationPolicy(
            equivalent_identifier_levels=5,
            equivalent_identifier_threshold=0.1
        )
        equivs = Identifier.recursively_equivalent_identifier_ids(
            self._db, [identifier.id], policy=high_levels_low_threshold
        )
        assert (set([identifier.id,
                 strong_equivalent.id,
                 weak_equivalent.id,
                 level_2_equivalent.id,
                 level_3_equivalent.id,
                 level_4_equivalent.id]) ==
            set(equivs[identifier.id]))

        # If we only look at one level, we don't find the level 2, 3, or 4 identifiers.
        one_level = PresentationCalculationPolicy(
            equivalent_identifier_levels=1,
            equivalent_identifier_threshold=0.1
        )
        equivs = Identifier.recursively_equivalent_identifier_ids(
            self._db, [identifier.id], policy=one_level
        )
        assert (set([identifier.id,
                 strong_equivalent.id,
                 weak_equivalent.id]) ==
            set(equivs[identifier.id]))

        # If we raise the threshold, we don't find the weak identifier.
        one_level_high_threshold = PresentationCalculationPolicy(
            equivalent_identifier_levels=1,
            equivalent_identifier_threshold=0.4
        )        
        equivs = Identifier.recursively_equivalent_identifier_ids(
            self._db, [identifier.id], policy=one_level_high_threshold
        )
        assert (set([identifier.id,
                 strong_equivalent.id]) ==
            set(equivs[identifier.id]))

        # For deeper levels, the strength is the product of the strengths
        # of all the equivalencies in between the two identifiers.

        # In this example:
        # identifier - level_2_equivalent = 0.9 * 0.5 = 0.45
        # identifier - level_3_equivalent = 0.9 * 0.5 * 0.9 = 0.405
        # identifier - level_4_equivalent = 0.9 * 0.5 * 0.9 * 0.6 = 0.243

        # With a threshold of 0.5, level 2 and all subsequent levels are too weak.
        high_levels_high_threshold = PresentationCalculationPolicy(
            equivalent_identifier_levels=5,
            equivalent_identifier_threshold=0.5
        )        
        equivs = Identifier.recursively_equivalent_identifier_ids(
            self._db, [identifier.id], policy=high_levels_high_threshold
        )
        assert (set([identifier.id,
                 strong_equivalent.id]) ==
            set(equivs[identifier.id]))

        # With a threshold of 0.25, level 2 is strong enough, but level
        # 4 is too weak.
        high_levels_lower_threshold = PresentationCalculationPolicy(
            equivalent_identifier_levels=5,
            equivalent_identifier_threshold=0.25
        )        
        equivs = Identifier.recursively_equivalent_identifier_ids(
            self._db, [identifier.id], policy=high_levels_lower_threshold
        )
        assert (set([identifier.id,
                 strong_equivalent.id,
                 level_2_equivalent.id,
                 level_3_equivalent.id]) ==
            set(equivs[identifier.id]))

        # It also works if we start from other identifiers.
        equivs = Identifier.recursively_equivalent_identifier_ids(
            self._db, [strong_equivalent.id], policy=high_levels_low_threshold
        )
        assert (set([identifier.id,
                 strong_equivalent.id,
                 weak_equivalent.id,
                 level_2_equivalent.id,
                 level_3_equivalent.id,
                 level_4_equivalent.id]) ==
            set(equivs[strong_equivalent.id]))

        equivs = Identifier.recursively_equivalent_identifier_ids(
            self._db, [level_4_equivalent.id], policy=high_levels_low_threshold
        )
        assert (set([identifier.id,
                 strong_equivalent.id,
                 level_2_equivalent.id,
                 level_3_equivalent.id,
                 level_4_equivalent.id]) ==
            set(equivs[level_4_equivalent.id]))

        equivs = Identifier.recursively_equivalent_identifier_ids(
            self._db, [level_4_equivalent.id], policy=high_levels_high_threshold
        )
        assert (set([level_2_equivalent.id,
                 level_3_equivalent.id,
                 level_4_equivalent.id]) ==
            set(equivs[level_4_equivalent.id]))

        # A chain of very strong equivalents can keep a high strength
        # even at deep levels. This wouldn't work if we changed the strength
        # threshold by level instead of accumulating a strength product.
        another_identifier = self._identifier()
        l2 = self._identifier()
        l3 = self._identifier()
        l4 = self._identifier()
        l2.equivalent_to(data_source, another_identifier, 1)
        l3.equivalent_to(data_source, l2, 1)
        l4.equivalent_to(data_source, l3, 0.9)
        high_levels_fairly_high_threshold = PresentationCalculationPolicy(
            equivalent_identifier_levels=5,
            equivalent_identifier_threshold=0.89
        )
        equivs = Identifier.recursively_equivalent_identifier_ids(
            self._db, [another_identifier.id],
            high_levels_fairly_high_threshold
        )
        assert (set([another_identifier.id,
                 l2.id,
                 l3.id,
                 l4.id]) ==
            set(equivs[another_identifier.id]))

        # We can look for multiple identifiers at once.
        two_levels_high_threshold = PresentationCalculationPolicy(
            equivalent_identifier_levels=2,
            equivalent_identifier_threshold=0.8
        )
        equivs = Identifier.recursively_equivalent_identifier_ids(
            self._db, [identifier.id, level_3_equivalent.id], 
            policy=two_levels_high_threshold
        )
        assert (set([identifier.id,
                 strong_equivalent.id]) ==
            set(equivs[identifier.id]))
        assert (set([level_2_equivalent.id,
                 level_3_equivalent.id]) ==
            set(equivs[level_3_equivalent.id]))

        # By setting a cutoff, you can say to look deep in the tree,
        # but stop looking as soon as you have a certain number of
        # equivalents.
        with_cutoff = PresentationCalculationPolicy(
            equivalent_identifier_levels=5,
            equivalent_identifier_threshold=0.1,
            equivalent_identifier_cutoff=1, 
       )
        equivs = Identifier.recursively_equivalent_identifier_ids(
            self._db, [identifier.id], policy=with_cutoff
        )
        
        # The cutoff was set to 1, but we always go at least one level
        # deep, and that gives us three equivalent identifiers. We
        # don't artificially trim it back down to 1.
        assert 3 == len(equivs[identifier.id])

        # Increase the cutoff, and we get more identifiers.
        with_cutoff.equivalent_identifier_cutoff=5
        equivs = Identifier.recursively_equivalent_identifier_ids(
            self._db, [identifier.id], policy=with_cutoff
        )
        assert len(equivs[identifier.id]) > 3

        # The query() method uses the same db function, but returns
        # equivalents for all identifiers together so it can be used
        # as a subquery.
        query = Identifier.recursively_equivalent_identifier_ids_query(
            Identifier.id, policy=high_levels_low_threshold
        )
        query = query.where(Identifier.id==identifier.id)
        results = self._db.execute(query)
        equivalent_ids = [r[0] for r in results]
        assert (set([identifier.id,
                 strong_equivalent.id,
                 weak_equivalent.id,
                 level_2_equivalent.id,
                 level_3_equivalent.id,
                 level_4_equivalent.id]) ==
            set(equivalent_ids))

        query = Identifier.recursively_equivalent_identifier_ids_query(
            Identifier.id, policy=two_levels_high_threshold
        )
        query = query.where(Identifier.id.in_([identifier.id, level_3_equivalent.id]))
        results = self._db.execute(query)
        equivalent_ids = [r[0] for r in results]
        assert (set([identifier.id,
                 strong_equivalent.id,
                 level_2_equivalent.id,
                 level_3_equivalent.id]) ==
            set(equivalent_ids))

    def test_licensed_through_collection(self):
        c1 = self._default_collection
        c2 = self._collection()
        c3 = self._collection()

        edition, lp1 = self._edition(collection=c1, with_license_pool=True)
        lp2 = self._licensepool(collection=c2, edition=edition)

        identifier = lp1.identifier
        assert lp2.identifier == identifier

        assert lp1 == identifier.licensed_through_collection(c1)
        assert lp2 == identifier.licensed_through_collection(c2)
        assert None == identifier.licensed_through_collection(c3)

    def test_missing_coverage_from(self):
        gutenberg = DataSource.lookup(self._db, DataSource.GUTENBERG)
        oclc = DataSource.lookup(self._db, DataSource.OCLC)
        web = DataSource.lookup(self._db, DataSource.WEB)

        # Here are two Gutenberg records.
        g1, ignore = Edition.for_foreign_id(
            self._db, gutenberg, Identifier.GUTENBERG_ID, "1")

        g2, ignore = Edition.for_foreign_id(
            self._db, gutenberg, Identifier.GUTENBERG_ID, "2")

        # One of them has coverage from OCLC Classify
        c1 = self._coverage_record(g1, oclc)

        # The other has coverage from a specific operation on OCLC Classify
        c2 = self._coverage_record(g2, oclc, "some operation")

        # Here's a web record, just sitting there.
        w, ignore = Edition.for_foreign_id(
            self._db, web, Identifier.URI, "http://www.foo.com/")

        # If we run missing_coverage_from we pick up the Gutenberg
        # record with no generic OCLC coverage. It doesn't pick up the
        # other Gutenberg record, it doesn't pick up the web record,
        # and it doesn't pick up the OCLC coverage for a specific
        # operation.
        [in_gutenberg_but_not_in_oclc] = Identifier.missing_coverage_from(
            self._db, [Identifier.GUTENBERG_ID], oclc).all()

        assert g2.primary_identifier == in_gutenberg_but_not_in_oclc

        # If we ask about a specific operation, we get the Gutenberg
        # record that has coverage for that operation, but not the one
        # that has generic OCLC coverage.

        [has_generic_coverage_only] = Identifier.missing_coverage_from(
            self._db, [Identifier.GUTENBERG_ID], oclc, "some operation").all()
        assert g1.primary_identifier == has_generic_coverage_only

        # We don't put web sites into OCLC, so this will pick up the
        # web record (but not the Gutenberg record).
        [in_web_but_not_in_oclc] = Identifier.missing_coverage_from(
            self._db, [Identifier.URI], oclc).all()
        assert w.primary_identifier == in_web_but_not_in_oclc

        # We don't use the web as a source of coverage, so this will
        # return both Gutenberg records (but not the web record).
        assert [g1.primary_identifier.id, g2.primary_identifier.id] == sorted(
            [x.id for x in Identifier.missing_coverage_from(
                self._db, [Identifier.GUTENBERG_ID], web)])

    def test_missing_coverage_from_with_collection(self):
        gutenberg = DataSource.lookup(self._db, DataSource.GUTENBERG)
        identifier = self._identifier()
        collection1 = self._default_collection
        collection2 = self._collection()
        self._coverage_record(identifier, gutenberg, collection=collection1)

        # The Identifier has coverage in collection 1.
        assert ([] ==
            Identifier.missing_coverage_from(
                self._db, [identifier.type], gutenberg, collection=collection1
            ).all())

        # It is missing coverage in collection 2.
        assert (
            [identifier] == Identifier.missing_coverage_from(
                self._db, [identifier.type], gutenberg, collection=collection2
            ).all())

        # If no collection is specified, we look for a CoverageRecord
        # that also has no collection specified, and the Identifier is
        # not treated as covered.
        assert ([identifier] ==
            Identifier.missing_coverage_from(
                self._db, [identifier.type], gutenberg
            ).all())

    def test_missing_coverage_from_with_cutoff_date(self):
        gutenberg = DataSource.lookup(self._db, DataSource.GUTENBERG)
        oclc = DataSource.lookup(self._db, DataSource.OCLC)
        web = DataSource.lookup(self._db, DataSource.WEB)

        # Here's an Edition with a coverage record from OCLC classify.
        gutenberg, ignore = Edition.for_foreign_id(
            self._db, gutenberg, Identifier.GUTENBERG_ID, "1")
        identifier = gutenberg.primary_identifier
        oclc = DataSource.lookup(self._db, DataSource.OCLC)
        coverage = self._coverage_record(gutenberg, oclc)

        # The CoverageRecord knows when the coverage was provided.
        timestamp = coverage.timestamp

        # If we ask for Identifiers that are missing coverage records
        # as of that time, we see nothing.
        assert (
            [] ==
            Identifier.missing_coverage_from(
                self._db, [identifier.type], oclc,
                count_as_missing_before=timestamp
            ).all())

        # But if we give a time one second later, the Identifier is
        # missing coverage.
        assert (
            [identifier] ==
            Identifier.missing_coverage_from(
                self._db, [identifier.type], oclc,
                count_as_missing_before=timestamp+datetime.timedelta(seconds=1)
            ).all())

    def test_opds_entry(self):
        identifier = self._identifier()
        source = DataSource.lookup(self._db, DataSource.CONTENT_CAFE)

        summary = identifier.add_link(
            Hyperlink.DESCRIPTION, 'http://description', source,
            media_type=Representation.TEXT_PLAIN, content='a book'
        )[0]
        cover = identifier.add_link(
            Hyperlink.IMAGE, 'http://cover', source,
            media_type=Representation.JPEG_MEDIA_TYPE
        )[0]

        def get_entry_dict(entry):
            return feedparser.parse(etree.tostring(entry, encoding="unicode")).entries[0]

        def format_timestamp(timestamp):
            return timestamp.strftime('%Y-%m-%dT%H:%M:%SZ')

        # The entry includes the urn, description, and cover link.
        entry = get_entry_dict(identifier.opds_entry())
        assert identifier.urn == entry.id
        assert 'a book' == entry.summary
        [cover_link] = entry.links
        assert 'http://cover' == cover_link.href

        # The 'updated' time is set to the latest timestamp associated
        # with the Identifier.
        assert [] == identifier.coverage_records

        # This may be the time the cover image was mirrored.
        cover.resource.representation.set_as_mirrored(self._url)
        now = datetime.datetime.utcnow()
        cover.resource.representation.mirrored_at = now
        entry = get_entry_dict(identifier.opds_entry())
        assert format_timestamp(now) == entry.updated

        # Or it may be a timestamp on a coverage record associated
        # with the Identifier.

        # For whatever reason, this coverage record is missing its
        # timestamp. This indicates an error elsewhere, but it
        # doesn't crash the method we're testing.
        no_timestamp = self._coverage_record(
            identifier, source, operation="bad operation"
        )
        no_timestamp.timestamp = None

        # If a coverage record is dated after the cover image's mirror
        # time, That becomes the new updated time.
        record = self._coverage_record(identifier, source)
        the_future = now + datetime.timedelta(minutes=60)
        record.timestamp = the_future
        identifier.opds_entry()
        entry = get_entry_dict(identifier.opds_entry())
        assert format_timestamp(record.timestamp) == entry.updated

        # Basically the latest date is taken from either a coverage record
        # or a representation.
        even_later = now + datetime.timedelta(minutes=120)
        thumbnail = identifier.add_link(
            Hyperlink.THUMBNAIL_IMAGE, 'http://thumb', source,
            media_type=Representation.JPEG_MEDIA_TYPE
        )[0]
        thumb_rep = thumbnail.resource.representation
        cover_rep = cover.resource.representation
        thumbnail.resource.representation.thumbnail_of_id = cover_rep.id
        cover_rep.thumbnails.append(thumb_rep)
        thumbnail.resource.representation.mirrored_at = even_later

        entry = get_entry_dict(identifier.opds_entry())
        # The thumbnail has been added to the links.
<<<<<<< HEAD
        eq_(2, len(entry.links))
        assert any([l for l in entry.links if l.href=='http://thumb'])
=======
        assert 2 == len(entry.links)
        assert any(filter(lambda l: l.href=='http://thumb', entry.links))
>>>>>>> d1a64387
        # And the updated time has been changed accordingly.
        expected = thumbnail.resource.representation.mirrored_at
        assert format_timestamp(even_later) == entry.updated

    @parameterized.expand([
        ('ascii_type_ascii_identifier_no_title', 'a', 'a', None),
        ('ascii_type_non_ascii_identifier_no_title', 'a', 'ą', None),
        ('non_ascii_type_ascii_identifier_no_title', 'ą', 'a', None),
        ('non_ascii_type_non_ascii_identifier_no_title', 'ą', 'ą', None),

        ('ascii_type_ascii_identifier_ascii_title', 'a', 'a', 'a'),
        ('ascii_type_non_ascii_identifier_ascii_title', 'a', 'ą', 'a'),
        ('non_ascii_type_ascii_identifier_ascii_title', 'ą', 'a', 'a'),
        ('non_ascii_type_non_ascii_identifier_ascii_title', 'ą', 'ą', 'a'),

        ('ascii_type_ascii_identifier_non_ascii_title', 'a', 'a', 'ą'),
        ('ascii_type_non_ascii_identifier_non_ascii_title', 'a', 'ą', 'ą'),
        ('non_ascii_type_ascii_identifier_non_ascii_title', 'ą', 'a', 'ą'),
        ('non_ascii_type_non_ascii_identifier_non_ascii_title', 'ą', 'ą', 'ą'),
    ])
    def test_repr(self, _, identifier_type, identifier, title):
        """Test that Identifier.__repr__ correctly works with both ASCII and non-ASCII symbols.

        :param _: Name of the test case
        :type _: str

        :param identifier_type: Type of the identifier
        :type identifier_type: str

        :param identifier: Identifier's value
        :type identifier: str

        :param title: Presentation edition's title
        :type title: str
        """
        # Arrange
        identifier = Identifier(type=identifier_type, identifier=identifier)

        if title:
            edition = create_autospec(spec=Edition)
            edition.title = PropertyMock(return_value=title)

            identifier.primarily_identifies = PropertyMock(return_value=[edition])

        # Act
        # NOTE: we are not interested in the result returned by repr,
        # we just want to make sure that repr doesn't throw any unexpected exceptions
        _ = repr(identifier)<|MERGE_RESOLUTION|>--- conflicted
+++ resolved
@@ -662,13 +662,8 @@
 
         entry = get_entry_dict(identifier.opds_entry())
         # The thumbnail has been added to the links.
-<<<<<<< HEAD
-        eq_(2, len(entry.links))
-        assert any([l for l in entry.links if l.href=='http://thumb'])
-=======
         assert 2 == len(entry.links)
         assert any(filter(lambda l: l.href=='http://thumb', entry.links))
->>>>>>> d1a64387
         # And the updated time has been changed accordingly.
         expected = thumbnail.resource.representation.mirrored_at
         assert format_timestamp(even_later) == entry.updated
