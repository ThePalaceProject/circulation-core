--- conflicted
+++ resolved
@@ -22,15 +22,9 @@
     Configuration,
     temp_config,
 )
-<<<<<<< HEAD
-from external_search import MockExternalSearchIndex
-from mirror import MirrorUploader
-from model import (
-=======
-from ..external_search import DummyExternalSearchIndex
+from ..external_search import MockExternalSearchIndex
 from ..mirror import MirrorUploader
 from ..model import (
->>>>>>> 0e72d278
     create,
     dump_query,
     get_one,
